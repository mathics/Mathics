--- conflicted
+++ resolved
@@ -80,13 +80,8 @@
 
 # General Requirements
 INSTALL_REQUIRES += [
-<<<<<<< HEAD
-    "sympy>=1.6, < 1.7",
-    "django >= 1.8",
-=======
     "sympy>=1.7, <= 1.8dev",
     "django >= 3.0, < 3.2",
->>>>>>> cffa8b1a
     "mpmath>=1.1.0",
     "numpy",
     "palettable",  # For bar charts, and portable, no-proprietary color palletes
