#!/usr/bin/env python3
# -*- coding: utf-8 -*-

"""Python Setuptools for Mathics core

For the easiest installation:

    pip install -e .

This will install the library in the default location. For instructions on
how to customize the install procedure read the output of:

    python setup.py --help install

In addition, there are some other commands:

    python setup.py clean -> will clean all trash (*.pyc and stuff)

To get a full list of avaiable commands, read the output of:

    python setup.py --help-commands

"""

import sys
import os.path as osp
import platform
from setuptools import setup, Extension

# Ensure user has the correct Python version
if sys.version_info < (3, 6):
    print("Mathics does not support Python %d.%d" % sys.version_info[:2])
    sys.exit(-1)


def get_srcdir():
    filename = osp.normcase(osp.dirname(osp.abspath(__file__)))
    return osp.realpath(filename)


def read(*rnames):
    return open(osp.join(get_srcdir(), *rnames)).read()


# stores __version__ in the current namespace
exec(compile(open("mathics/version.py").read(), "mathics/version.py", "exec"))

# Get/set VERSION and long_description from files
long_description = read("README.rst") + "\n"


is_PyPy = platform.python_implementation() == "PyPy"

INSTALL_REQUIRES = []
DEPENDENCY_LINKS = [
    "http://github.com/Mathics3/mathics-scanner/tarball/master#egg=Mathics_Scanner-1.0.0.dev"
]

try:
    if is_PyPy:
        raise ImportError
    from Cython.Distutils import build_ext
except ImportError:
    EXTENSIONS = []
    CMDCLASS = {}
else:
    EXTENSIONS = {
        "core": ["expression", "numbers", "rules", "pattern"],
        "builtin": ["arithmetic", "numeric", "patterns", "graphics"],
    }
    EXTENSIONS = [
        Extension(
            "mathics.%s.%s" % (parent, module), ["mathics/%s/%s.py" % (parent, module)]
        )
        for parent, modules in EXTENSIONS.items()
        for module in modules
    ]
    CMDCLASS = {"build_ext": build_ext}
    INSTALL_REQUIRES += ["cython>=0.15.1"]

# General Requirements

INSTALL_REQUIRES += [
    "Mathics_Scanner>=1.0.0,<1.1.0",
    "sympy>=1.7, <= 1.8dev",
    "mpmath>=1.1.0",
    "numpy",
    "palettable",
    "pint",
    "python-dateutil",
    "llvmlite",
    "requests",
<<<<<<< HEAD
    'demandimport'
=======
    "scikit-image",
    "wordcloud",  # Used in builtin/image.py by WordCloud()
    "PyYAML",  # Used in mathics.core.characters
>>>>>>> 494565a5
]


def subdirs(root, file="*.*", depth=10):
    for k in range(depth):
        yield root + "*/" * k + file


mathjax_files = list(subdirs("media/js/mathjax/"))

setup(
    name="Mathics3",
    cmdclass=CMDCLASS,
    ext_modules=EXTENSIONS,
    version=__version__,
    packages=[
        "mathics",
        "mathics.algorithm",
        "mathics.core",
        "mathics.core.parser",
        "mathics.builtin",
        "mathics.builtin.pymimesniffer",
        "mathics.builtin.numpy_utils",
        "mathics.builtin.pympler",
        "mathics.builtin.compile",
        "mathics.doc",
    ],
    install_requires=INSTALL_REQUIRES,
    dependency_links=DEPENDENCY_LINKS,
    package_data={
        "mathics": [
            "data/*.csv",
            "data/*.yml",
            "data/*.yaml",
            "data/ExampleData/*",
            "doc/xml/data",
            "doc/tex/data",
            "autoload/formats/*/Import.m",
            "autoload/formats/*/Export.m",
            "packages/*/*.m",
            "packages/*/Kernel/init.m",
        ],
        "mathics.doc": ["documentation/*.mdoc", "xml/data"],
        "mathics.builtin.pymimesniffer": ["mimetypes.xml"],
        "pymathics": ["doc/documentation/*.mdoc", "doc/xml/data"],
    },
    entry_points={
        "console_scripts": [
            "mathics = mathics.main:main",
        ],
    },
    long_description=long_description,
    long_description_content_type="text/x-rst",
    # don't pack Mathics in egg because of media files, etc.
    zip_safe=False,
    # metadata for upload to PyPI
    maintainer="Mathics Group",
    maintainer_email="mathic-devel@googlegroups.com",
    description="A general-purpose computer algebra system.",
    license="GPL",
    url="https://mathics.org/",
    download_url="https://github.com/mathics/Mathics/releases",
    keywords=["Mathematica", "Wolfram", "Interpreter", "Shell", "Math", "CAS"],
    classifiers=[
        "Intended Audience :: Developers",
        "Intended Audience :: Science/Research",
        "License :: OSI Approved :: GNU General Public License v3 (GPLv3)",
        "Programming Language :: Python",
        "Programming Language :: Python :: 3.6",
        "Programming Language :: Python :: 3.7",
        "Programming Language :: Python :: 3.8",
        "Programming Language :: Python :: 3.9",
        "Programming Language :: Python :: Implementation :: CPython",
        "Programming Language :: Python :: Implementation :: PyPy",
        "Topic :: Scientific/Engineering",
        "Topic :: Scientific/Engineering :: Mathematics",
        "Topic :: Scientific/Engineering :: Physics",
        "Topic :: Software Development :: Interpreters",
    ],
    # TODO: could also include long_description, download_url,
)<|MERGE_RESOLUTION|>--- conflicted
+++ resolved
@@ -90,13 +90,10 @@
     "python-dateutil",
     "llvmlite",
     "requests",
-<<<<<<< HEAD
     'demandimport'
-=======
     "scikit-image",
     "wordcloud",  # Used in builtin/image.py by WordCloud()
     "PyYAML",  # Used in mathics.core.characters
->>>>>>> 494565a5
 ]
 
 
