--- conflicted
+++ resolved
@@ -69,18 +69,12 @@
     "sympy>=1.6, < 1.7",
     "django >= 1.8, < 1.12",
     "mpmath>=1.1.0",
-<<<<<<< HEAD
-    "python-dateutil",
-    "colorama",
-    "palettable",
-=======
     "numpy",
     "palettable", # For bar charts, and portable, no-proprietary color palletes
     "pint",
     "pydot", # For graphs
     "python-dateutil",
     "colorama",
->>>>>>> d79a0af1
 ]
 
 if not ((not is_PyPy and sys.version_info >= (3, 8)) or (is_PyPy and sys.version_info >= (3, 6))):
@@ -190,13 +184,7 @@
         "mathics.web",
         "mathics.web.templatetags",
         "mathics.web.migrations",
-<<<<<<< HEAD
-        "pymathics",
-        "pymathics.testpymathicsmodule",
-        "pymathics.natlang",
-=======
         "pymathics.testpymathicsmodule"
->>>>>>> d79a0af1
     ],
     install_requires=INSTALL_REQUIRES,
     dependency_links=DEPENDENCY_LINKS,
@@ -243,11 +231,7 @@
     description="A general-purpose computer algebra system.",
     license="GPL",
     url="https://mathics.github.io/",
-<<<<<<< HEAD
-    download_url="https://github.com/mathics/Mathics/tarball/v0.9",
-=======
     download_url="https://github.com/mathics/Mathics/tarball/v1.1dev",
->>>>>>> d79a0af1
     keywords=["Mathematica", "Wolfram", "Interpreter", "Shell", "Math", "CAS"],
     classifiers=[
         "Intended Audience :: Developers",
