--- conflicted
+++ resolved
@@ -27,11 +27,7 @@
 
 import sys
 import platform
-<<<<<<< HEAD
 import subprocess
-
-=======
->>>>>>> 53988e8f
 from setuptools import setup, Command, Extension
 from setuptools.command.install import install as InstallCommand
 
@@ -240,15 +236,11 @@
         'mathics.builtin', 'mathics.builtin.pymimesniffer', 'mathics.builtin.numpy_utils',
         'mathics.builtin.pympler', 'mathics.builtin.compile',
         'mathics.doc',
-<<<<<<< HEAD
-        'mathics.web', 'mathics.web.templatetags',
+        'mathics.web', 'mathics.web.templatetags', 'mathics.web.migrations',
         'imathics',
-=======
-        'mathics.web', 'mathics.web.templatetags', 'mathics.web.migrations',
         'pymathics',
         'pymathics.testpymathicsmodule',
         'pymathics.natlang',
->>>>>>> 53988e8f
     ],
 
     install_requires=INSTALL_REQUIRES,
@@ -268,11 +260,8 @@
             'media/js/three/Detector.js', 'media/js/*.js', 'templates/*.html',
             'templates/doc/*.html'] + mathjax_files,
         'mathics.builtin.pymimesniffer': ['mimetypes.xml'],
-<<<<<<< HEAD
         'imathics': ['mathics.js'],
-=======
         'pymathics': ['doc/documentation/*.mdoc', 'doc/xml/data'],
->>>>>>> 53988e8f
     },
 
     entry_points={
