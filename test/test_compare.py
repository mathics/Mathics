--- conflicted
+++ resolved
@@ -251,10 +251,6 @@
 
 
 
-<<<<<<< HEAD
-
-=======
->>>>>>> 0a2ee9fe
 @pytest.mark.parametrize(
     ("str_lhs", "str_rhs", "str_expected"),
     tests2,
