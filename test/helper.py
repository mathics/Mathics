# -*- coding: utf-8 -*-
import time
from mathics.session import MathicsSession

session = MathicsSession(add_builtin=True, catch_interrupt=False)


<<<<<<< HEAD
def check_evaluation(str_expr: str, str_expected: str, message=""):
    """Helper function to test that a WL expression against
    its results"""
    result = session.evaluate("ToString[" + str_expr + "]").value
    print("result=", result)
    expected = session.evaluate("ToString[" + str_expected + "]").value
=======
def check_evaluation(
    str_expr: str,
    str_expected: str,
    message="",
    to_string_expr=True,
    to_string_expected=True,
):
    """Helper function to test Mathics expression against
    its results"""
    if to_string_expr:
        str_expr = f'ToString[{str_expr}]'
    if to_string_expected:
        str_expected = f'ToString[{str_expected}]'
    # print(str_expr)
    # print(str_expected)

    result = session.evaluate(str_expr).value
    print("result=", result)
    expected = session.evaluate(str_expected).value
>>>>>>> 1da8bcc9
    print("expected=", expected)
    print(time.asctime())
    print(message)
    if message:
        assert result == expected, message
    else:
        assert result == expected<|MERGE_RESOLUTION|>--- conflicted
+++ resolved
@@ -5,14 +5,6 @@
 session = MathicsSession(add_builtin=True, catch_interrupt=False)
 
 
-<<<<<<< HEAD
-def check_evaluation(str_expr: str, str_expected: str, message=""):
-    """Helper function to test that a WL expression against
-    its results"""
-    result = session.evaluate("ToString[" + str_expr + "]").value
-    print("result=", result)
-    expected = session.evaluate("ToString[" + str_expected + "]").value
-=======
 def check_evaluation(
     str_expr: str,
     str_expected: str,
@@ -32,7 +24,6 @@
     result = session.evaluate(str_expr).value
     print("result=", result)
     expected = session.evaluate(str_expected).value
->>>>>>> 1da8bcc9
     print("expected=", expected)
     print(time.asctime())
     print(message)
