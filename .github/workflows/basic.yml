name: Mathics (basic)

on:
  push:
    branches: [ master ]
  pull_request:
    branches: [ master ]

jobs:
  build:
    runs-on: ubuntu-latest
    strategy:
      matrix:
        python-version: [3.6, 3.7, 3.8]
    steps:
    - uses: actions/checkout@v2
    - name: Set up Python ${{ matrix.python-version }}
      uses: actions/setup-python@v2
      with:
        python-version: ${{ matrix.python-version }}
    - name: Install dependencies
      run: |
        sudo apt-get update -qq && sudo apt-get install -qq liblapack-dev llvm-dev
        python -m pip install --upgrade pip
<<<<<<< HEAD
        pip install numpy llvmlite
        pip install flake8 pytest
        pip install pint unittest2 pexpect scikit-image
        pip install git+https://github.com/sympy/sympy.git@sympy-1.6
    - name: Install Mathics
      run: |
        sed -i "s/'sympy==[0-9]\.[0-9]\.[0-9]', //" setup.py
        python setup.py build
        python setup.py install
=======
    - name: Install Mathics
      run: |
        sed -i "s/'sympy==[0-9]\.[0-9]\.[0-9]', //" setup.py
        make
>>>>>>> c31c6c0c
    - name: Test Mathics
      run: |
        pip install pytest pexpect
        make check<|MERGE_RESOLUTION|>--- conflicted
+++ resolved
@@ -22,7 +22,6 @@
       run: |
         sudo apt-get update -qq && sudo apt-get install -qq liblapack-dev llvm-dev
         python -m pip install --upgrade pip
-<<<<<<< HEAD
         pip install numpy llvmlite
         pip install flake8 pytest
         pip install pint unittest2 pexpect scikit-image
@@ -32,12 +31,6 @@
         sed -i "s/'sympy==[0-9]\.[0-9]\.[0-9]', //" setup.py
         python setup.py build
         python setup.py install
-=======
-    - name: Install Mathics
-      run: |
-        sed -i "s/'sympy==[0-9]\.[0-9]\.[0-9]', //" setup.py
-        make
->>>>>>> c31c6c0c
     - name: Test Mathics
       run: |
         pip install pytest pexpect
