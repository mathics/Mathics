--- conflicted
+++ resolved
@@ -80,7 +80,7 @@
   - if [[ "$DOC" == "true" ]]; then
       if [[ "$PYMATHICS_MODULES" == "true" ]]; then
          python pymathics/test.py -o &&
-         python pymathics/test.py  &&
+         python pymathics/test.py -t  &&
          cd pymathics/doc/ &&
          #./images.sh &&
          cd tex/ &&
@@ -94,11 +94,7 @@
          make latex;
       fi
     else
-<<<<<<< HEAD
       if [["$PYMATHICS_MODULES" == "true" ]]; then
-=======
-      if [["$ALL_MODULES" == "true" ]]; then
->>>>>>> 5d880eb6
          python pymathics/test.py;
       else
          python mathics/test.py;
