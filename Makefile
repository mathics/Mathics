# A GNU Makefile to run various tasks - compatibility for us old-timers.

# Note: This makefile include remake-style target comments.
# These comments before the targets start with #:
# remake --tasks to shows the targets and the comments

GIT2CL ?= admin-tools/git2cl
PYTHON ?= python3
PIP ?= pip3
RM  ?= rm

.PHONY: all build \
   check clean \
   develop dist doc doc-data djangotest \
   gstest pytest \
   rmChangeLog \
   test

SANDBOX	?=
ifeq ($(OS),Windows_NT)
	SANDBOX = t
else
	UNAME_S := $(shell uname -s)
	ifeq ($(UNAME_S),Darwin)
		SANDBOX = t
	endif
endif

#: Default target - same as "develop"
all: develop

#: build everything needed to install
build:
	$(PYTHON) ./setup.py build

#: Set up to run from the source tree
develop:
	$(PIP) install -e .

<<<<<<< HEAD
#: Build developer guide
developer-docs:
	$(MAKE) -C docs html

#: Build docker image
docker-image:
	$(DOCKER_COMPOSE) $(DOCKER_COMPOSE_FILE) build

=======
>>>>>>> c12265ce
#: Install mathics
install:
	$(PYTHON) setup.py install

check: pytest gstest

#: Remove derived files
clean:
	rm mathics/*/*.so; \
	for dir in mathics/doc ; do \
	   ($(MAKE) -C "$$dir" clean); \
	done;

#: Run py.test tests. Use environment variable "o" for pytest options
pytest:
	py.test test $o


#: Run a more extensive pattern-matching test
gstest:
	(cd examples/symbolic_logic/gries_schneider && $(PYTHON) test_gs.py)


#: Create data that is used to in Django docs and to build TeX PDF
doc-data mathics/doc/tex/data: mathics/builtin/*.py mathics/doc/documentation/*.mdoc mathics/doc/documentation/images/*
	$(PYTHON) mathics/test.py -ot -k

#: Run tests that appear in docstring in the code.
doctest:
	SANDBOX=$(SANDBOX) $(PYTHON) mathics/test.py $o

#: Make Mathics PDF manual
doc mathics.pdf: mathics/doc/tex/data
	(cd mathics/doc/tex && $(MAKE) mathics.pdf)

#: Remove ChangeLog
rmChangeLog:
	$(RM) ChangeLog || true

#: Create a ChangeLog from git via git log and git2cl
ChangeLog: rmChangeLog
	git log --pretty --numstat --summary | $(GIT2CL) >$@<|MERGE_RESOLUTION|>--- conflicted
+++ resolved
@@ -37,7 +37,6 @@
 develop:
 	$(PIP) install -e .
 
-<<<<<<< HEAD
 #: Build developer guide
 developer-docs:
 	$(MAKE) -C docs html
@@ -46,8 +45,6 @@
 docker-image:
 	$(DOCKER_COMPOSE) $(DOCKER_COMPOSE_FILE) build
 
-=======
->>>>>>> c12265ce
 #: Install mathics
 install:
 	$(PYTHON) setup.py install
