#!/usr/bin/env python3
# -*- coding: utf-8 -*-

import sys
import traceback

from django.shortcuts import render
from django.template import RequestContext, loader
from django.http import (HttpResponse, HttpResponseNotFound,
                         HttpResponseServerError, Http404)
import json
from django.conf import settings
from django.contrib import auth
from django.contrib.auth.models import User

<<<<<<< HEAD
from django.core.mail import send_mail

from mathics.core.definitions import Definitions
from mathics.core.evaluation import Evaluation, Message, Result, Output
=======
from mathics.core.evaluation import Message, Result
>>>>>>> 1680dd70

from mathics.web.models import Query, Worksheet, get_session_evaluation
from mathics.web.forms import LoginForm, SaveForm
from mathics.doc import documentation
from mathics.doc.doc import DocPart, DocChapter, DocSection
<<<<<<< HEAD

from string import Template
=======
import six
from six.moves import range
>>>>>>> 1680dd70

documentation.load_pymathics_doc()

if settings.DEBUG:
    JSON_CONTENT_TYPE = 'text/html'
else:
    JSON_CONTENT_TYPE = 'application/json'


class JsonResponse(HttpResponse):
    def __init__(self, result={}):
        response = json.dumps(result)
        super(JsonResponse, self).__init__(response, content_type=JSON_CONTENT_TYPE)


def require_ajax_login(func):
    def new_func(request, *args, **kwargs):
        if not request.user.is_authenticated():
            return JsonResponse({'requireLogin': True})
        return func(request, *args, **kwargs)
    return new_func

<<<<<<< HEAD
from mathics.settings import default_pymathics_modules
definitions = Definitions(add_builtin=True, extension_modules=default_pymathics_modules)

=======
>>>>>>> 1680dd70

def require_ajax_login(f):
    return f


def main_view(request):
    context = {
        'login_form': LoginForm(),
        'save_form': SaveForm(),
        'require_login': settings.REQUIRE_LOGIN,
    }
    return render(request, 'main.html', context)


def error_404_view(request):
    t = loader.get_template('404.html')
    return HttpResponseNotFound(t.render(RequestContext(request, {
        'title': 'Page not found',
        'request_path': request.path,
    })))


def error_500_view(request):
    t = loader.get_template('500.html')
    return HttpResponseServerError(t.render(RequestContext(request, {
        'title': 'Server error',
    })))


def query(request):
    from mathics.core.parser import MultiLineFeeder

    input = request.POST.get('query', '')
    if settings.DEBUG and not input:
        input = request.GET.get('query', '')

    if settings.LOG_QUERIES:
        query_log = Query(query=input, error=True,
                          browser=request.META.get('HTTP_USER_AGENT', ''),
                          remote_user=request.META.get('REMOTE_USER', ''),
                          remote_addr=request.META.get('REMOTE_ADDR', ''),
                          remote_host=request.META.get('REMOTE_HOST', ''),
                          meta=str(request.META),
                          log='',
                          )
        query_log.save()

    evaluation = get_session_evaluation(request.session)
    feeder = MultiLineFeeder(input, '<notebook>')
    results = []
    try:
        while not feeder.empty():
            expr = evaluation.parse_feeder(feeder)
            if expr is None:
                results.append(Result(evaluation.out, None, None))  # syntax errors
                evaluation.out = []
                continue
            result = evaluation.evaluate(expr, timeout=settings.TIMEOUT)
            if result is not None:
                results.append(result)
    except Exception as exc:
        if settings.DEBUG and settings.DISPLAY_EXCEPTIONS:
            info = traceback.format_exception(*sys.exc_info())
            info = '\n'.join(info)
            msg = 'Exception raised: %s\n\n%s' % (exc, info)
            results.append(Result([Message('System', 'exception', msg)], None, None))
        else:
            raise
    result = {
        'results': [result.get_data() for result in results],
    }

    if settings.LOG_QUERIES:
        query_log.timeout = evaluation.timeout
        query_log.result = str(result)  # evaluation.results
        query_log.error = False
        query_log.save()

    return JsonResponse(result)

# taken from http://code.activestate.com/recipes/410076/


def nicepass(alpha=6, numeric=2):
    """
    returns a human-readble password (say rol86din instead of
    a difficult to remember K8Yn9muL )
    """
    import string
    import random
    vowels = ['a', 'e', 'i', 'o', 'u']
    consonants = [a for a in string.ascii_lowercase if a not in vowels]
    digits = string.digits

    # utility functions
    def a_part(slen):
        ret = ''
        for i in range(slen):
            if i % 2 == 0:
                randid = random.randint(0, 20)  # number of consonants
                ret += consonants[randid]
            else:
                randid = random.randint(0, 4)  # number of vowels
                ret += vowels[randid]
        return ret

    def n_part(slen):
        ret = ''
        for i in range(slen):
            randid = random.randint(0, 9)  # number of digits
            ret += digits[randid]
        return ret

    fpl = alpha / 2
    if alpha % 2:
        fpl = int(alpha / 2) + 1
    lpl = alpha - fpl

    start = a_part(fpl)
    mid = n_part(numeric)
    end = a_part(lpl)

    return "%s%s%s" % (start, mid, end)


def email_user(user, subject, text):
    send_mail(subject, text, 'noreply@mathics.net', [user.username], fail_silently=False)


def login(request):
    if settings.DEBUG and not request.POST:
        request.POST = request.GET
    form = LoginForm(request.POST)
    result = ''
    general_errors = []
    if form.is_valid():
        email = form.cleaned_data['email']
        password = form.cleaned_data['password']
        if password:
            user = auth.authenticate(username=email, password=password)
            if user is None:
                general_errors = ["Invalid username and/or password."]
            else:
                result = 'ok'
                auth.login(request, user)
        else:
            password = nicepass()
            try:
                user = User.objects.get(username=email)
                result = 'reset'
                email_user(
                    user, "Your password at mathics.net",
                    ("""You have reset your password at mathics.net.\n
Your password is: %s\n\nYours,\nThe Mathics team""") % password)
            except User.DoesNotExist:
                user = User(username=email, email=email)
                result = 'created'
                email_user(
                    user, "New account at mathics.net",
                    """Welcome to mathics.net!\n
Your password is: %s\n\nYours,\nThe Mathics team""" % password)
            user.set_password(password)
            user.save()

    return JsonResponse({
        'result': result,
        'form': form.as_json(general_errors=general_errors),
    })


def logout(request):
    auth.logout(request)
    return JsonResponse()


@require_ajax_login
def save(request):
    if settings.DEBUG and not request.POST:
        request.POST = request.GET
    if settings.REQUIRE_LOGIN and not request.user.is_authenticated():
        raise Http404
    form = SaveForm(request.POST)
    overwrite = request.POST.get('overwrite', False)
    result = ''
    if form.is_valid():
        content = request.POST.get('content', '')
        name = form.cleaned_data['name']
        user = request.user
        if not user.is_authenticated():
            user = None
        try:
            worksheet = Worksheet.objects.get(user=user, name=name)
            if overwrite:
                worksheet.content = content
            else:
                result = 'overwrite'
        except Worksheet.DoesNotExist:
            worksheet = Worksheet(user=user, name=name, content=content)
        worksheet.save()

    return JsonResponse({
        'form': form.as_json(),
        'result': result,
    })


def open(request):
    if settings.REQUIRE_LOGIN and not request.user.is_authenticated():
        raise Http404
    user = request.user
    name = request.POST.get('name', '')
    try:
        if user.is_authenticated():
            worksheet = user.worksheets.get(name=name)
        else:
            worksheet = Worksheet.objects.get(user__isnull=True, name=name)
        content = worksheet.content
    except Worksheet.DoesNotExist:
        content = ''

    return JsonResponse({
        'content': content,
    })


def get_worksheets(request):
    if settings.REQUIRE_LOGIN and not request.user.is_authenticated():
        result = []
    else:
        if request.user.is_authenticated():
            result = list(request.user.worksheets.order_by(
                'name').values('name'))
        else:
            result = list(Worksheet.objects.filter(
                user__isnull=True).order_by('name').values('name'))
    return JsonResponse({
        'worksheets': result,
    })

# auxiliary function


def render_doc(request, template_name, context, data=None, ajax=False):
    object = context.get('object')
    context.update({
        'ajax': ajax,
        'help_base': ('doc/base_ajax.html' if ajax else
                      'doc/base_standalone.html'),
        'prev': object.get_prev() if object else None,
        'next': object.get_next() if object else None,
    })
    if not ajax:
        context.update({
            'data': data,
        })

    result = render(request, 'doc/%s' % template_name, context)
    if not ajax:
        return result

    result = {
        'content': str(result),
    }
    if data is not None:
        result['data'] = data
    return JsonResponse(result)


def doc(request, ajax=''):
    return render_doc(request, 'overview.html', {
        'title': 'Documentation',
        'doc': documentation,
    }, ajax=ajax)


def doc_part(request, part, ajax=''):
    part = documentation.get_part(part)
    if not part:
        raise Http404
    return render_doc(request, 'part.html', {
        'title': part.get_title_html(),
        'part': part,
        'object': part,
    }, ajax=ajax)


def doc_chapter(request, part, chapter, ajax=''):
    chapter = documentation.get_chapter(part, chapter)
    if not chapter:
        raise Http404
    return render_doc(request, 'chapter.html', {
        'title': chapter.get_title_html(),
        'chapter': chapter,
        'object': chapter,
    }, ajax=ajax)


def doc_section(request, part, chapter, section, ajax=''):
    section = documentation.get_section(part, chapter, section)
    if not section:
        raise Http404
    data = section.html_data()
    return render_doc(request, 'section.html', {
        'title': section.get_title_html(),
        'title_operator': section.operator,
        'section': section,
        'object': section,
    }, data=data, ajax=ajax)


def doc_search(request):
    query = request.GET.get('query', '')
    result = documentation.search(query)
    if len([item for exact, item in result if exact]) <= 1:
        for exact, item in result:
            if exact or len(result) == 1:
                if isinstance(item, DocPart):
                    return doc_part(request, item.slug, ajax=True)
                elif isinstance(item, DocChapter):
                    return doc_chapter(
                        request, item.part.slug, item.slug, ajax=True)
                else:
                    return doc_section(
                        request, item.chapter.part.slug, item.chapter.slug,
                        item.slug, ajax=True)
    result = [item for exact, item in result]

    return render_doc(request, 'search.html', {
        'title': "Search documentation",
        'result': result,
    }, ajax=True)<|MERGE_RESOLUTION|>--- conflicted
+++ resolved
@@ -13,26 +13,17 @@
 from django.contrib import auth
 from django.contrib.auth.models import User
 
-<<<<<<< HEAD
 from django.core.mail import send_mail
 
 from mathics.core.definitions import Definitions
 from mathics.core.evaluation import Evaluation, Message, Result, Output
-=======
-from mathics.core.evaluation import Message, Result
->>>>>>> 1680dd70
 
 from mathics.web.models import Query, Worksheet, get_session_evaluation
 from mathics.web.forms import LoginForm, SaveForm
 from mathics.doc import documentation
 from mathics.doc.doc import DocPart, DocChapter, DocSection
-<<<<<<< HEAD
 
 from string import Template
-=======
-import six
-from six.moves import range
->>>>>>> 1680dd70
 
 documentation.load_pymathics_doc()
 
@@ -55,12 +46,8 @@
         return func(request, *args, **kwargs)
     return new_func
 
-<<<<<<< HEAD
 from mathics.settings import default_pymathics_modules
 definitions = Definitions(add_builtin=True, extension_modules=default_pymathics_modules)
-
-=======
->>>>>>> 1680dd70
 
 def require_ajax_login(f):
     return f
