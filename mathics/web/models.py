#!/usr/bin/env python3
# -*- coding: utf-8 -*-


from django.db import models
from django.contrib.auth.models import User
from django.db.models.signals import pre_delete
from django.contrib.sessions.models import Session

from mathics.core.definitions import Definitions
from mathics.core.evaluation import Evaluation, Output


class WebOutput(Output):
    pass

_evaluations = {}


def get_session_evaluation(session):
    evaluation = _evaluations.get(session.session_key)
    if evaluation is None:
        definitions = Definitions(add_builtin=True)
        evaluation = Evaluation(
            definitions, format='xml', output=WebOutput())
        _evaluations[session.session_key] = evaluation
    return evaluation


def end_session_evaluation(sender, **kwargs):
    session_key = kwargs.get('instance').session_key
    del _evaluations[session_key]

pre_delete.connect(end_session_evaluation, sender=Session)


class Query(models.Model):
    time = models.DateTimeField(auto_now_add=True)
    query = models.TextField()
    result = models.TextField(null=True)
    timeout = models.BooleanField()
    out = models.TextField()
    error = models.BooleanField()

    remote_user = models.CharField(max_length=255, null=True)
    remote_addr = models.TextField(null=True)
    remote_host = models.TextField(null=True)
    browser = models.TextField(null=True)
    meta = models.TextField(null=True)

    log = models.TextField(null=True)


class Worksheet(models.Model):
    user = models.ForeignKey(User, 
                             related_name='worksheets', 
<<<<<<< HEAD
                             null=True, on_delete=None)
=======
                             null=True, on_delete=models.CASCADE)
>>>>>>> b515071e

    name = models.CharField(max_length=30)
    content = models.TextField()

    class Meta:
        unique_together = (('user', 'name'),)<|MERGE_RESOLUTION|>--- conflicted
+++ resolved
@@ -54,11 +54,7 @@
 class Worksheet(models.Model):
     user = models.ForeignKey(User, 
                              related_name='worksheets', 
-<<<<<<< HEAD
-                             null=True, on_delete=None)
-=======
                              null=True, on_delete=models.CASCADE)
->>>>>>> b515071e
 
     name = models.CharField(max_length=30)
     content = models.TextField()
