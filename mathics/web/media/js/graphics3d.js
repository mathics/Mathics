function drawPoint(prim) {
  var mesh, pointgeom, pointmat, tmpvertex, color;

  // console.log("drawPoint");

  pointgeom = new THREE.Geometry();
  for (var i = 0; i < prim.coords.length; i++) {
    tmpvertex = new THREE.Vector3(prim.coords[i][0][0], prim.coords[i][0][1], prim.coords[i][0][2]);
    pointgeom.vertices.push(tmpvertex);
  }

  color = new THREE.Color().setRGB(prim.color[0], prim.color[1], prim.color[2]);
  pointmat = new THREE.ParticleBasicMaterial({color: color.getHex(), size: 0.05});

  mesh = new THREE.ParticleSystem(pointgeom, pointmat);

  return(mesh);
}

function drawLine(prim) {
  var mesh, linegeom, linemat, tmpvertex, color;

  // console.log("drawLine");

  linegeom = new THREE.Geometry();

  for (var i = 0; i < prim.coords.length; i++) {
    tmpvertex = new THREE.Vector3(prim.coords[i][0][0], prim.coords[i][0][1], prim.coords[i][0][2]);
    linegeom.vertices.push(tmpvertex);
  }

  color = new THREE.Color().setRGB(prim.color[0], prim.color[1], prim.color[2]);

  linemat = new THREE.LineBasicMaterial({color: color.getHex(), overdraw: true});

  mesh = new THREE.Line(linegeom, linemat);

  // These three lines prevent grid from being put on the wrong side
  mesh.material.polygonOffset = true;
  mesh.material.polygonOffsetFactor = 1;
  mesh.material.polygonOffsetUnits = 1;

  return(mesh);
}

function drawPolygon(prim) {    
  var mesh, polypath, polyshape, polygeom, polymat, color;

  // console.log("drawPolygon");

  // Find three points
  var p1 = new THREE.Vector4(prim.coords[0][0][0], prim.coords[0][0][1], prim.coords[0][0][2]);
  var p2 = new THREE.Vector4(prim.coords[1][0][0], prim.coords[1][0][1], prim.coords[1][0][2]);
  var p3 = new THREE.Vector4(prim.coords[2][0][0], prim.coords[2][0][1], prim.coords[2][0][2]);

  if (prim.coords.length === 3) {    // Fast Return
    polygeom = new THREE.Geometry();
    polygeom.vertices.push(p1);
    polygeom.vertices.push(p2);
    polygeom.vertices.push(p3);
    polygeom.faces.push(new THREE.Face3(0, 1, 2));
    polygeom.faces.push(new THREE.Face3(0, 2, 1));
  } else {
     //TODO: Check the 3 points are not colinear

    // And Three Vectors
    var v1 = new THREE.Vector3().sub(p2, p1);
    var v2 = new THREE.Vector3().sub(p3, p1);
    var v3 = new THREE.Vector3().cross(v1, v2); // normal vector

    var normal = new THREE.Vector4(v3.x, v3.y, v3.z, -v3.dot(p1));  // Point p on the plane iff p.normal = 0

    // Point Closest to origin - translation
    var nearest = new THREE.Vector3(
              normal.x*normal.w / (normal.x*normal.x + normal.y*normal.y + normal.z*normal.z),
              normal.y*normal.w / (normal.x*normal.x + normal.y*normal.y + normal.z*normal.z),
              normal.z*normal.w / (normal.x*normal.x + normal.y*normal.y + normal.z*normal.z)
    );

    // Angles to the z axis - rotaton
    var thetax = Math.acos(normal.z / Math.sqrt(normal.y*normal.y + normal.z*normal.z));
    var thetay = Math.acos(normal.z / Math.sqrt(normal.x*normal.x + normal.z*normal.z));
    
    // Linear Transformation Matrix - Rotation + Translation
    var L = new THREE.Matrix4();
    L.makeTranslation(-nearest.x, -nearest.y, -nearest.z);  
    L.multiplySelf(new THREE.Matrix4().makeRotationX(thetax));
    L.multiplySelf(new THREE.Matrix4().makeRotationY(thetay));

    polypath = new THREE.Path();
    for (var i = 0; i < prim.coords.length; i++) {
      var tmpv = new THREE.Vector4(prim.coords[i][0][0], prim.coords[i][0][1], prim.coords[i][0][2], 1);
      L.multiplyVector4(tmpv);
      if (i === 0){
          polypath.moveTo(tmpv.x, tmpv.y);
      } else {
          polypath.lineTo(tmpv.x, tmpv.y);
      }
    }
    polypath.lineTo(polypath.curves[0].v1.x, polypath.curves[0].v1.y); // Close the curve

    polyshape = polypath.toShapes();
    polygeom = new THREE.ExtrudeGeometry(polyshape, {amount:0.0, steps:0, bevelEnabled: false});

    // Undo the Linear Transformation
    for (var i=0; i < polygeom.vertices.length; i++) {
        polygeom.vertices[i].x = prim.coords[i][0][0];
        polygeom.vertices[i].y = prim.coords[i][0][1];
        polygeom.vertices[i].z = prim.coords[i][0][2];
    }
  }

  polygeom.computeFaceNormals();

  color = new THREE.Color().setRGB(prim.faceColor[0], prim.faceColor[1], prim.faceColor[2]);
  //polymat = new THREE.MeshLambertMaterial({color: color.getHex(), transparent: true, opacity: prim.faceColor[3]});
  if (Detector.webgl) {
    polymat = new THREE.MeshPhongMaterial({color: color.getHex(), transparent: true, opacity: prim.faceColor[3]});
  } else {
    polymat = new THREE.MeshLambertMaterial({color: color.getHex(), transparent: true, opacity: prim.faceColor[3], overdraw: true});
  }

  mesh = new THREE.Mesh(polygeom, polymat);
  return mesh;
}

function drawSphere(prim) {
  var mesh, spheregeom, spheremat, tmpgeom, tmpmesh;

  // console.log("drawSphere");

  spheregeom = new THREE.Geometry();
  tmpgeom = new THREE.SphereGeometry(prim.radius, 48, 48);

  for (var i = 0; i < prim.coords.length; i++) {
    tmpmesh = new THREE.Mesh(tmpgeom);
    tmpmesh.position.set(prim.coords[i][0][0], prim.coords[i][0][1], prim.coords[i][0][2]);
    THREE.GeometryUtils.merge(spheregeom, tmpmesh);
  }

  spheregeom.computeFaceNormals();

  var color = new THREE.Color().setRGB(prim.faceColor[0], prim.faceColor[1], prim.faceColor[2]);
  spheremat = new THREE.MeshPhongMaterial({color: color.getHex(), transparent: true, opacity: prim.faceColor[3]});

  mesh = new THREE.Mesh(spheregeom, spheremat);

  return(mesh);
}

function drawCube(prim) {
  var mesh, cubegeom, cubemat;

  // console.log("drawCube");

  cubegeom = new THREE.CubeGeometry(prim.size[0][0], prim.size[0][1], prim.size[0][2]);

  var color = new THREE.Color().setRGB(prim.faceColor[0], prim.faceColor[1], prim.faceColor[2]);
  cubemat = new THREE.MeshPhongMaterial({color: color.getHex(), transparent: true, opacity: prim.faceColor[3]});

  mesh = new THREE.Mesh(cubegeom, cubemat);
  mesh.position.set(prim.position[0][0], prim.position[0][1], prim.position[0][2]);

  return(mesh);
}

function drawGraphics3D(container, data) {
  // data is decoded JSON data such as
  // {"elements": [{"coords": [[[1.0, 0.0, 0.0], null], [[1.0, 1.0, 1.0], null], [[0.0, 0.0, 1.0], null]], "type": "polygon", "faceColor": [0, 0, 0, 1]}], "axes": {}, "extent": {"zmax": 1.0, "ymax": 1.0, "zmin": 0.0, "xmax": 1.0, "xmin": 0.0, "ymin": 0.0}, "lighting": []}
  // The nulls are the "scaled" parts of coordinates that depend on the 
  // size of the final graphics (see Mathematica's Scaled). TODO.

  // TODO: update the size of the container dynamically
  // (we also need some mechanism to update the enclosing <mspace>).

  // Axes are created using the information in data.axes such as
  // {"axes": {"hasaxes": [true, true, false], "ticks": [[large_ticks], [small_ticks], [tick_labels]]}

  // Lights are created using the information in data.lighing such as
  // {"type": "Ambient", "color": [0.3, 0.2, 0.4]}
  // {"type": "Directional", "color": [0.3, 0.2, 0.4], "position": [2, 0, 2]}

  // TODO: Shading, handling of VertexNormals.

  var camera, scene, renderer, boundbox, hasaxes, viewpoint,
    isMouseDown = false, onMouseDownPosition,
    tmpx, tmpy, tmpz, 
    theta, onMouseDownTheta, phi, onMouseDownPhi;

  // Center of the scene
  var center = new THREE.Vector3(
    0.5 * (data.extent.xmin + data.extent.xmax),
    0.5 * (data.extent.ymin + data.extent.ymax), 
    0.5 * (data.extent.zmin + data.extent.zmax));

  // Where the camera is looking
  var focus = new THREE.Vector3(center.x, center.y, center.z);

  // Viewpoint
  viewpoint = new THREE.Vector3(data.viewpoint[0], data.viewpoint[1], data.viewpoint[2]).subSelf(focus);
  var radius = viewpoint.length()

  onMouseDownTheta = theta = Math.acos(viewpoint.z / radius);
  onMouseDownPhi = phi = (Math.atan2(viewpoint.y, viewpoint.x) + 2*Math.PI) % (2 * Math.PI);

  // Scene
  scene = new THREE.Scene();
  scene.position = center;

  camera = new THREE.PerspectiveCamera(
    35,             // Field of view
    1,            // Aspect ratio
    0.1*radius,     // Near plane
    1000*radius     // Far plane
  );

  function update_camera_position() {
    camera.position.x = radius * Math.sin(theta) * Math.cos(phi);
    camera.position.y = radius * Math.sin(theta) * Math.sin(phi);
    camera.position.z = radius * Math.cos(theta);
    camera.position.addSelf(focus);
    camera.lookAt(focus);
  }

  update_camera_position();
  camera.up = new THREE.Vector3(0,0,1);

  scene.add(camera);

  // Lighting
  function addLight(l) {
    var color = new THREE.Color().setRGB(l.color[0], l.color[1], l.color[2]);
    var light;

    if (l.type === "Ambient") {
      light = new THREE.AmbientLight(color.getHex());
    } else if (l.type === "Directional") {
      light = new THREE.DirectionalLight(color.getHex(), 1);
    } else if (l.type === "Spot") {
      light = new THREE.SpotLight(color.getHex());
      light.position.set(l.position[0], l.position[1], l.position[2]);
      light.target.position.set(l.target[0], l.target[1], l.target[2]);
      light.target.updateMatrixWorld(); // This fixes bug in THREE.js
      light.angle = l.angle;
    } else if (l.type === "Point") {
      light = new THREE.PointLight(color.getHex());
      light.position.set(l.position[0], l.position[1], l.position[2]);

      // Add visible light sphere
      var lightsphere = new THREE.Mesh(
        new THREE.SphereGeometry(0.007*radius, 16, 8),
        new THREE.MeshBasicMaterial({color: color.getHex()})
      );
      lightsphere.position = light.position;
      scene.add(lightsphere);
    } else {
      alert("Error: Internal Light Error", l.type);
      return;
    }
    return light;
  }

  function getInitLightPos(l) {
    // Initial Light position in spherical polar coordinates
    if (l.position instanceof Array) {
      var tmppos = new THREE.Vector3(l.position[0], l.position[1], l.position[2]);
      var result = {"radius": radius * tmppos.length()};

      if (tmppos.isZero()) {
        result.theta = 0;
        result.phi = 0;
      } else {
        result.phi = (Math.atan2(tmppos.y, tmppos.x) + 2 * Math.PI) % (2 * Math.PI);
        result.theta = Math.asin(tmppos.z / result.radius);
      }
      return result;
    }
    return;
  }

  function positionLights() {
    for (var i = 0; i < lights.length; i++) {
      if (lights[i] instanceof THREE.DirectionalLight) {
        lights[i].position.x = initLightPos[i].radius * Math.sin(theta + initLightPos[i].theta) * Math.cos(phi + initLightPos[i].phi);
        lights[i].position.y = initLightPos[i].radius * Math.sin(theta + initLightPos[i].theta) * Math.sin(phi + initLightPos[i].phi);
        lights[i].position.z = initLightPos[i].radius * Math.cos(theta + initLightPos[i].theta);
        lights[i].position.addSelf(focus);
      }
    }
  }

  var lights = new Array(data.lighting.length);
  var initLightPos = new Array(data.lighting.length);

  for (var i = 0; i < data.lighting.length; i++) {
    initLightPos[i] = getInitLightPos(data.lighting[i]);
    
    lights[i] = addLight(data.lighting[i]);
    scene.add(lights[i]);
  }

  // BoundingBox
  boundbox = new THREE.Mesh(
    new THREE.CubeGeometry(
      data.extent.xmax - data.extent.xmin,
      data.extent.ymax - data.extent.ymin,
      data.extent.zmax - data.extent.zmin),
    new THREE.MeshBasicMaterial({color: 0x666666, wireframe: true})
  );
  boundbox.position = center;
  scene.add(boundbox);  

  // Draw the Axes
  if (data.axes.hasaxes instanceof Array) {
    hasaxes = new Array(data.axes.hasaxes[0], data.axes.hasaxes[1], data.axes.hasaxes[2]);
  } else if (data.axes.hasaxes instanceof Boolean) {
    if (data.axes) {
      hasaxes = new Array(true, true, true);
    } else {
      hasaxes = new Array(false, false, false);
    }
  } else {
    hasaxes = new Array(false, false, false);
  }
  var axesmat = new THREE.LineBasicMaterial({ color: 0x000000, linewidth : 1.5 });
  var axesgeom = [];
  var axesindicies = [
    [[0,5], [1,4], [2,7], [3,6]],
    [[0,2], [1,3], [4,6], [5,7]],
    [[0,1], [2,3], [4,5], [6,7]]
  ];

  var axesmesh = new Array(3);
  for (var i=0; i<3; i++) {
    if (hasaxes[i]) {
      axesgeom[i] = new THREE.Geometry();
      axesgeom[i].vertices.push(new THREE.Vector3().add(
        boundbox.geometry.vertices[axesindicies[i][0][0]], boundbox.position)
      );
      axesgeom[i].vertices.push(new THREE.Vector3().add(
        boundbox.geometry.vertices[axesindicies[i][0][1]], boundbox.position)
      );
      axesmesh[i] = new THREE.Line(axesgeom[i], axesmat);
      axesmesh[i].geometry.dynamic = true;
      scene.add(axesmesh[i]);
    }
  }

  function boxEdgeLength(i, j) {
    edge = new THREE.Vector3().sub(
      toCanvasCoords(boundbox.geometry.vertices[axesindicies[i][j][0]]),
      toCanvasCoords(boundbox.geometry.vertices[axesindicies[i][j][1]])
    );
    edge.z = 0;
    return edge.length();
  }

  function positionAxes() {
    // Automatic axes placement
    nearj = null;
    nearl = 10*radius;
    farj = null;
    farl = 0.0;
    
    tmpv = new THREE.Vector3();
    for (var j = 0; j < 8; j++) {
      tmpv.add(boundbox.geometry.vertices[j], boundbox.position);
      tmpv.subSelf(camera.position);
      tmpl = tmpv.length();
      if (tmpl < nearl) {
        nearl = tmpl;
        nearj = j;
      } else if (tmpl > farl) {
        farl = tmpl;
        farj = j;
      }
    }
    for (var i = 0; i < 3; i++) {
      if (hasaxes[i]) {
        maxj = null;
        maxl = 0.0;
        for (var j = 0; j < 4; j++) {
          if (axesindicies[i][j][0] !== nearj && axesindicies[i][j][1] !== nearj && axesindicies[i][j][0] !== farj && axesindicies[i][j][1] !== farj) {
            tmpl = boxEdgeLength(i, j);
            if (tmpl > maxl) {
              maxl = tmpl;
              maxj = j;
            }
          }
        }
        axesmesh[i].geometry.vertices[0].add(boundbox.geometry.vertices[axesindicies[i][maxj][0]], boundbox.position);
        axesmesh[i].geometry.vertices[1].add(boundbox.geometry.vertices[axesindicies[i][maxj][1]], boundbox.position);
        axesmesh[i].geometry.verticesNeedUpdate = true;
      }
    }
    update_axes();
  }

  // Axes Ticks
  var tickmat = new THREE.LineBasicMaterial({ color: 0x000000, linewidth : 1.2 });
  var ticks = new Array(3);
  var ticks_small = new Array(3);
  var ticklength = 0.005*radius;

  for (var i = 0; i < 3; i++) {
    if (hasaxes[i]) {
      ticks[i] = [];
      for (var j = 0; j < data.axes.ticks[i][0].length; j++) {
        tickgeom = new THREE.Geometry();
        tickgeom.vertices.push(new THREE.Vector3());
        tickgeom.vertices.push(new THREE.Vector3());
        ticks[i].push(new THREE.Line(tickgeom, tickmat));
        scene.add(ticks[i][j]);

      }
      ticks_small[i] = [];
      for (var j = 0; j < data.axes.ticks[i][1].length; j++) {
         tickgeom = new THREE.Geometry();
         tickgeom.vertices.push(new THREE.Vector3());
         tickgeom.vertices.push(new THREE.Vector3());
         ticks_small[i].push(new THREE.Line(tickgeom, tickmat));
         scene.add(ticks_small[i][j]);
      }
    }
  }

  function getTickDir(i) {
    var tickdir = new THREE.Vector3();
    if (i === 0) {
      if (0.25*Math.PI < theta && theta < 0.75*Math.PI) {
        if (axesgeom[0].vertices[0].z > boundbox.position.z) {
          tickdir.set(0, 0, -ticklength);
        } else {
          tickdir.set(0, 0, ticklength);
        }
      } else {
        if (axesgeom[0].vertices[0].y > boundbox.position.y) {
          tickdir.set(0,-ticklength, 0);
        } else {
          tickdir.set(0, ticklength, 0);
        }
      }
    } else if (i === 1) {
      if (0.25*Math.PI < theta && theta < 0.75*Math.PI) {
        if (axesgeom[1].vertices[0].z > boundbox.position.z) {
          tickdir.set(0, 0, -ticklength);
        } else {
          tickdir.set(0, 0, ticklength);
        }
      } else {
        if (axesgeom[1].vertices[0].x > boundbox.position.x) {
          tickdir.set(-ticklength, 0, 0);
        } else {
          tickdir.set(ticklength, 0, 0);
        }
      }
    } else if (i === 2) {
      if ((0.25*Math.PI < phi && phi < 0.75*Math.PI) || (1.25*Math.PI < phi && phi < 1.75*Math.PI)) {
        if (axesgeom[2].vertices[0].x > boundbox.position.x) {
          tickdir.set(-ticklength, 0, 0);
        } else {
          tickdir.set(ticklength, 0, 0);
        }
      } else {
        if (axesgeom[2].vertices[0].y > boundbox.position.y) {
          tickdir.set(0, -ticklength, 0, 0);
        } else {
          tickdir.set(0, ticklength, 0, 0);
        }
      }
    }
    return tickdir;
  }

  function update_axes() {
    for (var i = 0; i < 3; i++) {
      if (hasaxes[i]) {
        tickdir = getTickDir(i);
        small_tickdir = tickdir.clone();
        small_tickdir.multiplyScalar(0.5);
        for (var j = 0; j < data.axes.ticks[i][0].length; j++) {
          tmpval = data.axes.ticks[i][0][j];

          ticks[i][j].geometry.vertices[0].copy(axesgeom[i].vertices[0]);
          ticks[i][j].geometry.vertices[1].add(axesgeom[i].vertices[0], tickdir);

          if (i === 0) {
            ticks[i][j].geometry.vertices[0].x = tmpval;
            ticks[i][j].geometry.vertices[1].x = tmpval;
          } else if (i === 1) {
            ticks[i][j].geometry.vertices[0].y = tmpval;
            ticks[i][j].geometry.vertices[1].y = tmpval;
          } else if (i === 2) {
            ticks[i][j].geometry.vertices[0].z = tmpval;
            ticks[i][j].geometry.vertices[1].z = tmpval;
          }

          ticks[i][j].geometry.verticesNeedUpdate = true;
        }
        for (var j = 0; j < data.axes.ticks[i][1].length; j++) {
          tmpval = data.axes.ticks[i][1][j];

          ticks_small[i][j].geometry.vertices[0].copy(axesgeom[i].vertices[0]);
          ticks_small[i][j].geometry.vertices[1].add(axesgeom[i].vertices[0], small_tickdir);

          if (i === 0) {
            ticks_small[i][j].geometry.vertices[0].x = tmpval;
            ticks_small[i][j].geometry.vertices[1].x = tmpval;
          } else if (i === 1) {
            ticks_small[i][j].geometry.vertices[0].y = tmpval;
            ticks_small[i][j].geometry.vertices[1].y = tmpval;
          } else if (i === 2) {
            ticks_small[i][j].geometry.vertices[0].z = tmpval;
            ticks_small[i][j].geometry.vertices[1].z = tmpval;
          }

          ticks_small[i][j].geometry.verticesNeedUpdate = true;
        }
      }
    }
  }
  update_axes();

  // Axes numbering using divs
  var ticknums = new Array(3);
  for (var i = 0; i < 3; i++) {
    if (hasaxes[i]) {
      ticknums[i] = new Array(data.axes.ticks[i][0].length);
      for (var j = 0; j < ticknums[i].length; j++) {
        ticknums[i][j] = document.createElement('div');
        ticknums[i][j].innerHTML = data.axes.ticks[i][2][j];

        // Handle Minus signs
        if (data.axes.ticks[i][0][j] >= 0) {
          ticknums[i][j].style.paddingLeft = "0.5em";
        } else {
          ticknums[i][j].style.paddingLeft = 0;
        }

        ticknums[i][j].style.position = "absolute";
        ticknums[i][j].style.fontSize = "0.8em";
        container.appendChild(ticknums[i][j]);
      }
    }
  }
  
  function toCanvasCoords(position) {
    var pos = position.clone();
    var projScreenMat = new THREE.Matrix4();
    projScreenMat.multiply(camera.projectionMatrix, camera.matrixWorldInverse);
    projScreenMat.multiplyVector3( pos );

    var result = new THREE.Vector3((pos.x + 1 ) * 200, (1-pos.y) * 200, (pos.z + 1 ) * 200);
    return result;
  }

  function positionticknums() {
    for (var i = 0; i < 3; i++) {
      if (hasaxes[i]) {
        for (var j = 0; j < ticknums[i].length; j++) {
          var tickpos3D = ticks[i][j].geometry.vertices[0].clone();
          var tickDir = new THREE.Vector3().sub(ticks[i][j].geometry.vertices[0], ticks[i][j].geometry.vertices[1]);
          //tickDir.multiplyScalar(3);
          tickDir.setLength(3*ticklength);
          tickDir.x *= 2.0;
          tickDir.y *= 2.0;
          tickpos3D.addSelf(tickDir);
          var tickpos = toCanvasCoords(tickpos3D);
          tickpos.x -= 10;
          tickpos.y += 8;

          ticknums[i][j].style.left = tickpos.x.toString() + "px";
          ticknums[i][j].style.top = tickpos.y.toString() + "px";
          if (tickpos.x < 5 || tickpos.x > 395 || tickpos.y < 5 || tickpos.y > 395) {
            ticknums[i][j].style.display = "none";
          }
          else {
            ticknums[i][j].style.display = "";
          }
        }
      }
    }
  }

  // Plot the primatives
  for (var indx = 0; indx < data.elements.length; indx++) {
    var type = data.elements[indx].type;
    switch(type) {
      case "point":
<<<<<<< HEAD
        scene.add(applyBoxScaling(drawPoint(data.elements[indx])));
=======
        scene.add(drawPoint(data.elements[indx]));
>>>>>>> 6e13a5a4
        break;
      case "line":
        scene.add(drawLine(data.elements[indx]));
        break;
      case "polygon":
        scene.add(drawPolygon(data.elements[indx]));
        break;
      case "sphere":
        scene.add(applyBoxScaling(drawSphere(data.elements[indx])));
        break;
      case "cube":
        scene.add(applyBoxScaling(drawCube(data.elements[indx])));
        break;
      default:
        alert("Error: Unknown type passed to drawGraphics3D");
    }
  }

  // Renderer (set preserveDrawingBuffer to deal with issue
  // of weird canvas content after switching windows)
  if (Detector.webgl) {
    renderer = new THREE.WebGLRenderer({antialias: true, preserveDrawingBuffer: true});
  } else { 
    renderer = new THREE.CanvasRenderer({antialias: true, preserveDrawingBuffer: true});

    message = document.createElement('div');
    message.innerHTML = "Canvas Renderer support is experimental, please enable WebGL where possible.";
    message.style.position = "absolute";
    message.style.fontSize = "0.8em";
    message.style.color = "#FF6060";
    container.appendChild(message);
  }

  renderer.setSize(400, 400);
  container.appendChild(renderer.domElement);

  function render() {
    positionLights();
    renderer.render( scene, camera );
  }

  function toScreenCoords(position) {
    return camera.matrixWorldInverse.multiplyVector3(position.clone());
  }

  function ScaleInView() {
    var tmp_fov = 0.0;
    var proj2d = new THREE.Vector3();

    for (var i=0; i<8; i++) {
      proj2d.add(boundbox.geometry.vertices[i], boundbox.position);
      proj2d = toScreenCoords(proj2d);

      angle = 114.59 * Math.max(
         Math.abs(Math.atan(proj2d.x/proj2d.z) / camera.aspect),
         Math.abs(Math.atan(proj2d.y/proj2d.z))
      );
      tmp_fov = Math.max(tmp_fov, angle);
    }

    camera.fov = tmp_fov + 5;
    camera.updateProjectionMatrix();
  }

  // Mouse Interactions
  function onDocumentMouseDown( event ) {
    event.preventDefault();

    isMouseDown = true;
    isShiftDown = false;
    isCtrlDown = false;

    onMouseDownTheta = theta;
    onMouseDownPhi = phi;

    onMouseDownPosition.x = event.clientX;
    onMouseDownPosition.y = event.clientY;

    onMouseDownFocus = new THREE.Vector3().copy(focus);
  }

  function onDocumentMouseMove(event) {
    event.preventDefault();

    if (isMouseDown) {
      positionticknums();

      if (event.shiftKey) {
        // console.log("Pan");
        if (! isShiftDown) {
          isShiftDown = true;
          onMouseDownPosition.x = event.clientX;
          onMouseDownPosition.y = event.clientY;
          autoRescale = false;
          container.style.cursor = "move";
        }
        var camz = new THREE.Vector3().sub(focus, camera.position);
        camz.normalize();

        var camx = new THREE.Vector3(
            - radius * Math.cos(theta) * Math.sin(phi) * (theta<0.5*Math.PI?1:-1),
            radius * Math.cos(theta) * Math.cos(phi) * (theta<0.5*Math.PI?1:-1),
            0
        );
        camx.normalize();

        var camy = new THREE.Vector3();
        camy.cross(camz, camx);

        focus.x = onMouseDownFocus.x + (radius / 400)*(camx.x * (onMouseDownPosition.x - event.clientX) + camy.x * (onMouseDownPosition.y - event.clientY));
        focus.y = onMouseDownFocus.y + (radius / 400)*(camx.y * (onMouseDownPosition.x - event.clientX) + camy.y * (onMouseDownPosition.y - event.clientY));
        focus.z = onMouseDownFocus.z + (radius / 400)*(camx.z * (onMouseDownPosition.x - event.clientX) + camy.z * (onMouseDownPosition.y - event.clientY));

        update_camera_position();

      } else if (event.ctrlKey) {
        // console.log("Zoom");
        if (! isCtrlDown) {
          isCtrlDown = true;
          onCtrlDownFov = camera.fov;
          onMouseDownPosition.x = event.clientX;
          onMouseDownPosition.y = event.clientY;
          autoRescale = false;
          container.style.cursor = "crosshair";
        }
        camera.fov =  onCtrlDownFov + 20 * Math.atan((event.clientY - onMouseDownPosition.y)/50);
        camera.fov = Math.max(1, Math.min(camera.fov, 150));
        camera.updateProjectionMatrix();

      } else {
        // console.log("Spin");
        if (isCtrlDown || isShiftDown) {
          onMouseDownPosition.x = event.clientX;
          onMouseDownPosition.y = event.clientY;
          isShiftDown = false;
          isCtrlDown = false;
          container.style.cursor = "pointer";
        }

        phi = 2 * Math.PI * (onMouseDownPosition.x - event.clientX) / 400 + onMouseDownPhi;
        phi = (phi + 2 * Math.PI) % (2 * Math.PI);
        theta = 2 * Math.PI * (onMouseDownPosition.y - event.clientY) / 400 + onMouseDownTheta;
        var epsilon = 1e-12; // Prevents spinnging from getting stuck
        theta = Math.max(Math.min(Math.PI - epsilon, theta), epsilon);

        update_camera_position();
      }
      render();
    } else {
      container.style.cursor = "pointer";
    }
  }

  function onDocumentMouseUp(event) {
    event.preventDefault();

    isMouseDown = false;
    container.style.cursor = "pointer";

    if (autoRescale) {
        ScaleInView();
        render();
    }
    positionAxes();
    render();
    positionticknums();
  }

  // Bind Mouse events
  container.addEventListener('mousemove', onDocumentMouseMove, false);
  container.addEventListener('mousedown', onDocumentMouseDown, false);
  container.addEventListener('mouseup', onDocumentMouseUp, false);
  onMouseDownPosition = new THREE.Vector2();
  var autoRescale = true;

  update_camera_position();
  positionAxes();
  render(); // Rendering twice updates camera.matrixWorldInverse so that ScaleInView works properly
  ScaleInView();
  render();     
  positionticknums();
}
<|MERGE_RESOLUTION|>--- conflicted
+++ resolved
@@ -587,11 +587,7 @@
     var type = data.elements[indx].type;
     switch(type) {
       case "point":
-<<<<<<< HEAD
-        scene.add(applyBoxScaling(drawPoint(data.elements[indx])));
-=======
         scene.add(drawPoint(data.elements[indx]));
->>>>>>> 6e13a5a4
         break;
       case "line":
         scene.add(drawLine(data.elements[indx]));
@@ -600,10 +596,10 @@
         scene.add(drawPolygon(data.elements[indx]));
         break;
       case "sphere":
-        scene.add(applyBoxScaling(drawSphere(data.elements[indx])));
+        scene.add(drawSphere(data.elements[indx]));
         break;
       case "cube":
-        scene.add(applyBoxScaling(drawCube(data.elements[indx])));
+        scene.add(drawCube(data.elements[indx]));
         break;
       default:
         alert("Error: Unknown type passed to drawGraphics3D");
