--- conflicted
+++ resolved
@@ -5,15 +5,12 @@
 import unicodedata
 
 from django.template.defaultfilters import register, stringfilter
-<<<<<<< HEAD
+
 try:
     from django.utils.functional import keep_lazy as allow_lazy
 except:
     from django.utils.functional import allow_lazy
 
-=======
-from django.utils.functional import keep_lazy as allow_lazy
->>>>>>> b515071e
 from django.utils.safestring import mark_safe
 
 
