(*****************************)
(* Settings for Mathics Core *)
(*****************************)

Settings`$TraceGet::usage = "If this Boolean variable is set True, 'Get' traces the lines it reads that start a new expression.";
Settings`$TraceGet = False
Unprotect[Settings`$TraceGet]


<<<<<<< HEAD
Settings`$PreferredBackendMethod::usage = "Set this do whether to use mpmath, numpy or Sympy for numeric and symbolic constants and methods when there is a choice.";
=======
Settings`$PreferredBackendMethod::usage = "This sets whether to use mpmath, numpy or Sympy for numeric and symbolic constants and methods, when there is a choice.";
>>>>>>> e34443aa
Settings`$PreferredBackendMethod = "sympy"
Unprotect[Settings`$PreferredBackendMethod]<|MERGE_RESOLUTION|>--- conflicted
+++ resolved
@@ -7,10 +7,6 @@
 Unprotect[Settings`$TraceGet]
 
 
-<<<<<<< HEAD
-Settings`$PreferredBackendMethod::usage = "Set this do whether to use mpmath, numpy or Sympy for numeric and symbolic constants and methods when there is a choice.";
-=======
 Settings`$PreferredBackendMethod::usage = "This sets whether to use mpmath, numpy or Sympy for numeric and symbolic constants and methods, when there is a choice.";
->>>>>>> e34443aa
 Settings`$PreferredBackendMethod = "sympy"
 Unprotect[Settings`$PreferredBackendMethod]