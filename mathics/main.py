#!/usr/bin/env python
# -*- coding: utf-8 -*-

from __future__ import unicode_literals
from __future__ import print_function
from __future__ import absolute_import

import sys
import os
import argparse
import re
import locale

from mathics.core.definitions import Definitions
from mathics.core.expression import strip_context
from mathics.core.evaluation import Evaluation, Output
from mathics.core.parser import LineFeeder, FileLineFeeder
from mathics import version_string, license_string, __version__
from mathics import settings

import six
from six.moves import input


class TerminalShell(LineFeeder):
    def __init__(self, definitions, colors, want_readline, want_completion):
        super(TerminalShell, self).__init__('<stdin>')
        self.input_encoding = locale.getpreferredencoding()
        self.lineno = 0

        # Try importing readline to enable arrow keys support etc.
        self.using_readline = False
        try:
            if want_readline:
                import readline
                self.using_readline = sys.stdin.isatty() and sys.stdout.isatty()
                self.ansi_color_re = re.compile("\033\\[[0-9;]+m")
                if want_completion:
                    readline.set_completer(lambda text, state: self.complete_symbol_name(text, state))

                    # Make _ a delimiter, but not $ or `
                    readline.set_completer_delims(' \t\n_~!@#%^&*()-=+[{]}\\|;:\'",<>/?')

                    readline.parse_and_bind("tab: complete")
                    self.completion_candidates = []
        except ImportError:
            pass

        # Try importing colorama to escape ansi sequences for cross platform
        # colors
        try:
            from colorama import init as colorama_init
        except ImportError:
            colors = 'NoColor'
        else:
            colorama_init()
            if colors is None:
                terminal_supports_color = (sys.stdout.isatty() and os.getenv('TERM') != 'dumb')
                colors = 'Linux' if terminal_supports_color else 'NoColor'

        color_schemes = {
            'NOCOLOR': (
                ['', '', '', ''],
                ['', '', '', '']),
            'LINUX': (
                ['\033[32m', '\033[1m', '\033[22m', '\033[39m'],
                ['\033[31m', '\033[1m', '\033[22m', '\033[39m']),
            'LIGHTBG': (
                ['\033[34m', '\033[1m', '\033[22m', '\033[39m'],
                ['\033[31m', '\033[1m', '\033[22m', '\033[39m']),
        }

        # Handle any case by using .upper()
        term_colors = color_schemes.get(colors.upper())
        if term_colors is None:
            out_msg = "The 'colors' argument must be {0} or None"
            print(out_msg.format(repr(list(color_schemes.keys()))))
            quit()

        self.incolors, self.outcolors = term_colors
        self.definitions = definitions

    def get_last_line_number(self):
        return self.definitions.get_line_no()

    def get_in_prompt(self):
        next_line_number = self.get_last_line_number() + 1
        if self.lineno > 0:
            return ' ' * len('In[{0}]:= '.format(next_line_number))
        else:
            return '{1}In[{2}{0}{3}]:= {4}'.format(next_line_number, *self.incolors)

    def get_out_prompt(self):
        line_number = self.get_last_line_number()
        return '{1}Out[{2}{0}{3}]= {4}'.format(line_number, *self.outcolors)

    def to_output(self, text):
        line_number = self.get_last_line_number()
        newline = '\n' + ' ' * len('Out[{0}]= '.format(line_number))
        return newline.join(text.splitlines())

    def out_callback(self, out):
        print(self.to_output(six.text_type(out)))

    def read_line(self, prompt):
        if self.using_readline:
            return self.rl_read_line(prompt)
        return input(prompt)

    def print_result(self, result):
        if result is not None and result.result is not None:
            output = self.to_output(six.text_type(result.result))
            print(self.get_out_prompt() + output + '\n')

    def rl_read_line(self, prompt):
        # Wrap ANSI colour sequences in \001 and \002, so readline
        # knows that they're nonprinting.
        prompt = self.ansi_color_re.sub(
            lambda m: "\001" + m.group(0) + "\002", prompt)

        # For Py2 sys.stdout is wrapped by a codecs.StreamWriter object in
        # mathics/__init__.py which interferes with raw_input's use of readline
        #
        # To work around this issue, call raw_input with the original
        # file object as sys.stdout, which is in the undocumented
        # 'stream' field of codecs.StreamWriter.
        if six.PY2:
            orig_stdout = sys.stdout
            try:
                sys.stdout = sys.stdout.stream
                ret = input(prompt).decode(self.input_encoding)
                return ret
            finally:
                sys.stdout = orig_stdout
        else:
            return input(prompt)

    def complete_symbol_name(self, text, state):
        try:
            return self._complete_symbol_name(text, state)
        except Exception:
            # any exception thrown inside the completer gets silently
            # thrown away otherwise
            print("Unhandled error in readline completion")

    def _complete_symbol_name(self, text, state):
        # The readline module calls this function repeatedly,
        # increasing 'state' each time and expecting one string to be
        # returned per call.

        if state == 0:
            self.completion_candidates = self.get_completion_candidates(text)

        try:
            return self.completion_candidates[state]
        except IndexError:
            return None

    def get_completion_candidates(self, text):
        matches = self.definitions.get_matching_names(text + '*')
        if '`' not in text:
            matches = [strip_context(m) for m in matches]
        return matches

    def reset_lineno(self):
        self.lineno = 0

    def feed(self):
        result = self.read_line(self.get_in_prompt()) + '\n'
        if result == '\n':
            return ''   # end of input
        self.lineno += 1
        return result

    def empty(self):
        return False


class TerminalOutput(Output):
    def max_stored_size(self, settings):
        return None

    def __init__(self, shell):
        self.shell = shell

    def out(self, out):
        return self.shell.out_callback(out)


def main():
    argparser = argparse.ArgumentParser(
        prog='mathics',
        usage='%(prog)s [options] [FILE]',
        add_help=False,
        description="Mathics is a general-purpose computer algebra system.",
        epilog="""Please feel encouraged to contribute to Mathics! Create
            your own fork, make the desired changes, commit, and make a pull
            request.""")

    argparser.add_argument(
        'FILE', nargs='?', type=argparse.FileType('r'),
        help='execute commands from FILE')

    argparser.add_argument(
        '--help', '-h', help='show this help message and exit', action='help')


<<<<<<< HEAD
=======
    argparser.add_argument(
        '--pyextensions', '-l', action='append', metavar='PYEXT', help='directory to load extensions in python')

    
>>>>>>> c40e7078
    argparser.add_argument(
        '--persist', help='go to interactive shell after evaluating FILE or -e',
        action='store_true')

    argparser.add_argument(
        '--initfile', help='the same that FILE and --persist together', type=argparse.FileType('r'))



    argparser.add_argument(
        '--quiet', '-q', help='don\'t print message at startup',
        action='store_true')

    argparser.add_argument(
        '-script', help='run a mathics file in script mode',
        action='store_true')

    argparser.add_argument(
        '--execute', '-e', action='append', metavar='EXPR',
        help='evaluate EXPR before processing any input files (may be given '
        'multiple times)')

    argparser.add_argument(
        '--colors', nargs='?', help='interactive shell colors')

    argparser.add_argument(
        '--no-completion', help="disable tab completion", action='store_true')

    argparser.add_argument(
        '--no-readline', help="disable line editing (implies --no-completion)",
        action='store_true')

    argparser.add_argument(
        '--version', '-v', action='version',
        version='%(prog)s ' + __version__)

    args, script_args = argparser.parse_known_args()

    quit_command = 'CTRL-BREAK' if sys.platform == 'win32' else 'CONTROL-D'

    extension_modules = []
    if args.pyextensions:
        for ext in args.pyextensions:
            extension_modules.append(ext)

    
    definitions = Definitions(add_builtin=True, extension_modules=extension_modules)
    definitions.set_line_no(0)

    shell = TerminalShell(
        definitions, args.colors, want_readline=not(args.no_readline),
        want_completion=not(args.no_completion))


    if args.initfile:
        feeder = FileLineFeeder(args.initfile)
        try:
            while not feeder.empty():
                evaluation = Evaluation(
                    shell.definitions, output=TerminalOutput(shell), catch_interrupt=False)
                query = evaluation.parse_feeder(feeder)
                if query is None:
                    continue
                evaluation.evaluate(query, timeout=settings.TIMEOUT)
        except (KeyboardInterrupt):
            print('\nKeyboardInterrupt')
        
        definitions.set_line_no(0)


    if args.execute:
        for expr in args.execute:
            print(shell.get_in_prompt() + expr)
            evaluation = Evaluation(shell.definitions, output=TerminalOutput(shell))
            result = evaluation.parse_evaluate(expr, timeout=settings.TIMEOUT)
            shell.print_result(result)

        if not args.persist:
            return

    
    if args.FILE is not None:
        feeder = FileLineFeeder(args.FILE)
        try:
            while not feeder.empty():
                evaluation = Evaluation(
                    shell.definitions, output=TerminalOutput(shell), catch_interrupt=False)
                query = evaluation.parse_feeder(feeder)
                if query is None:
                    continue
                evaluation.evaluate(query, timeout=settings.TIMEOUT)
        except (KeyboardInterrupt):
            print('\nKeyboardInterrupt')

        if args.persist:
            definitions.set_line_no(0)
        else:
            return

    if not args.quiet:
        print()
        print(version_string + '\n')
        print(license_string + '\n')
        print("Quit by pressing {0}\n".format(quit_command))

    while True:
        try:
            evaluation = Evaluation(shell.definitions, output=TerminalOutput(shell))
            query = evaluation.parse_feeder(shell)
            if query is None:
                continue
            result = evaluation.evaluate(query, timeout=settings.TIMEOUT)
            if result is not None:
                shell.print_result(result)
        except (KeyboardInterrupt):
            print('\nKeyboardInterrupt')
        except (SystemExit, EOFError):
            print("\n\nGoodbye!\n")
            break
        finally:
            shell.reset_lineno()

if __name__ == '__main__':
    main()<|MERGE_RESOLUTION|>--- conflicted
+++ resolved
@@ -205,13 +205,10 @@
         '--help', '-h', help='show this help message and exit', action='help')
 
 
-<<<<<<< HEAD
-=======
     argparser.add_argument(
         '--pyextensions', '-l', action='append', metavar='PYEXT', help='directory to load extensions in python')
 
     
->>>>>>> c40e7078
     argparser.add_argument(
         '--persist', help='go to interactive shell after evaluating FILE or -e',
         action='store_true')
