#!/usr/bin/env python3
# -*- coding: utf-8 -*-

"""
Global System Information
"""


import os
import platform
import sys
import re
import subprocess

from mathics.core.expression import (
    Expression,
    Integer,
    Real,
    String,
    Symbol,
    SymbolFailed,
    strip_context,
)
from mathics.builtin.base import Builtin, Predefined
from mathics import version_string
from mathics.builtin.strings import to_regex
from mathics.version import __version__


class Aborted(Predefined):
    """
    <dl>
    <dt>'$Aborted'
        <dd>is returned by a calculation that has been aborted.
    </dl>
    """

    name = "$Aborted"


class ByteOrdering(Predefined):
    """
    <dl>
      <dt>'$ByteOrdering'
      <dd>returns the native ordering of bytes in binary data on your computer system.
    </dl>

    X> $ByteOrdering
     = 1

    #> $ByteOrdering == -1 || $ByteOrdering == 1
     = True
    """

    name = "$ByteOrdering"

    def evaluate(self, evaluation) -> Integer:
        return Integer(1 if sys.byteorder == "big" else -1)


class CommandLine(Predefined):
    """
    <dl>
    <dt>'$CommandLine'
      <dd>is a list of strings passed on the command line to launch the Mathics session.
    </dl>
    >> $CommandLine
     = {...}
    """

    name = "$CommandLine"

    def evaluate(self, evaluation) -> Expression:
        return Expression("List", *(String(arg) for arg in sys.argv))


class Environment(Builtin):
    """
    <dl>
      <dt>'Environment[$var$]'
      <dd>gives the value of an operating system environment variable.
    </dl>
    X> Environment["HOME"]
     = ...
    """

    def apply(self, var, evaluation):
        "Environment[var_?StringQ]"
        env_var = var.get_string_value()
        if env_var not in os.environ:
            return SymbolFailed
        else:
            return String(os.environ[env_var])


class Failed(Predefined):
    """
    <dl>
    <dt>'$Failed'
        <dd>is returned by some functions in the event of an error.
    </dl>

    #> Get["nonexistent_file.m"]
     : Cannot open nonexistent_file.m.
     = $Failed
    """

    name = "$Failed"


class GetEnvironment(Builtin):
    """
    <dl>
    <dt>'GetEnvironment["$var$"]'
        <dd>gives the setting corresponding to the variable "var" in the operating system environment.
    </dl>

    X> GetEnvironment["HOME"]
    = ...
    """

    def apply(self, var, evaluation):
        "GetEnvironment[var___]"
        if isinstance(var, String):
            env_var = var.get_string_value()
            tup = (
                env_var,
                "System`None"
                if env_var not in os.environ
                else String(os.environ[env_var]),
            )

            return Expression("Rule", *tup)

        env_vars = var.get_sequence()
        if len(env_vars) == 0:
            rules = [
                Expression("Rule", name, value) for name, value in os.environ.items()
            ]
            return Expression("List", *rules)


class Machine(Predefined):
    """
    <dl>
    <dt>'$Machine'
        <dd>returns a string describing the type of computer system on which the Mathics is being run.
    </dl>
    X> $Machine
     = linux
    """

    name = "$Machine"

    def evaluate(self, evaluation) -> String:
        return String(sys.platform)


class MachineName(Predefined):
    """
    <dl>
      <dt>'$MachineName'
      <dd>is a string that gives the assigned name of the computer on which Mathics is being run, if such a name is defined.
    </dl>
    X> $MachineName
     = buster
    """

    name = "$MachineName"

    def evaluate(self, evaluation) -> String:
        return String(os.uname().nodename)


class MathicsVersion(Predefined):
    r"""
    <dl>
      <dt>'MathicsVersion'
      <dd>this string is the version of Mathics we are running.
    </dl>

    >> MathicsVersion
    = ...
    """

    def evaluate(self, evaluation) -> String:
        return String(__version__)


class Names(Builtin):
    """
    <dl>
      <dt>'Names["$pattern$"]'
      <dd>returns the list of names matching $pattern$.
    </dl>

    >> Names["List"]
     = {List}

    The wildcard '*' matches any character:
    >> Names["List*"]
     = {List, ListLinePlot, ListPlot, ListQ, Listable}

    The wildcard '@' matches only lowercase characters:
    >> Names["List@"]
     = {Listable}

    >> x = 5;
    >> Names["Global`*"]
     = {x}

    The number of built-in symbols:
    >> Length[Names["System`*"]]
     = ...

    #> Length[Names["System`*"]] > 350
     = True
    """

    def apply(self, pattern, evaluation):
        "Names[pattern_]"
        headname = pattern.get_head_name()
        if headname == "System`StringExpression":
            pattern = re.compile(to_regex(pattern, evaluation))
        else:
            pattern = pattern.get_string_value()

        if pattern is None:
            return

        names = set([])
        for full_name in evaluation.definitions.get_matching_names(pattern):
            short_name = strip_context(full_name)
            names.add(short_name if short_name not in names else full_name)

        # TODO: Mathematica ignores contexts when it sorts the list of
        # names.
        return Expression("List", *[String(name) for name in sorted(names)])


class Packages(Predefined):
    """
    <dl>
      <dt>'$Packages'
      <dd>returns a list of the contexts corresponding to all packages which have been loaded into Mathics.
    </dl>

    X> $Packages
    = {ImportExport`,XML`,Internal`,System`,Global`}
    #> MemberQ[$Packages, "System`"]
    = True
    """

    name = "$Packages"
    rules = {
        "$Packages": '{"ImportExport`",  "XML`","Internal`", "System`", "Global`"}',
    }


class ParentProcessID(Predefined):
    r"""
    <dl>
      <dt>'$ParentProcesID'
      <dd>gives the ID assigned to the process which invokes the \Mathics by the operating system under which it is run.
    </dl>

    >> $ParentProcessID
     = ...

    #> Head[$ParentProcessID] == Integer
     = True
    """

    name = "$ParentProcessID"

    def evaluate(self, evaluation) -> Integer:
        return Integer(os.getppid())


class ProcessID(Predefined):
    r"""
    <dl>
      <dt>'$ProcessID'
      <dd>gives the ID assigned to the \Mathics process by the operating system under which it is run.
    </dl>

    >> $ProcessID
     = ...

    #> Head[$ProcessID] == Integer
     = True
    """

    name = "$ProcessID"

    def evaluate(self, evaluation) -> Integer:
        return Integer(os.getpid())


class ProcessorType(Predefined):
    r"""
    <dl>
    <dt>'$ProcessorType'
        <dd>gives a string giving the architecture of the processor on which the \Mathics is being run.
    </dl>
    X> $ProcessorType
    = x86_64
    """

    name = "$ProcessorType"

    def evaluate(self, evaluation):
        return String(platform.machine())


class ScriptCommandLine(Predefined):
    """
    <dl>
    <dt>'$ScriptCommandLine'
      <dd>is a list of string arguments when running the kernel is script mode.
    </dl>
    >> $ScriptCommandLine
     = {...}
    """

    name = "$ScriptCommandLine"

    def evaluate(self, evaluation):
        try:
            dash_index = sys.argv.index("--")
        except ValueError:
            # not run in script mode
            return Expression("List")

        return Expression("List", *(String(arg) for arg in sys.argv[dash_index + 1 :]))


class Run(Builtin):
    """
    <dl>
      <dt>'Run[$command$]'
      <dd>runs command as an external operating system command, returning the exit code obtained.
    </dl>
    X> Run["date"]
     = ...
    """

    def apply(self, command, evaluation):
        "Run[command_?StringQ]"
        command_str = command.to_python()
        return Integer(subprocess.call(command_str, shell=True))


class SystemID(Predefined):
    r"""
    <dl>
       <dt>'$SystemID'
       <dd>is a short string that identifies the type of computer system on which the \Mathics is being run.
    </dl>
    X> $SystemID
     = linux
    """

    name = "$SystemID"

    def evaluate(self, evaluation) -> String:
        return String(sys.platform)


class SystemWordLength(Predefined):
    r"""
    <dl>
      <dt>'$SystemWordLength'
      <dd>gives the effective number of bits in raw machine words on the computer system where \Mathics is running.
    </dl>
    X> $SystemWordLength
    = 64

    #> Head[$SystemWordLength] == Integer
     = True
    """

    name = "$SystemWordLength"

    def evaluate(self, evaluation) -> Integer:
        # https://docs.python.org/3/library/platform.html#module-platform
        # says it is more reliable to get bits using sys.maxsize
        # than platform.architecture()[0]
        size = 128
        while not sys.maxsize > 2 ** size:
            size >>= 1
        return Integer(size << 1)


class UserName(Predefined):
    r"""
    <dl>
      <dt>$UserName
      <dd>returns a string describing the type of computer system on which
      \Mathics is being run.
    </dl>

    X> $UserName
     = rocky
    """

    name = "$UserName"

    def evaluate(self, evaluation) -> String:
        try:
<<<<<<< HEAD
            return String(os.getlogin())
        except:
            import pwd
            return String(pwd.getpwuid(os.getuid())[0])
=======
            user = os.getlogin()
        except:
            import pwd
            user = pwd.getpwuid(os.getuid())[0]
        return String(user)
>>>>>>> 6067699a


class Version(Predefined):
    """
    <dl>
      <dt>'$Version'
      <dd>returns a string with the current Mathics version and the versions of relevant libraries.
    </dl>

    >> $Version
     = Mathics ...
    """

    name = "$Version"

    def evaluate(self, evaluation) -> String:
        return String(version_string.replace("\n", " "))


class VersionNumber(Predefined):
    r"""
    <dl>
      <dt>'$VersionNumber'
      <dd>is a real number which gives the current Wolfram Language version that \Mathics tries to be compatible with.
    </dl>

    >> $VersionNumber
    = ...
    """

    name = "$VersionNumber"
    value = 6.0

    def evaluate(self, evaluation) -> Real:
        # Make this be whatever the latest Mathematica release is,
        # assuming we are trying to be compatible with this.
        return Real(self.value)<|MERGE_RESOLUTION|>--- conflicted
+++ resolved
@@ -408,18 +408,11 @@
 
     def evaluate(self, evaluation) -> String:
         try:
-<<<<<<< HEAD
-            return String(os.getlogin())
-        except:
-            import pwd
-            return String(pwd.getpwuid(os.getuid())[0])
-=======
             user = os.getlogin()
         except:
             import pwd
             user = pwd.getpwuid(os.getuid())[0]
         return String(user)
->>>>>>> 6067699a
 
 
 class Version(Predefined):
