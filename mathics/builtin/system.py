#!/usr/bin/env python3
# -*- coding: utf-8 -*-

"""
Global System Information
"""


import os
import platform
import sys
import re
import subprocess

from mathics.version import __version__
from mathics.core.expression import (
    Expression,
    Integer0,
    Integer,
    Real,
    String,
    SymbolFailed,
    SymbolList,
    SymbolRule,
    strip_context,
)
from mathics.builtin.base import Builtin, Predefined
from mathics import version_string
from mathics.builtin.strings import to_regex


class Aborted(Predefined):
    """
    <dl>
    <dt>'$Aborted'
        <dd>is returned by a calculation that has been aborted.
    </dl>
    """

    name = "$Aborted"


class ByteOrdering(Predefined):
    """
    <dl>
      <dt>'$ByteOrdering'
      <dd>returns the native ordering of bytes in binary data on your computer system.
    </dl>

    X> $ByteOrdering
     = 1

    #> $ByteOrdering == -1 || $ByteOrdering == 1
     = True
    """

    name = "$ByteOrdering"

    def evaluate(self, evaluation) -> Integer:
        return Integer(1 if sys.byteorder == "big" else -1)


class CommandLine(Predefined):
    """
    <dl>
    <dt>'$CommandLine'
      <dd>is a list of strings passed on the command line to launch the Mathics session.
    </dl>
    >> $CommandLine
     = {...}
    """

    name = "$CommandLine"

    def evaluate(self, evaluation) -> Expression:
        return Expression(SymbolList, *(String(arg) for arg in sys.argv))


class Environment(Builtin):
    """
    <dl>
      <dt>'Environment[$var$]'
      <dd>gives the value of an operating system environment variable.
    </dl>
    X> Environment["HOME"]
     = ...
    """

    def apply(self, var, evaluation):
        "Environment[var_?StringQ]"
        env_var = var.get_string_value()
        if env_var not in os.environ:
            return SymbolFailed
        else:
            return String(os.environ[env_var])


class Failed(Predefined):
    """
    <dl>
    <dt>'$Failed'
        <dd>is returned by some functions in the event of an error.
    </dl>

    #> Get["nonexistent_file.m"]
     : Cannot open nonexistent_file.m.
     = $Failed
    """

    name = "$Failed"


class GetEnvironment(Builtin):
    """
    <dl>
    <dt>'GetEnvironment["$var$"]'
        <dd>gives the setting corresponding to the variable "var" in the operating system environment.
    </dl>

    X> GetEnvironment["HOME"]
    = ...
    """

    def apply(self, var, evaluation):
        "GetEnvironment[var___]"
        if isinstance(var, String):
            env_var = var.get_string_value()
            tup = (
                env_var,
                "System`None"
                if env_var not in os.environ
                else String(os.environ[env_var]),
            )

            return Expression(SymbolRule, *tup)

        env_vars = var.get_sequence()
        if len(env_vars) == 0:
            rules = [
                Expression(SymbolRule, name, value)
                for name, value in os.environ.items()
            ]
            return Expression(SymbolList, *rules)


class Machine(Predefined):
    """
    <dl>
    <dt>'$Machine'
        <dd>returns a string describing the type of computer system on which the Mathics is being run.
    </dl>
    X> $Machine
     = linux
    """

    name = "$Machine"

    def evaluate(self, evaluation) -> String:
        return String(sys.platform)


class MachineName(Predefined):
    """
    <dl>
      <dt>'$MachineName'
      <dd>is a string that gives the assigned name of the computer on which Mathics is being run, if such a name is defined.
    </dl>
    X> $MachineName
     = buster
    """

    name = "$MachineName"

    def evaluate(self, evaluation) -> String:
        return String(platform.uname().node)


class MathicsVersion(Predefined):
    r"""
    <dl>
      <dt>'MathicsVersion'
      <dd>this string is the version of Mathics we are running.
    </dl>

    >> MathicsVersion
    = ...
    """

    def evaluate(self, evaluation) -> String:
        return String(__version__)


class Names(Builtin):
    """
    <dl>
      <dt>'Names["$pattern$"]'
      <dd>returns the list of names matching $pattern$.
    </dl>

    >> Names["List"]
     = {List}

    The wildcard '*' matches any character:
    >> Names["List*"]
     = {List, ListLinePlot, ListPlot, ListQ, Listable}

    The wildcard '@' matches only lowercase characters:
    >> Names["List@"]
     = {Listable}

    >> x = 5;
    >> Names["Global`*"]
     = {x}

    The number of built-in symbols:
    >> Length[Names["System`*"]]
     = ...

    #> Length[Names["System`*"]] > 350
     = True
    """

    def apply(self, pattern, evaluation):
        "Names[pattern_]"
        headname = pattern.get_head_name()
        if headname == "System`StringExpression":
            pattern = re.compile(to_regex(pattern, evaluation))
        else:
            pattern = pattern.get_string_value()

        if pattern is None:
            return

        names = set([])
        for full_name in evaluation.definitions.get_matching_names(pattern):
            short_name = strip_context(full_name)
            names.add(short_name if short_name not in names else full_name)

        # TODO: Mathematica ignores contexts when it sorts the list of
        # names.
        return Expression(SymbolList, *[String(name) for name in sorted(names)])


class Packages(Predefined):
    """
    <dl>
      <dt>'$Packages'
      <dd>returns a list of the contexts corresponding to all packages which have been loaded into Mathics.
    </dl>

    X> $Packages
    = {ImportExport`,XML`,Internal`,System`,Global`}
    #> MemberQ[$Packages, "System`"]
    = True
    """

    name = "$Packages"
    rules = {
        "$Packages": '{"ImportExport`",  "XML`","Internal`", "System`", "Global`"}'
    }


class ParentProcessID(Predefined):
    r"""
    <dl>
      <dt>'$ParentProcesID'
      <dd>gives the ID assigned to the process which invokes the \Mathics by the operating system under which it is run.
    </dl>

    >> $ParentProcessID
     = ...

    #> Head[$ParentProcessID] == Integer
     = True
    """

    name = "$ParentProcessID"

    def evaluate(self, evaluation) -> Integer:
        return Integer(os.getppid())


class ProcessID(Predefined):
    r"""
    <dl>
      <dt>'$ProcessID'
      <dd>gives the ID assigned to the \Mathics process by the operating system under which it is run.
    </dl>

    >> $ProcessID
     = ...

    #> Head[$ProcessID] == Integer
     = True
    """

    name = "$ProcessID"

    def evaluate(self, evaluation) -> Integer:
        return Integer(os.getpid())


class ProcessorType(Predefined):
    r"""
    <dl>
    <dt>'$ProcessorType'
        <dd>gives a string giving the architecture of the processor on which the \Mathics is being run.
    </dl>
    X> $ProcessorType
    = x86_64
    """

    name = "$ProcessorType"

    def evaluate(self, evaluation):
        return String(platform.machine())


class ScriptCommandLine(Predefined):
    """
    <dl>
    <dt>'$ScriptCommandLine'
      <dd>is a list of string arguments when running the kernel is script mode.
    </dl>
    >> $ScriptCommandLine
     = {...}
    """

    name = "$ScriptCommandLine"

    def evaluate(self, evaluation):
        try:
            dash_index = sys.argv.index("--")
        except ValueError:
            # not run in script mode
            return Expression(SymbolList)

        return Expression(
            SymbolList, *(String(arg) for arg in sys.argv[dash_index + 1 :])
        )


class Run(Builtin):
    """
    <dl>
      <dt>'Run[$command$]'
      <dd>runs command as an external operating system command, returning the exit code obtained.
    </dl>
    X> Run["date"]
     = ...
    """

    def apply(self, command, evaluation):
        "Run[command_?StringQ]"
        command_str = command.to_python()
        return Integer(subprocess.call(command_str, shell=True))


class SystemID(Predefined):
    r"""
    <dl>
       <dt>'$SystemID'
       <dd>is a short string that identifies the type of computer system on which the \Mathics is being run.
    </dl>
    X> $SystemID
     = linux
    """

    name = "$SystemID"

    def evaluate(self, evaluation) -> String:
        return String(sys.platform)


class SystemWordLength(Predefined):
    r"""
    <dl>
      <dt>'$SystemWordLength'
      <dd>gives the effective number of bits in raw machine words on the computer system where \Mathics is running.
    </dl>
    X> $SystemWordLength
    = 64

    #> Head[$SystemWordLength] == Integer
     = True
    """

    name = "$SystemWordLength"

    def evaluate(self, evaluation) -> Integer:
        # https://docs.python.org/3/library/platform.html#module-platform
        # says it is more reliable to get bits using sys.maxsize
        # than platform.architecture()[0]
        size = 128
        while not sys.maxsize > 2 ** size:
            size >>= 1
        return Integer(size << 1)


class UserName(Predefined):
    r"""
    <dl>
      <dt>$UserName
      <dd>returns a string describing the type of computer system on which
      \Mathics is being run.
    </dl>

    X> $UserName
     = ...
    """

    name = "$UserName"

    def evaluate(self, evaluation) -> String:
        try:
            user = os.getlogin()
        except:
            import pwd

            user = pwd.getpwuid(os.getuid())[0]
        return String(user)


class Version(Predefined):
    """
    <dl>
      <dt>'$Version'
      <dd>returns a string with the current Mathics version and the versions of relevant libraries.
    </dl>

    >> $Version
     = Mathics ...
    """

    name = "$Version"

    def evaluate(self, evaluation) -> String:
        return String(version_string.replace("\n", " "))


class VersionNumber(Predefined):
    r"""
    <dl>
      <dt>'$VersionNumber'
      <dd>is a real number which gives the current Wolfram Language version that \Mathics tries to be compatible with.
    </dl>

    >> $VersionNumber
    = ...
    """

    name = "$VersionNumber"
    value = 10.0

    def evaluate(self, evaluation) -> Real:
        # Make this be whatever the latest Mathematica release is,
        # assuming we are trying to be compatible with this.
        return Real(self.value)


class SystemMemory(Predefined):
    """
    <dl>
      <dt>'$SystemMemory'
      <dd>Returns the total amount of physical memory.
    </dl>

    >> $SystemMemory
     = ...
    """

    name = "$SystemMemory"

    def evaluate(self, evaluation) -> Integer:
        try:
            import psutil

            totalmem = psutil.virtual_memory().total
            return Integer(total)
        except:
            return String(SymbolFailed)


class MemoryAvailable(Builtin):
    """
    <dl>
      <dt>'MemoryAvailable'
      <dd>Returns the amount of the available physical memory.
    </dl>

    >> MemoryAvailable[]
     = ...
    """

    def apply_0(self, evaluation) -> Integer:
        """MemoryAvailable[]"""
        try:
            import psutil

            totalmem = psutil.virtual_memory().available
            return Integer(total)
        except:
            return String(SymbolFailed)


class MemoryInUse(Builtin):
    """
    <dl>
      <dt>'MemoryInUse[]'
      <dd>Returns the amount of memory used by the definitions object.
    </dl>

    >> MemoryInUse[]
     = ...
    """

    def apply_0(self, evaluation) -> Integer:
        """MemoryInUse[]"""
        # Partially borrowed from https://code.activestate.com/recipes/577504/
        from itertools import chain
        from sys import getsizeof

        definitions = evaluation.definitions
        seen = set()
        default_size = getsizeof(0)
        handlers = {
            tuple: iter,
            list: iter,
            dict: (lambda d: chain.from_iterable(d.items())),
            set: iter,
            frozenset: iter,
        }

        def sizeof(obj):
            if id(obj) in seen:
                return 0
            seen.add(id(obj))
            s = getsizeof(obj, default_size)
            for typ, handler in handlers.items():
                if isinstance(obj, typ):
                    s += sum(map(sizeof, handler(obj)))
                    break
            return s

        return Integer(sizeof(definitions))

<<<<<<< HEAD
=======




>>>>>>> f2597b9d

class Share(Builtin):
    """
    <dl>
      <dt>'Share[]'
      <dd>Tries to reduce the amount of memory required to store definitions, by reducing duplicated definitions.
          Now it just do nothing.
      <dt>'Share[Symbol]'
      <dd>Tries to reduce the amount of memory required to store definitions associated to $Symbol$.
    </dl>

    >> Share[]
     = ...
    """

    def apply_0(self, evaluation) -> Integer:
        """Share[]"""
        # TODO: implement a routine that swap all the definitions,
        # collecting repeated symbols and expressions, and then
        # remplace them by references.
        # Return the amount of memory recovered.
        return Integer0

    def apply_1(self, symbol, evaluation) -> Integer:
        """Share[symbol_Symbol]"""
        # TODO: implement a routine that swap all the definitions,
        # collecting repeated symbols and expressions, and then
        # remplace them by references.
        # Return the amount of memory recovered.
<<<<<<< HEAD
        return Integer(0)
=======
        return Integer0
>>>>>>> f2597b9d
<|MERGE_RESOLUTION|>--- conflicted
+++ resolved
@@ -544,13 +544,6 @@
 
         return Integer(sizeof(definitions))
 
-<<<<<<< HEAD
-=======
-
-
-
-
->>>>>>> f2597b9d
 
 class Share(Builtin):
     """
@@ -580,8 +573,4 @@
         # collecting repeated symbols and expressions, and then
         # remplace them by references.
         # Return the amount of memory recovered.
-<<<<<<< HEAD
-        return Integer(0)
-=======
-        return Integer0
->>>>>>> f2597b9d
+        return Integer0