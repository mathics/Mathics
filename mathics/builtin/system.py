--- conflicted
+++ resolved
@@ -16,10 +16,6 @@
 from mathics.builtin.base import Builtin, Predefined
 from mathics import version_string
 from mathics.builtin.strings import StringExpression, to_regex
-<<<<<<< HEAD
-
-=======
->>>>>>> 48662eda
 
 
 class Aborted(Predefined):
