--- conflicted
+++ resolved
@@ -1793,12 +1793,7 @@
     rules = {
         'Cases[pattern_][list_]': 'Cases[list, pattern]',
     }
-<<<<<<< HEAD
-    options = {,}
-=======
-    
     options = {}
->>>>>>> 1aa802f8
 
     def apply(self, items, pattern, ls, evaluation):
         'Cases[items_, pattern_, ls_:{1}]'
@@ -5815,32 +5810,11 @@
         <dd> represents a failure of a type indicated by $tag$, with details given by the association $assoc$.
     </dl>
     """
-<<<<<<< HEAD
-    rules = {
-	'Failure /: MakeBoxes[Failure[tag_, assoc_Association], StandardForm]' :
-		'With[{msg = assoc["MessageTemplate"], 
-                       msgParam = assoc["MessageParameters"], 
-                       type = assoc["Type"]}, 
-			ToBoxes @ Interpretation[
-				"Failure" @ Panel @ Grid[
-					{{Style["\[WarningSign]", 
-                                                "Message", FontSize -> 35],
-					  Style["Message:", FontColor->GrayLevel[0.5]], ToString[StringForm[msg, Sequence @@ msgParam], StandardForm]},
-						{SpanFromAbove, Style["Tag:", FontColor->GrayLevel[0.5]], ToString[tag, StandardForm]},
-						{SpanFromAbove,Style["Type:", FontColor->GrayLevel[0.5]],ToString[type, StandardForm]}}, 
-					Alignment -> {Left, Top}
-				],
-				Failure[tag, assoc]
-			] /; msg =!= Missing["KeyAbsent", "MessageTemplate"] && 
-				msgParam =!= Missing["KeyAbsent", "MessageParameters"] && msgParam =!= Missing["KeyAbsent", "Type"]]'
-    }
-=======
     pass
 #    rules = {'Failure /: MakeBoxes[Failure[tag_, assoc_Association], StandardForm]' :
 # 		'With[{msg = assoc["MessageTemplate"], msgParam = assoc["MessageParameters"], type = assoc["Type"]}, ToBoxes @ Interpretation["Failure" @ Panel @ Grid[{{Style["\[WarningSign]", "Message", FontSize -> 35], Style["Message:", FontColor->GrayLevel[0.5]], ToString[StringForm[msg, Sequence @@ msgParam], StandardForm]}, {SpanFromAbove, Style["Tag:", FontColor->GrayLevel[0.5]], ToString[tag, StandardForm]},{SpanFromAbove,Style["Type:", FontColor->GrayLevel[0.5]],ToString[type, StandardForm]}},Alignment -> {Left, Top}], Failure[tag, assoc]] /; msg =!= Missing["KeyAbsent", "MessageTemplate"] && msgParam =!= Missing["KeyAbsent", "MessageParameters"] && msgParam =!= Missing["KeyAbsent", "Type"]]',
 #     }
 
->>>>>>> 1aa802f8
 
 class FirstCase(Builtin):
     """
@@ -5851,17 +5825,10 @@
     <dt> FirstCase[{$e1$,$e2$, $\ldots$}, $pattern$ -> $rhs$] 
         <dd> gives the value of $rhs$ corresponding to the first $ei$ to match pattern.
     <dt> FirstCase[$expr$, $pattern$, $default$] 
-<<<<<<< HEAD
-        <dd> gives $default$ if no element matching $pattern$ is found.
-
-    <dt>FirstCase[$expr$, $pattern$, $default$, $levelspec$] \
-        <dd>finds only objects that appear on levels specified by $levelspec$.
-=======
          <dd> gives $default$ if no element matching $pattern$ is found.
 
     <dt>FirstCase[$expr$, $pattern$, $default$, $levelspec$] \
          <dd>finds only objects that appear on levels specified by $levelspec$.
->>>>>>> 1aa802f8
 
     <dt>FirstCase[$pattern$] 
         <dd>represents an operator form of FirstCase that can be applied to an expression.
@@ -5871,13 +5838,6 @@
     """
     attributes = ('HoldRest')
     options = Cases.options
-<<<<<<< HEAD
-    rules = {'FirstCase[
-		expr_, pattOrRule_, Shortest[default_:Missing["NotFound"], 1],
-		Shortest[levelspec_:{1}, 2], opts:OptionsPattern[]]' : 'Replace[Cases[expr, pattOrRule, levelspec, 1, opts],{{} :> default, {match_} :> match}]',
-	     'FirstCase[pattOrRule_][expr_]' : 'FirstCase[expr, pattOrRule]',
-=======
     rules = {'FirstCase[expr_, pattOrRule_, Shortest[default_:Missing["NotFound"], 1],Shortest[levelspec_:{1}, 2], opts:OptionsPattern[]]' : 'Replace[Cases[expr, pattOrRule, levelspec, 1, opts],{{} :> default, {match_} :> match}]',
       'FirstCase[pattOrRule_][expr_]' : 'FirstCase[expr, pattOrRule]',
->>>>>>> 1aa802f8
     }