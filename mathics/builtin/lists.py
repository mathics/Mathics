--- conflicted
+++ resolved
@@ -33,16 +33,6 @@
 
 
 
-<<<<<<< HEAD
-def deletecases_with_levelspec(expr, pattern, evaluation, levelspec=1, n=-1 ):
-    """
-    This function walks the expression `expr` and deleting occurrencies of `pattern`
-    
-    If levelspec specifies a number, only those positions with  `levelspec` "coordinates" are return. By default, it just return occurences in the first level. 
-   If a tuple (nmin, nmax) is provided, it just return those occurences with a number of "coordinates" between nmin and nmax.
-   n indicates the number of occurrences to return. By default, it returns all the occurences.
-=======
-
 def deletecases_with_levelspec(expr, pattern, evaluation, levelspec=1, n=-1 ):
     """
     This function walks the expression `expr` and deleting occurrencies of `pattern`
@@ -51,7 +41,6 @@
 
     If a tuple (nmin, nmax) is provided, it just return those occurences with a number of "coordinates" between nmin and nmax.
     n indicates the number of occurrences to return. By default, it returns all the occurences.
->>>>>>> acd136d8
     """
     nothing = Symbol("System`Nothing")
     from mathics.builtin.patterns import Matcher
@@ -85,11 +74,7 @@
                 break
             idx = curr_index[-1]
             changed = changed or changed_marks[-1][idx]
-<<<<<<< HEAD
-            changed_marks[-1][idx] = changed    
-=======
             changed_marks[-1][idx] = changed
->>>>>>> acd136d8
             if changed:
                 head = tree[-1][curr_index[-1]].get_head()
                 tree[-1][idx] = Expression(head, *leaves)
@@ -98,21 +83,12 @@
             curr_index[-1] = curr_index[-1] + 1
             continue
         curr_leave = tree[-1][curr_index[-1]]
-<<<<<<< HEAD
-        if (match(curr_leave, evaluation) and 
-            (len(curr_index) > lsmin)  ):            
-            tree[-1][curr_index[-1]] = nothing
-            changed_marks[-1][curr_index[-1]] = True
-            curr_index[-1] = curr_index[-1] + 1
-            n = n - 1 
-=======
         if (match(curr_leave, evaluation) and
             (len(curr_index) > lsmin)  ):
             tree[-1][curr_index[-1]] = nothing
             changed_marks[-1][curr_index[-1]] = True
             curr_index[-1] = curr_index[-1] + 1
             n = n - 1
->>>>>>> acd136d8
             continue
         if curr_leave.is_atom() or lsmax == len(curr_index):
             curr_index[-1] = curr_index[-1] + 1
@@ -124,25 +100,16 @@
     return tree[0][0]
 
 
-<<<<<<< HEAD
-
-=======
->>>>>>> acd136d8
+
 def find_matching_indices_with_levelspec(expr, pattern, evaluation,levelspec=1,n = -1 ):
     """
     This function walks the expression `expr` looking for a pattern `pattern`
     and returns the positions of each occurence.
-<<<<<<< HEAD
-    If levelspec specifies a number, only those positions with  `levelspec` "coordinates" are return. By default, it just return occurences in the first level. 
-   If a tuple (nmin, nmax) is provided, it just return those occurences with a number of "coordinates" between nmin and nmax.
-   n indicates the number of occurrences to return. By default, it returns all the occurences.
-=======
 
     If levelspec specifies a number, only those positions with  `levelspec` "coordinates" are return. By default, it just return occurences in the first level.
 
     If a tuple (nmin, nmax) is provided, it just return those occurences with a number of "coordinates" between nmin and nmax.
     n indicates the number of occurrences to return. By default, it returns all the occurences.
->>>>>>> acd136d8
     """
     from mathics.builtin.patterns import Matcher
     match = Matcher(pattern)
@@ -166,19 +133,11 @@
                 curr_index[-1] = curr_index[-1] + 1
             continue
         curr_leave = tree[-1][curr_index[-1]]
-<<<<<<< HEAD
-        if (match(curr_leave, evaluation) and  
-            (len(curr_index) >= lsmin)  ):
-            found.append([from_python(i) for i in curr_index])
-            curr_index[-1] = curr_index[-1] + 1
-            n = n - 1 
-=======
         if (match(curr_leave, evaluation) and
             (len(curr_index) >= lsmin)  ):
             found.append([from_python(i) for i in curr_index])
             curr_index[-1] = curr_index[-1] + 1
             n = n - 1
->>>>>>> acd136d8
             continue
         if curr_leave.is_atom() or lsmax == len(curr_index):
             curr_index[-1] = curr_index[-1] + 1
@@ -1884,19 +1843,11 @@
         <dd>returns the elements of $list$ that do not match $pattern$.
 
     <dt>'DeleteCases[$list$, $pattern$, $levelspec$]'
-<<<<<<< HEAD
-        <dd> removes all parts of $list on levels specified by $levelspec$ 
-             that match pattern (not fully implemented).
-
-    <dt>'DeleteCases[$list$, $pattern$, $levelspec$, $n$]'
-        <dd> removes the first $n$ parts of $list$ that match $pattern$. 
-=======
         <dd> removes all parts of $list on levels specified by $levelspec$
              that match pattern (not fully implemented).
 
     <dt>'DeleteCases[$list$, $pattern$, $levelspec$, $n$]'
         <dd> removes the first $n$ parts of $list$ that match $pattern$.
->>>>>>> acd136d8
     </dl>
 
     >> DeleteCases[{a, 1, 2.5, "string"}, _Integer|_Real]
@@ -1913,27 +1864,11 @@
     messages = {'level': 'Level specification `1` is not of the form n, {n}, or {m, n}.',
                 'innf':  'Non-negative integer or Infinity expected at position 4 in `1`',
                 }
-<<<<<<< HEAD
-    
+
     def apply_ls_n(self, items, pattern, levelspec, n, evaluation):
         'DeleteCases[items_, pattern_, levelspec_:1, n_:System`Infinity]'
 
 
-=======
-
-    # def apply(self, items, pattern, evaluation):
-    #    'DeleteCases[items_, pattern_]'
-    #    return self.apply_ls_n(items, pattern, Integer(1), SymbolNull, evaluation)
-
-
-    # def apply_ls(self, items, pattern, levelspec, evaluation):
-    #    'DeleteCases[items_, pattern_, levelspec_]'
-    #    return self.apply_ls_n(items, pattern, levelspec, SymbolNull, evaluation)
-
-    def apply_ls_n(self, items, pattern, levelspec, n, evaluation):
-        'DeleteCases[items_, pattern_, levelspec_:1, n_:System`Infinity]'
-
->>>>>>> acd136d8
         if items.is_atom():
             evaluation.message('Select', 'normal')
             return
@@ -1953,34 +1888,18 @@
                 evaluation.message('DeleteCases','innf',Expression("DeleteCases", items, pattern, levelspec, n))
         else:
             evaluation.message('DeleteCases','innf',Expression("DeleteCases", items, pattern, levelspec, n))
-<<<<<<< HEAD
-            return Symbol('System`Null')
-                
+            return SymbolNull
+
         if levelspec[0] !=1 or levelspec[1] !=1:
             return deletecases_with_levelspec(items, pattern, evaluation, levelspec, n)
-=======
-            return SymbolNull
-
-        if levelspec[0] !=1 or levelspec[1] !=1:
-            return deletecases_with_levelspec(items, pattern, evaluation, levelspec, n)
-        else:
-            print("using a simpler algorithm")
-            print(f"levelspec {levelspec}   n={n}")
->>>>>>> acd136d8
         # A more efficient way to proceed if levelspec == 1
         from mathics.builtin.patterns import Matcher
         match = Matcher(pattern).match
         if n == -1:
-<<<<<<< HEAD
 
             def cond(leaf):
                 return not match(leaf, evaluation)
 
-=======
-            def cond(leaf):
-                return not match(leaf, evaluation)
-
->>>>>>> acd136d8
             return items.filter('List', cond, evaluation)
         else:
             def condn(leaf):
