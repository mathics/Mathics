--- conflicted
+++ resolved
@@ -32,9 +32,6 @@
 import functools
 
 
-
-<<<<<<< HEAD
-=======
 
 def deletecases_with_levelspec(expr, pattern, evaluation, levelspec=1, n=-1 ):
     """
@@ -102,7 +99,7 @@
     return tree[0][0]
 
 
->>>>>>> bcfb7db4
+
 def find_matching_indices_with_levelspec(expr, pattern, evaluation,levelspec=1,n = -1 ):
     """
     This function walks the expression `expr` looking for a pattern `pattern`
@@ -1860,38 +1857,14 @@
     #> z = {x, y}; x = 1; DeleteCases[z, _Symbol]
      = {1}
     """
-<<<<<<< HEAD
-    messages = {'level': 'Level specification `1` is not of the form n, {n}, or {m, n}.'}
-    
-    def apply(self, items, pattern, evaluation):
-        'DeleteCases[items_, pattern_]'
-        return self.apply_ls_n(items, pattern, Integer(1), Symbol("None"), evaluation)
-
-
-    def apply_ls(self, items, pattern, levelspec, evaluation):
-        'DeleteCases[items_, pattern_, levelspec_]'
-        return self.apply_ls_n(items, pattern, levelspec, Symbol("None"), evaluation)
-    
-    def apply_ls_n(self, items, pattern, levelspec, n, evaluation):
-        'DeleteCases[items_, pattern_, levelspec_, n_Integer]'
-=======
 
     messages = {'level': 'Level specification `1` is not of the form n, {n}, or {m, n}.',
                 'innf':  'Non-negative integer or Infinity expected at position 4 in `1`',
                 }
     
-    # def apply(self, items, pattern, evaluation):
-    #    'DeleteCases[items_, pattern_]'
-    #    return self.apply_ls_n(items, pattern, Integer(1), Symbol("System`Null"), evaluation)
-
-
-    # def apply_ls(self, items, pattern, levelspec, evaluation):
-    #    'DeleteCases[items_, pattern_, levelspec_]'
-    #    return self.apply_ls_n(items, pattern, levelspec, Symbol("System`Null"), evaluation)
-    
     def apply_ls_n(self, items, pattern, levelspec, n, evaluation):
         'DeleteCases[items_, pattern_, levelspec_:1, n_:System`Infinity]'
->>>>>>> bcfb7db4
+
 
         if items.is_atom():
             evaluation.message('Select', 'normal')
@@ -1901,49 +1874,6 @@
         # involving 1) decode what is the levelspec means
         # 2) find all the occurences
         # 3) Set all the occurences to ```System`Nothing```
-<<<<<<< HEAD
-        if levelspec != Integer(1):
-            lsmin = lsmax = 1
-            if levelspec.get_head_name() == "System`List":
-                levelslim = levelspec.leaves
-                if len(levelslim) == 1:
-                    if levelslim[0].get_head_name() != "System`Integer" :
-                        evaluation.message('DeleteCases','level', levelspec)
-                    lsmax = levelslim[0].get_int_value()
-                    lsmin = 0
-                elif len(levelslim) == 2:
-                    if (levelslim[0].get_head_name() != "System`Integer" or
-                        levelslim[1].get_head_name() != "System`Integer"):
-                        evaluation.message('DeleteCases','level', levelspec)
-                    
-                    lsmax = levelslim[1].get_int_value()
-                    lsmin = levelslim[0].get_int_value()    
-                else :
-                    evaluation.message('DeleteCases','level', levelspec)
-            print("n=",n)
-            if n.name == "System`None":
-                print("  is none")
-                itemscoords = find_matching_indices_with_levelspec(items, pattern, evaluation, (lsmin,lsmax))
-            else:
-                print(" is a number")
-                n = n.get_int_value()
-                itemscoords = find_matching_indices_with_levelspec(items, pattern, evaluation, (lsmin,lsmax), n)
-
-            result = items.copy()
-            rhs = Symbol('System`Nothing')
-            for coords in itemscoords:
-                print(f"   result {result}")
-                print(f"   coords {coords}")
-                print(f"   rhs {rhs}")
-                result = walk_parts([result], coords, evaluation, rhs)
-                result = result.evaluate(evaluation)
-            return result
-        
-        # A more efficient way to proceed if levelspec == 1
-        from mathics.builtin.patterns import Matcher
-        match = Matcher(pattern).match
-        if n.name == "System`None":
-=======
 
         levelspec = python_levelspec(levelspec)
 
@@ -1966,31 +1896,21 @@
         from mathics.builtin.patterns import Matcher
         match = Matcher(pattern).match
         if n == -1:
->>>>>>> bcfb7db4
+
             def cond(leaf):
                 return not match(leaf, evaluation)
 
             return items.filter('List', cond, evaluation)
         else:
-<<<<<<< HEAD
-            n = n.get_int_value()
-            
-=======
->>>>>>> bcfb7db4
             def condn(leaf):
                 nonlocal n
                 if n == 0:
                     return True
-<<<<<<< HEAD
-                n = n - 1
-                return not match(leaf, evaluation)
-=======
                 elif  match(leaf, evaluation):
                     n = n - 1
                     return False
                 else:
                     return True
->>>>>>> bcfb7db4
 
             return items.filter('List', condn, evaluation)
 
