#!/usr/bin/env python3
# -*- coding: utf-8 -*-

"""
List Functions
"""


from itertools import chain, permutations

from mathics.builtin.base import (
    Builtin,
    Test,
    InvalidLevelspecError,
    BinaryOperator,
    PartError,
    PartDepthError,
    PartRangeError,
    Predefined,
    SympyFunction,
)
from mathics.builtin.scoping import dynamic_scoping
from mathics.builtin.base import (
    MessageException,
    NegativeIntegerException,
    CountableInteger,
)
from mathics.core.expression import (
    Expression,
    String,
    Symbol,
    SymbolFailed,
    SymbolNull,
    Integer,
    Number,
    Real,
    strip_context,
    from_python,
)
from mathics.core.expression import min_prec, machine_precision
from mathics.core.expression import structure
from mathics.core.evaluation import BreakInterrupt, ContinueInterrupt, ReturnInterrupt
from mathics.core.rules import Pattern
from mathics.core.convert import from_sympy
from mathics.builtin.algebra import cancel
from mathics.algorithm.introselect import introselect
from mathics.algorithm.clusters import (
    optimize,
    agglomerate,
    kmeans,
    PrecomputedDistances,
    LazyDistances,
)
from mathics.algorithm.clusters import AutomaticSplitCriterion, AutomaticMergeCriterion
from mathics.builtin.options import options_to_rules

import sympy
import heapq

from collections import defaultdict
import functools


<<<<<<< HEAD

def deletecases_with_levelspec(expr, pattern, evaluation, levelspec=1, n=-1 ):
=======
def deletecases_with_levelspec(expr, pattern, evaluation, levelspec=1, n=-1):
>>>>>>> 3a942e2c
    """
    This function walks the expression `expr` and deleting occurrencies of `pattern`

    If levelspec specifies a number, only those positions with  `levelspec` "coordinates" are return. By default, it just return occurences in the first level.

    If a tuple (nmin, nmax) is provided, it just return those occurences with a number of "coordinates" between nmin and nmax.
    n indicates the number of occurrences to return. By default, it returns all the occurences.
    """
    nothing = Symbol("System`Nothing")
    from mathics.builtin.patterns import Matcher

    match = Matcher(pattern)
    match = match.match
    if type(levelspec) is int:
        lsmin = 1
        lsmax = levelspec + 1
    else:
        lsmin = levelspec[0]
        if levelspec[1]:
            lsmax = levelspec[1] + 1
        else:
            lsmax = -1
    tree = [[expr]]
    changed_marks = [
        [False],
    ]
    curr_index = [0]

    while curr_index[0] != 1:
        # If the end of the branch is reached, or no more elements to delete out
        if curr_index[-1] == len(tree[-1]) or n == 0:
            leaves = tree[-1]
            tree.pop()
            # check if some of the leaves was changed
            changed = any(changed_marks[-1])
            changed_marks.pop()
            if changed:
                leaves = [leaf for leaf in leaves if leaf is not nothing]
            curr_index.pop()
            if len(curr_index) == 0:
                break
            idx = curr_index[-1]
            changed = changed or changed_marks[-1][idx]
            changed_marks[-1][idx] = changed
            if changed:
                head = tree[-1][curr_index[-1]].get_head()
                tree[-1][idx] = Expression(head, *leaves)
            if len(curr_index) == 0:
                break
            curr_index[-1] = curr_index[-1] + 1
            continue
        curr_leave = tree[-1][curr_index[-1]]
        if match(curr_leave, evaluation) and (len(curr_index) > lsmin):
            tree[-1][curr_index[-1]] = nothing
            changed_marks[-1][curr_index[-1]] = True
            curr_index[-1] = curr_index[-1] + 1
            n = n - 1
            continue
        if curr_leave.is_atom() or lsmax == len(curr_index):
            curr_index[-1] = curr_index[-1] + 1
            continue
        else:
            tree.append(list(curr_leave.get_leaves()))
            changed_marks.append([False for l in tree[-1]])
            curr_index.append(0)
    return tree[0][0]


<<<<<<< HEAD

def find_matching_indices_with_levelspec(expr, pattern, evaluation,levelspec=1,n = -1 ):
=======
def find_matching_indices_with_levelspec(expr, pattern, evaluation, levelspec=1, n=-1):
>>>>>>> 3a942e2c
    """
    This function walks the expression `expr` looking for a pattern `pattern`
    and returns the positions of each occurence.

    If levelspec specifies a number, only those positions with  `levelspec` "coordinates" are return. By default, it just return occurences in the first level.

    If a tuple (nmin, nmax) is provided, it just return those occurences with a number of "coordinates" between nmin and nmax.
    n indicates the number of occurrences to return. By default, it returns all the occurences.
    """
    from mathics.builtin.patterns import Matcher

    match = Matcher(pattern)
    match = match.match
    if type(levelspec) is int:
        lsmin = 0
        lsmax = levelspec
    else:
        lsmin = levelspec[0]
        lsmax = levelspec[1]
    tree = [expr.get_leaves()]
    curr_index = [0]
    found = []
    while len(tree) > 0:
        if n == 0:
            break
        if curr_index[-1] == len(tree[-1]):
            curr_index.pop()
            tree.pop()
            if len(curr_index) != 0:
                curr_index[-1] = curr_index[-1] + 1
            continue
        curr_leave = tree[-1][curr_index[-1]]
        if match(curr_leave, evaluation) and (len(curr_index) >= lsmin):
            found.append([from_python(i) for i in curr_index])
            curr_index[-1] = curr_index[-1] + 1
            n = n - 1
            continue
        if curr_leave.is_atom() or lsmax == len(curr_index):
            curr_index[-1] = curr_index[-1] + 1
            continue
        else:
            tree.append(curr_leave.get_leaves())
            curr_index.append(0)
    return found


class List(Builtin):
    """
    <dl>
    <dt>'List[$e1$, $e2$, ..., $ei$]'
    <dt>'{$e1$, $e2$, ..., $ei$}'
        <dd>represents a list containing the elements $e1$...$ei$.
    </dl>

    'List' is the head of lists:
    >> Head[{1, 2, 3}]
     = List

    Lists can be nested:
    >> {{a, b, {c, d}}}
     = {{a, b, {c, d}}}
    """

    attributes = ("Locked",)

    def apply_makeboxes(self, items, f, evaluation):
        """MakeBoxes[{items___},
        f:StandardForm|TraditionalForm|OutputForm|InputForm]"""

        items = items.get_sequence()
        return Expression("RowBox", Expression("List", *list_boxes(items, f, "{", "}")))


class ListQ(Test):
    """
    <dl>
    <dt>'ListQ[$expr$]'
        <dd>tests whether $expr$ is a 'List'.
    </dl>

    >> ListQ[{1, 2, 3}]
     = True
    >> ListQ[{{1, 2}, {3, 4}}]
     = True
    >> ListQ[x]
     = False
    """

    def test(self, expr):
        return expr.get_head_name() == "System`List"


class NotListQ(Test):
    """
    <dl>
    <dt>'NotListQ[$expr$]'
        <dd>returns true if $expr$ is not a list.
    </dl>
    """

    def test(self, expr):
        return expr.get_head_name() != "System`List"


def list_boxes(items, f, open=None, close=None):
    result = [Expression("MakeBoxes", item, f) for item in items]
    if f.get_name() in ("System`OutputForm", "System`InputForm"):
        sep = ", "
    else:
        sep = ","
    result = riffle(result, String(sep))
    if len(items) > 1:
        result = Expression("RowBox", Expression("List", *result))
    elif items:
        result = result[0]
    if result:
        result = [result]
    else:
        result = []
    if open is not None and close is not None:
        return [String(open)] + result + [String(close)]
    else:
        return result


class Length(Builtin):
    """
    <dl>
    <dt>'Length[$expr$]'
        <dd>returns the number of leaves in $expr$.
    </dl>

    Length of a list:
    >> Length[{1, 2, 3}]
     = 3

    'Length' operates on the 'FullForm' of expressions:
    >> Length[Exp[x]]
     = 2
    >> FullForm[Exp[x]]
     = Power[E, x]

    The length of atoms is 0:
    >> Length[a]
     = 0

    Note that rational and complex numbers are atoms, although their
    'FullForm' might suggest the opposite:
    >> Length[1/3]
     = 0
    >> FullForm[1/3]
     = Rational[1, 3]
    """

    def apply(self, expr, evaluation):
        "Length[expr_]"

        if expr.is_atom():
            return Integer(0)
        else:
            return Integer(len(expr.leaves))


class All(Predefined):
    """
    <dl>
    <dt>'All'
        <dd>is a possible value for 'Span' and 'Quiet'.
    </dl>
    """

    pass


class None_(Predefined):
    """
    <dl>
    <dt>'None'
        <dd>is a possible value for 'Span' and 'Quiet'.
    </dl>
    """

    name = "None"


class Span(BinaryOperator):
    """
    <dl>
    <dt>'Span'
        <dd>is the head of span ranges like '1;;3'.
    </dl>

    >> ;; // FullForm
     = Span[1, All]
    >> 1;;4;;2 // FullForm
     = Span[1, 4, 2]
    >> 2;;-2 // FullForm
     = Span[2, -2]
    >> ;;3 // FullForm
     = Span[1, 3]

    ## Parsing: 8 cases to consider
    #> a ;; b ;; c // FullForm
     = Span[a, b, c]
    #>   ;; b ;; c // FullForm
     = Span[1, b, c]
    #> a ;;   ;; c // FullForm
     = Span[a, All, c]
    #>   ;;   ;; c // FullForm
     = Span[1, All, c]
    #> a ;; b      // FullForm
     = Span[a, b]
    #>   ;; b      // FullForm
     = Span[1, b]
    #> a ;;        // FullForm
     = Span[a, All]
    #>   ;;        // FullForm
     = Span[1, All]

    ## Formatting
    #> a ;; b ;; c
     = a ;; b ;; c
    #> a ;; b
     = a ;; b
    #> a ;; b ;; c ;; d
     = (1 ;; d) (a ;; b ;; c)
    """

    operator = ";;"
    precedence = 305


def join_lists(lists):
    new_list = []
    for list in lists:
        new_list.extend(list)
    return new_list


def get_part(varlist, indices):
    " Simple part extraction. indices must be a list of python integers. "

    def rec(cur, rest):
        if rest:
            if cur.is_atom():
                raise PartDepthError(rest[0])
            pos = rest[0]
            leaves = cur.get_leaves()
            try:
                if pos > 0:
                    part = leaves[pos - 1]
                elif pos == 0:
                    part = cur.get_head()
                else:
                    part = leaves[pos]
            except IndexError:
                raise PartRangeError
            return rec(part, rest[1:])
        else:
            return cur

    return rec(varlist, indices).copy()


def set_part(varlist, indices, newval):
    " Simple part replacement. indices must be a list of python integers. "

    def rec(cur, rest):
        if len(rest) > 1:
            pos = rest[0]
            if cur.is_atom():
                raise PartDepthError
            try:
                if pos > 0:
                    part = cur._leaves[pos - 1]
                elif pos == 0:
                    part = cur.get_head()
                else:
                    part = cur._leaves[pos]
            except IndexError:
                raise PartRangeError
            return rec(part, rest[1:])
        elif len(rest) == 1:
            pos = rest[0]
            if cur.is_atom():
                raise PartDepthError
            try:
                if pos > 0:
                    cur.set_leaf(pos - 1, newval)
                elif pos == 0:
                    cur.set_head(newval)
                else:
                    cur.set_leaf(pos, newval)
            except IndexError:
                raise PartRangeError

    rec(varlist, indices)


def _parts_span_selector(pspec):
    if len(pspec.leaves) > 3:
        raise MessageException("Part", "span", pspec)
    start = 1
    stop = None
    step = 1
    if len(pspec.leaves) > 0:
        start = pspec.leaves[0].get_int_value()
    if len(pspec.leaves) > 1:
        stop = pspec.leaves[1].get_int_value()
        if stop is None:
            if pspec.leaves[1].get_name() == "System`All":
                stop = None
            else:
                raise MessageException("Part", "span", pspec)
    if len(pspec.leaves) > 2:
        step = pspec.leaves[2].get_int_value()

    if start == 0 or stop == 0:
        # index 0 is undefined
        raise MessageException("Part", "span", 0)

    if start is None or step is None:
        raise MessageException("Part", "span", pspec)

    def select(inner):
        if inner.is_atom():
            raise MessageException("Part", "partd")
        py_slice = python_seq(start, stop, step, len(inner.leaves))
        if py_slice is None:
            raise MessageException("Part", "take", start, stop, inner)
        return inner.leaves[py_slice]

    return select


def _parts_sequence_selector(pspec):
    if not isinstance(pspec, (tuple, list)):
        indices = [pspec]
    else:
        indices = pspec

    for index in indices:
        if not isinstance(index, Integer):
            raise MessageException("Part", "pspec", pspec)

    def select(inner):
        if inner.is_atom():
            raise MessageException("Part", "partd")

        leaves = inner.leaves
        n = len(leaves)

        for index in indices:
            int_index = index.value

            if int_index == 0:
                yield inner.head
            elif 1 <= int_index <= n:
                yield leaves[int_index - 1]
            elif -n <= int_index <= -1:
                yield leaves[int_index]
            else:
                raise MessageException("Part", "partw", index, inner)

    return select


def _part_selectors(indices):
    for index in indices:
        if index.has_form("Span", None):
            yield _parts_span_selector(index)
        elif index.has_form("List", None):
            yield _parts_sequence_selector(index.leaves)
        elif isinstance(index, Integer):
            yield _parts_sequence_selector(index), lambda x: x[0]
        else:
            raise MessageException("Part", "pspec", index)


def _list_parts(items, selectors, heads, evaluation, assignment):
    if not selectors:
        for item in items:
            yield item
    else:
        selector = selectors[0]
        if isinstance(selector, tuple):
            select, unwrap = selector
        else:
            select = selector
            unwrap = None

        for item in items:
            selected = list(select(item))

            picked = list(
                _list_parts(selected, selectors[1:], heads, evaluation, assignment)
            )

            if unwrap is None:
                if assignment:
                    expr = Expression(item.head, *picked)
                    expr.original = None
                    expr.set_positions()
                else:
                    expr = item.restructure(item.head, picked, evaluation)

                yield expr
            else:
                yield unwrap(picked)


def _parts(items, selectors, evaluation, assignment=False):
    heads = {}
    return list(_list_parts([items], list(selectors), heads, evaluation, assignment))[0]


def walk_parts(list_of_list, indices, evaluation, assign_list=None):
    walk_list = list_of_list[0]

    if assign_list is not None:
        # this double copying is needed to make the current logic in
        # the assign_list and its access to original work.

        walk_list = walk_list.copy()
        walk_list.set_positions()
        list_of_list = [walk_list]

        walk_list = walk_list.copy()
        walk_list.set_positions()

    indices = [index.evaluate(evaluation) for index in indices]

    try:
        result = _parts(
            walk_list, _part_selectors(indices), evaluation, assign_list is not None
        )
    except MessageException as e:
        e.message(evaluation)
        return False

    if assign_list is not None:

        def replace_item(all, item, new):
            if item.position is None:
                all[0] = new
            else:
                item.position.replace(new)

        def process_level(item, assignment):
            if item.is_atom():
                replace_item(list_of_list, item.original, assignment)
            elif assignment.get_head_name() != "System`List" or len(item.leaves) != len(
                assignment.leaves
            ):
                if item.original:
                    replace_item(list_of_list, item.original, assignment)
                else:
                    for leaf in item.leaves:
                        process_level(leaf, assignment)
            else:
                for sub_item, sub_assignment in zip(item.leaves, assignment.leaves):
                    process_level(sub_item, sub_assignment)

        process_level(result, assign_list)

        result = list_of_list[0]
        result.clear_cache()

    return result


def is_in_level(current, depth, start=1, stop=None):
    if stop is None:
        stop = current
    if start < 0:
        start += current + depth + 1
    if stop < 0:
        stop += current + depth + 1
    return start <= current <= stop


def walk_levels(
    expr,
    start=1,
    stop=None,
    current=0,
    heads=False,
    callback=lambda l: l,
    include_pos=False,
    cur_pos=[],
):
    if expr.is_atom():
        depth = 0
        new_expr = expr
    else:
        depth = 0
        if heads:
            head, head_depth = walk_levels(
                expr.head,
                start,
                stop,
                current + 1,
                heads,
                callback,
                include_pos,
                cur_pos + [0],
            )
        else:
            head = expr.head
        leaves = []
        for index, leaf in enumerate(expr.leaves):
            leaf, leaf_depth = walk_levels(
                leaf,
                start,
                stop,
                current + 1,
                heads,
                callback,
                include_pos,
                cur_pos + [index + 1],
            )
            if leaf_depth + 1 > depth:
                depth = leaf_depth + 1
            leaves.append(leaf)
        new_expr = Expression(head, *leaves)
    if is_in_level(current, depth, start, stop):
        if include_pos:
            new_expr = callback(new_expr, cur_pos)
        else:
            new_expr = callback(new_expr)
    return new_expr, depth


def python_levelspec(levelspec):
    def value_to_level(expr):
        value = expr.get_int_value()
        if value is None:
            if expr == Expression("DirectedInfinity", 1):
                return None
            else:
                raise InvalidLevelspecError
        else:
            return value

    if levelspec.has_form("List", None):
        values = [value_to_level(leaf) for leaf in levelspec.leaves]
        if len(values) == 1:
            return values[0], values[0]
        elif len(values) == 2:
            return values[0], values[1]
        else:
            raise InvalidLevelspecError
    elif isinstance(levelspec, Symbol) and levelspec.get_name() == "System`All":
        return 0, None
    else:
        return 1, value_to_level(levelspec)


class Level(Builtin):
    """
    <dl>
    <dt>'Level[$expr$, $levelspec$]'
        <dd>gives a list of all subexpressions of $expr$ at the
        level(s) specified by $levelspec$.
    </dl>

    Level uses standard level specifications:

    <dl>
    <dt>$n$
        <dd>levels 1 through $n$
    <dt>'Infinity'
        <dd>all levels from level 1
    <dt>'{$n$}'
        <dd>level $n$ only
    <dt>'{$m$, $n$}'
        <dd>levels $m$ through $n$
    </dl>

    Level 0 corresponds to the whole expression.

    A negative level '-$n$' consists of parts with depth $n$.

    Level -1 is the set of atoms in an expression:
    >> Level[a + b ^ 3 * f[2 x ^ 2], {-1}]
     = {a, b, 3, 2, x, 2}

    >> Level[{{{{a}}}}, 3]
     = {{a}, {{a}}, {{{a}}}}
    >> Level[{{{{a}}}}, -4]
     = {{{{a}}}}
    >> Level[{{{{a}}}}, -5]
     = {}

    >> Level[h0[h1[h2[h3[a]]]], {0, -1}]
     = {a, h3[a], h2[h3[a]], h1[h2[h3[a]]], h0[h1[h2[h3[a]]]]}

    Use the option 'Heads -> True' to include heads:
    >> Level[{{{{a}}}}, 3, Heads -> True]
     = {List, List, List, {a}, {{a}}, {{{a}}}}
    >> Level[x^2 + y^3, 3, Heads -> True]
     = {Plus, Power, x, 2, x ^ 2, Power, y, 3, y ^ 3}

    >> Level[a ^ 2 + 2 * b, {-1}, Heads -> True]
     = {Plus, Power, a, 2, Times, 2, b}
    >> Level[f[g[h]][x], {-1}, Heads -> True]
     = {f, g, h, x}
    >> Level[f[g[h]][x], {-2, -1}, Heads -> True]
     = {f, g, h, g[h], x, f[g[h]][x]}
    """

    options = {
        "Heads": "False",
    }

    def apply(self, expr, ls, evaluation, options={}):
        "Level[expr_, ls_, OptionsPattern[Level]]"

        try:
            start, stop = python_levelspec(ls)
        except InvalidLevelspecError:
            evaluation.message("Level", "level", ls)
            return
        result = []

        def callback(level):
            result.append(level)
            return level

        heads = self.get_option(options, "Heads", evaluation).is_true()
        walk_levels(expr, start, stop, heads=heads, callback=callback)
        return Expression("List", *result)


class LevelQ(Test):
    """
    <dl>
    <dt>'LevelQ[$expr$]'
        <dd>tests whether $expr$ is a valid level specification.
    </dl>

    >> LevelQ[2]
     = True
    >> LevelQ[{2, 4}]
     = True
    >> LevelQ[Infinity]
     = True
    >> LevelQ[a + b]
     = False
    """

    def test(self, ls):
        try:
            start, stop = python_levelspec(ls)
            return True
        except InvalidLevelspecError:
            return False


def python_seq(start, stop, step, length):
    """
    Converts mathematica sequence tuple to python slice object.

    Based on David Mashburn's generic slice:
    https://gist.github.com/davidmashburn/9764309
    """
    if step == 0:
        return None

    # special empty case
    if stop is None and length is not None:
        empty_stop = length
    else:
        empty_stop = stop
    if start is not None and empty_stop + 1 == start and step > 0:
        return slice(0, 0, 1)

    if start == 0 or stop == 0:
        return None

    # wrap negative values to postive and convert from 1-based to 0-based
    if start < 0:
        start += length
    else:
        start -= 1

    if stop is None:
        if step < 0:
            stop = 0
        else:
            stop = length - 1
    elif stop < 0:
        stop += length
    else:
        assert stop > 0
        stop -= 1

    # check bounds
    if (
        not 0 <= start < length
        or not 0 <= stop < length
        or step > 0
        and start - stop > 1
        or step < 0
        and stop - start > 1
    ):  # nopep8
        return None

    # include the stop value
    if step > 0:
        stop += 1
    else:
        stop -= 1
        if stop == -1:
            stop = None
        if start == 0:
            start = None

    return slice(start, stop, step)


def convert_seq(seq):
    """
    converts a sequence specification into a (start, stop, step) tuple.
    returns None on failure
    """
    start, stop, step = 1, None, 1
    name = seq.get_name()
    value = seq.get_int_value()
    if name == "System`All":
        pass
    elif name == "System`None":
        stop = 0
    elif value is not None:
        if value > 0:
            stop = value
        else:
            start = value
    elif seq.has_form("List", 1, 2, 3):
        if len(seq.leaves) == 1:
            start = stop = seq.leaves[0].get_int_value()
            if stop is None:
                return None
        else:
            start = seq.leaves[0].get_int_value()
            stop = seq.leaves[1].get_int_value()
            if start is None or stop is None:
                return None
        if len(seq.leaves) == 3:
            step = seq.leaves[2].get_int_value()
            if step is None:
                return None
    else:
        return None
    return (start, stop, step)


class Part(Builtin):
    """
    <dl>
    <dt>'Part[$expr$, $i$]'
        <dd>returns part $i$ of $expr$.
    </dl>

    Extract an element from a list:
    >> A = {a, b, c, d};
    >> A[[3]]
     = c

    Negative indices count from the end:
    >> {a, b, c}[[-2]]
     = b

    'Part' can be applied on any expression, not necessarily lists.
    >> (a + b + c)[[2]]
     = b
    '$expr$[[0]]' gives the head of $expr$:
    >> (a + b + c)[[0]]
     = Plus

    Parts of nested lists:
    >> M = {{a, b}, {c, d}};
    >> M[[1, 2]]
     = b

    You can use 'Span' to specify a range of parts:
    >> {1, 2, 3, 4}[[2;;4]]
     = {2, 3, 4}
    >> {1, 2, 3, 4}[[2;;-1]]
     = {2, 3, 4}

    A list of parts extracts elements at certain indices:
    >> {a, b, c, d}[[{1, 3, 3}]]
     = {a, c, c}

    Get a certain column of a matrix:
    >> B = {{a, b, c}, {d, e, f}, {g, h, i}};
    >> B[[;;, 2]]
     = {b, e, h}
    Extract a submatrix of 1st and 3rd row and the two last columns:
    >> B = {{1, 2, 3}, {4, 5, 6}, {7, 8, 9}};
    >> B[[{1, 3}, -2;;-1]]
     = {{2, 3}, {8, 9}}

    Further examples:
    >> (a+b+c+d)[[-1;;-2]]
     = 0
    >> x[[2]]
     : Part specification is longer than depth of object.
     = x[[2]]

    Assignments to parts are possible:
    >> B[[;;, 2]] = {10, 11, 12}
     = {10, 11, 12}
    >> B
     = {{1, 10, 3}, {4, 11, 6}, {7, 12, 9}}
    >> B[[;;, 3]] = 13
     = 13
    >> B
     = {{1, 10, 13}, {4, 11, 13}, {7, 12, 13}}
    >> B[[1;;-2]] = t;
    >> B
     = {t, t, {7, 12, 13}}

    >> F = Table[i*j*k, {i, 1, 3}, {j, 1, 3}, {k, 1, 3}];
    >> F[[;; All, 2 ;; 3, 2]] = t;
    >> F
     = {{{1, 2, 3}, {2, t, 6}, {3, t, 9}}, {{2, 4, 6}, {4, t, 12}, {6, t, 18}}, {{3, 6, 9}, {6, t, 18}, {9, t, 27}}}
    >> F[[;; All, 1 ;; 2, 3 ;; 3]] = k;
    >> F
     = {{{1, 2, k}, {2, t, k}, {3, t, 9}}, {{2, 4, k}, {4, t, k}, {6, t, 18}}, {{3, 6, k}, {6, t, k}, {9, t, 27}}}

    Of course, part specifications have precedence over most arithmetic operations:
    >> A[[1]] + B[[2]] + C[[3]] // Hold // FullForm
     = Hold[Plus[Part[A, 1], Part[B, 2], Part[C, 3]]]

    #> a = {2,3,4}; i = 1; a[[i]] = 0; a
     = {0, 3, 4}

    ## Negative step
    #> {1,2,3,4,5}[[3;;1;;-1]]
     = {3, 2, 1}

    #> {1, 2, 3, 4, 5}[[;; ;; -1]]      (* MMA bug *)
     = {5, 4, 3, 2, 1}

    #> Range[11][[-3 ;; 2 ;; -2]]
     = {9, 7, 5, 3}
    #> Range[11][[-3 ;; -7 ;; -3]]
     = {9, 6}
    #> Range[11][[7 ;; -7;; -2]]
     = {7, 5}

    #> {1, 2, 3, 4}[[1;;3;;-1]]
     : Cannot take positions 1 through 3 in {1, 2, 3, 4}.
     = {1, 2, 3, 4}[[1 ;; 3 ;; -1]]
    #> {1, 2, 3, 4}[[3;;1]]
     : Cannot take positions 3 through 1 in {1, 2, 3, 4}.
     = {1, 2, 3, 4}[[3 ;; 1]]
    """

    attributes = ("NHoldRest", "ReadProtected")

    def apply_makeboxes(self, list, i, f, evaluation):
        """MakeBoxes[Part[list_, i___],
        f:StandardForm|TraditionalForm|OutputForm|InputForm]"""

        i = i.get_sequence()
        list = Expression("MakeBoxes", list, f)
        if f.get_name() in ("System`OutputForm", "System`InputForm"):
            open, close = "[[", "]]"
        else:
            open, close = "\u301a", "\u301b"
        indices = list_boxes(i, f, open, close)
        result = Expression("RowBox", Expression("List", list, *indices))
        return result

    def apply(self, list, i, evaluation):
        "Part[list_, i___]"

        indices = i.get_sequence()

        result = walk_parts([list], indices, evaluation)
        if result:
            return result


class Partition(Builtin):
    """
    <dl>
    <dt>'Partition[$list$, $n$]'
        <dd>partitions $list$ into sublists of length $n$.
    <dt>'Parition[$list$, $n$, $d$]'
        <dd>partitions $list$ into sublists of length $n$ which
        overlap $d$ indicies.
    </dl>

    >> Partition[{a, b, c, d, e, f}, 2]
     = {{a, b}, {c, d}, {e, f}}

    >> Partition[{a, b, c, d, e, f}, 3, 1]
     = {{a, b, c}, {b, c, d}, {c, d, e}, {d, e, f}}

    #> Partition[{a, b, c, d, e}, 2]
     = {{a, b}, {c, d}}
    """

    # TODO: Nested list length specifications
    """
    >> Partition[{{11, 12, 13}, {21, 22, 23}, {31, 32, 33}}, {2, 2}, 1]
     = {{{{11, 12}, {21, 22}}, {{12, 13}, {22, 23}}}, {{{21, 22}, {31, 32}}, {{22, 23}, {32, 33}}}}
    """

    rules = {
        "Parition[list_, n_, d_, k]": "Partition[list, n, d, {k, k}]",
    }

    def _partition(self, expr, n, d, evaluation):
        assert n > 0 and d > 0

        inner = structure("List", expr, evaluation)
        outer = structure("List", inner, evaluation)

        make_slice = inner.slice

        def slices():
            leaves = expr.leaves
            for lower in range(0, len(leaves), d):
                upper = lower + n

                chunk = leaves[lower:upper]
                if len(chunk) != n:
                    continue

                yield make_slice(expr, slice(lower, upper))

        return outer(slices())

    def apply_no_overlap(self, l, n, evaluation):
        "Partition[l_List, n_Integer]"
        # TODO: Error checking
        return self._partition(l, n.get_int_value(), n.get_int_value(), evaluation)

    def apply(self, l, n, d, evaluation):
        "Partition[l_List, n_Integer, d_Integer]"
        # TODO: Error checking
        return self._partition(l, n.get_int_value(), d.get_int_value(), evaluation)


class Extract(Builtin):
    """
    <dl>
    <dt>'Extract[$expr$, $list$]'
        <dd>extracts parts of $expr$ specified by $list$.
    <dt>'Extract[$expr$, {$list1$, $list2$, ...}]'
        <dd>extracts a list of parts.
    </dl>

    'Extract[$expr$, $i$, $j$, ...]' is equivalent to 'Part[$expr$, {$i$, $j$, ...}]'.

    >> Extract[a + b + c, {2}]
     = b
    >> Extract[{{a, b}, {c, d}}, {{1}, {2, 2}}]
     = {{a, b}, d}
    """

    attributes = ("NHoldRest",)

    rules = {
        "Extract[expr_, list_List]": "Part[expr, Sequence @@ list]",
        "Extract[expr_, {lists___List}]": "Extract[expr, #]& /@ {lists}",
    }


class First(Builtin):
    """
    <dl>
    <dt>'First[$expr$]'
        <dd>returns the first element in $expr$.
    </dl>

    'First[$expr$]' is equivalent to '$expr$[[1]]'.

    >> First[{a, b, c}]
     = a
    >> First[a + b + c]
     = a
    >> First[x]
     : Nonatomic expression expected.
     = First[x]
    """

    def apply(self, expr, evaluation):
        "First[expr_]"

        if expr.is_atom():
            evaluation.message("First", "normal")
            return
        return expr.leaves[0]


class Last(Builtin):
    """
    <dl>
    <dt>'Last[$expr$]'
        <dd>returns the last element in $expr$.
    </dl>

    'Last[$expr$]' is equivalent to '$expr$[[-1]]'.

    >> Last[{a, b, c}]
     = c
    >> Last[x]
     : Nonatomic expression expected.
     = Last[x]
    """

    def apply(self, expr, evaluation):
        "Last[expr_]"

        if expr.is_atom():
            evaluation.message("Last", "normal")
            return
        return expr.leaves[-1]


class Most(Builtin):
    """
    <dl>
    <dt>'Most[$expr$]'
        <dd>returns $expr$ with the last element removed.
    </dl>

    'Most[$expr$]' is equivalent to '$expr$[[;;-2]]'.

    >> Most[{a, b, c}]
     = {a, b}
    >> Most[a + b + c]
     = a + b
    >> Most[x]
     : Nonatomic expression expected.
     = Most[x]

    #> A[x__] := 7 /; Length[{x}] == 3;
    #> Most[A[1, 2, 3, 4]]
     = 7
    #> ClearAll[A];
    """

    def apply(self, expr, evaluation):
        "Most[expr_]"

        if expr.is_atom():
            evaluation.message("Most", "normal")
            return
        return expr.slice(expr.head, slice(0, -1), evaluation)


class Rest(Builtin):
    """
    <dl>
    <dt>'Rest[$expr$]'
        <dd>returns $expr$ with the first element removed.
    </dl>

    'Rest[$expr$]' is equivalent to '$expr$[[2;;]]'.

    >> Rest[{a, b, c}]
     = {b, c}
    >> Rest[a + b + c]
     = b + c
    >> Rest[x]
     : Nonatomic expression expected.
     = Rest[x]
    """

    def apply(self, expr, evaluation):
        "Rest[expr_]"

        if expr.is_atom():
            evaluation.message("Rest", "normal")
            return
        return expr.slice(expr.head, slice(1, len(expr.leaves)), evaluation)


class ReplacePart(Builtin):
    """
    <dl>
    <dt>'ReplacePart[$expr$, $i$ -> $new$]'
        <dd>replaces part $i$ in $expr$ with $new$.
    <dt>'ReplacePart[$expr$, {{$i$, $j$} -> $e1$, {$k$, $l$} -> $e2$}]'
        <dd>replaces parts $i$ and $j$ with $e1$, and parts $k$ and
        $l$ with $e2$.
    </dl>

    >> ReplacePart[{a, b, c}, 1 -> t]
     = {t, b, c}
    >> ReplacePart[{{a, b}, {c, d}}, {2, 1} -> t]
     = {{a, b}, {t, d}}
    >> ReplacePart[{{a, b}, {c, d}}, {{2, 1} -> t, {1, 1} -> t}]
     = {{t, b}, {t, d}}
    >> ReplacePart[{a, b, c}, {{1}, {2}} -> t]
     = {t, t, c}

    Delayed rules are evaluated once for each replacement:
    >> n = 1;
    >> ReplacePart[{a, b, c, d}, {{1}, {3}} :> n++]
     = {1, b, 2, d}

    Non-existing parts are simply ignored:
    >> ReplacePart[{a, b, c}, 4 -> t]
     = {a, b, c}
    You can replace heads by replacing part 0:
    >> ReplacePart[{a, b, c}, 0 -> Times]
     = a b c
    (This is equivalent to 'Apply'.)

    Negative part numbers count from the end:
    >> ReplacePart[{a, b, c}, -1 -> t]
     = {a, b, t}
    """

    messages = {
        "reps": "`1` is not a list of replacement rules.",
    }

    rules = {
        "ReplacePart[expr_, (Rule|RuleDelayed)[i_, new_]]": (
            "ReplacePart[expr, {i -> new}]"
        ),
        "ReplacePart[expr_, Pattern[rule, "
        "Rule|RuleDelayed][{indices___?(Head[#]===List&)}, new_]]": (
            "ReplacePart[expr, rule[#, new]& /@ {indices}]"
        ),
    }

    def apply(self, expr, replacements, evaluation):
        "ReplacePart[expr_, {replacements___}]"

        new_expr = expr.copy()
        replacements = replacements.get_sequence()
        for replacement in replacements:
            if not replacement.has_form("Rule", 2) and not replacement.has_form(  # noqa
                "RuleDelayed", 2
            ):
                evaluation.message(
                    "ReplacePart", "reps", Expression("List", *replacements)
                )
                return
            position = replacement.leaves[0]
            replace = replacement.leaves[1]
            if position.has_form("List", None):
                position = position.get_mutable_leaves()
            else:
                position = [position]
            for index, pos in enumerate(position):
                value = pos.get_int_value()
                if value is None:
                    position = None
                    break
                else:
                    position[index] = value
            if position is None:
                continue
            try:
                if replacement.get_head_name() == "System`RuleDelayed":
                    replace_value = replace.evaluate(evaluation)
                else:
                    replace_value = replace
                set_part(new_expr, position, replace_value)
            except PartError:
                pass

        return new_expr


class FirstPosition(Builtin):
    """
    <dl>
    <dt>'FirstPosition[$expr$, $pattern$]'
        <dd>gives the position of the first element in $expr$ that matches $pattern$, or Missing["NotFound"] if no such element is found.
    <dt>'FirstPosition[$expr$, $pattern$, $default$]'
        <dd>gives default if no element matching $pattern$ is found.
    <dt>'FirstPosition[$expr$, $pattern$, $default$, $levelspec$]'
        <dd>finds only objects that appear on levels specified by $levelspec$.
    </dl>

    >> FirstPosition[{a, b, a, a, b, c, b}, b]
     = {2}

    >> FirstPosition[{{a, a, b}, {b, a, a}, {a, b, a}}, b]
     = {1, 3}

    >> FirstPosition[{x, y, z}, b]
     = Missing[NotFound]

    Find the first position at which x^2 to appears:
    >> FirstPosition[{1 + x^2, 5, x^4, a + (1 + x^2)^2}, x^2]
     = {1, 2}

    #> FirstPosition[{1, 2, 3}, _?StringQ, "NoStrings"]
     = NoStrings

    #> FirstPosition[a, a]
     = {}

    #> FirstPosition[{{{1, 2}, {2, 3}, {3, 1}}, {{1, 2}, {2, 3}, {3, 1}}},3]
     = {1, 2, 2}

    #> FirstPosition[{{1, {2, 1}}, {2, 3}, {3, 1}}, 2, Missing["NotFound"],2]
     = {2, 1}

    #> FirstPosition[{{1, {2, 1}}, {2, 3}, {3, 1}}, 2, Missing["NotFound"],4]
     = {1, 2, 1}

    #> FirstPosition[{{1, 2}, {2, 3}, {3, 1}}, 3, Missing["NotFound"], {1}]
     = Missing[NotFound]

    #> FirstPosition[{{1, 2}, {2, 3}, {3, 1}}, 3, Missing["NotFound"], 0]
     = Missing[NotFound]

    #> FirstPosition[{{1, 2}, {1, {2, 1}}, {2, 3}}, 2, Missing["NotFound"], {3}]
     = {2, 2, 1}

    #> FirstPosition[{{1, 2}, {1, {2, 1}}, {2, 3}}, 2, Missing["NotFound"], 3]
     = {1, 2}

    #> FirstPosition[{{1, 2}, {1, {2, 1}}, {2, 3}}, 2,  Missing["NotFound"], {}]
     = {1, 2}

    #> FirstPosition[{{1, 2}, {2, 3}, {3, 1}}, 3, Missing["NotFound"], {1, 2, 3}]
     : Level specification {1, 2, 3} is not of the form n, {n}, or {m, n}.
     = FirstPosition[{{1, 2}, {2, 3}, {3, 1}}, 3, Missing[NotFound], {1, 2, 3}]

    #> FirstPosition[{{1, 2}, {2, 3}, {3, 1}}, 3, Missing["NotFound"], a]
     : Level specification a is not of the form n, {n}, or {m, n}.
     = FirstPosition[{{1, 2}, {2, 3}, {3, 1}}, 3, Missing[NotFound], a]

    #> FirstPosition[{{1, 2}, {2, 3}, {3, 1}}, 3, Missing["NotFound"], {1, a}]
     : Level specification {1, a} is not of the form n, {n}, or {m, n}.
     = FirstPosition[{{1, 2}, {2, 3}, {3, 1}}, 3, Missing[NotFound], {1, a}]

    """

    messages = {
        "level": "Level specification `1` is not of the form n, {n}, or {m, n}.",
    }

    def apply(
        self, expr, pattern, evaluation, default=None, minLevel=None, maxLevel=None
    ):
        "FirstPosition[expr_, pattern_]"

        if expr == pattern:
            return Expression("List")

        result = []

        def check_pattern(input_list, pat, result, beginLevel):
            for i in range(0, len(input_list.leaves)):
                nested_level = beginLevel
                result.append(i + 1)
                if input_list.leaves[i] == pat:
                    # found the pattern
                    if minLevel is None or nested_level >= minLevel:
                        return True

                else:
                    if isinstance(input_list.leaves[i], Expression) and (
                        maxLevel is None or maxLevel > nested_level
                    ):
                        nested_level = nested_level + 1
                        if check_pattern(
                            input_list.leaves[i], pat, result, nested_level
                        ):
                            return True

                result.pop()
            return False

        is_found = False
        if isinstance(expr, Expression) and (maxLevel is None or maxLevel > 0):
            is_found = check_pattern(expr, pattern, result, 1)
        if is_found:
            return Expression("List", *result)
        else:
            return Expression("Missing", "NotFound") if default is None else default

    def apply_default(self, expr, pattern, default, evaluation):
        "FirstPosition[expr_, pattern_, default_]"
        return self.apply(expr, pattern, evaluation, default=default)

    def apply_level(self, expr, pattern, default, level, evaluation):
        "FirstPosition[expr_, pattern_, default_, level_]"

        def is_interger_list(expr_list):
            return all(
                isinstance(expr_list.leaves[i], Integer)
                for i in range(len(expr_list.leaves))
            )

        if level.has_form("List", None):
            len_list = len(level.leaves)
            if len_list > 2 or not is_interger_list(level):
                return evaluation.message("FirstPosition", "level", level)
            elif len_list == 0:
                min_Level = max_Level = None
            elif len_list == 1:
                min_Level = max_Level = level.leaves[0].get_int_value()
            elif len_list == 2:
                min_Level = level.leaves[0].get_int_value()
                max_Level = level.leaves[1].get_int_value()
        elif isinstance(level, Integer):
            min_Level = 0
            max_Level = level.get_int_value()
        else:
            return evaluation.message("FirstPosition", "level", level)

        return self.apply(
            expr,
            pattern,
            evaluation,
            default=default,
            minLevel=min_Level,
            maxLevel=max_Level,
        )


def _drop_take_selector(name, seq, sliced):
    seq_tuple = convert_seq(seq)
    if seq_tuple is None:
        raise MessageException(name, "seqs", seq)

    def select(inner):
        start, stop, step = seq_tuple
        if inner.is_atom():
            py_slice = None
        else:
            py_slice = python_seq(start, stop, step, len(inner.leaves))
        if py_slice is None:
            if stop is None:
                stop = Symbol("Infinity")
            raise MessageException(name, name.lower(), start, stop, inner)
        return sliced(inner.leaves, py_slice)

    return select


def _take_span_selector(seq):
    return _drop_take_selector("Take", seq, lambda x, s: x[s])


def _drop_span_selector(seq):
    def sliced(x, s):
        y = list(x[:])
        del y[s]
        return y

    return _drop_take_selector("Drop", seq, sliced)


class Take(Builtin):
    """
    <dl>
    <dt>'Take[$expr$, $n$]'
        <dd>returns $expr$ with all but the first $n$ leaves removed.
    </dl>

    >> Take[{a, b, c, d}, 3]
     = {a, b, c}
    >> Take[{a, b, c, d}, -2]
     = {c, d}
    >> Take[{a, b, c, d, e}, {2, -2}]
     = {b, c, d}

    Take a submatrix:
    >> A = {{a, b, c}, {d, e, f}};
    >> Take[A, 2, 2]
     = {{a, b}, {d, e}}

    Take a single column:
    >> Take[A, All, {2}]
     = {{b}, {e}}

    #> Take[Range[10], {8, 2, -1}]
     = {8, 7, 6, 5, 4, 3, 2}
    #> Take[Range[10], {-3, -7, -2}]
     = {8, 6, 4}

    #> Take[Range[6], {-5, -2, -2}]
     : Cannot take positions -5 through -2 in {1, 2, 3, 4, 5, 6}.
     = Take[{1, 2, 3, 4, 5, 6}, {-5, -2, -2}]

    #> Take[l, {-1}]
     : Nonatomic expression expected at position 1 in Take[l, {-1}].
     = Take[l, {-1}]

    ## Empty case
    #> Take[{1, 2, 3, 4, 5}, {-1, -2}]
     = {}
    #> Take[{1, 2, 3, 4, 5}, {0, -1}]
     = {}
    #> Take[{1, 2, 3, 4, 5}, {1, 0}]
     = {}
    #> Take[{1, 2, 3, 4, 5}, {2, 1}]
     = {}
    #> Take[{1, 2, 3, 4, 5}, {1, 0, 2}]
     = {}
    #> Take[{1, 2, 3, 4, 5}, {1, 0, -1}]
     : Cannot take positions 1 through 0 in {1, 2, 3, 4, 5}.
     = Take[{1, 2, 3, 4, 5}, {1, 0, -1}]
    """

    messages = {
        "normal": "Nonatomic expression expected at position `1` in `2`.",
    }

    def apply(self, items, seqs, evaluation):
        "Take[items_, seqs___]"

        seqs = seqs.get_sequence()

        if items.is_atom():
            return evaluation.message(
                "Take", "normal", 1, Expression("Take", items, *seqs)
            )

        try:
            return _parts(items, [_take_span_selector(seq) for seq in seqs], evaluation)
        except MessageException as e:
            e.message(evaluation)


class Drop(Builtin):
    """
    <dl>
    <dt>'Drop[$expr$, $n$]'
        <dd>returns $expr$ with the first $n$ leaves removed.
    </dl>

    >> Drop[{a, b, c, d}, 3]
     = {d}
    >> Drop[{a, b, c, d}, -2]
     = {a, b}
    >> Drop[{a, b, c, d, e}, {2, -2}]
     = {a, e}

    Drop a submatrix:
    >> A = Table[i*10 + j, {i, 4}, {j, 4}]
     = {{11, 12, 13, 14}, {21, 22, 23, 24}, {31, 32, 33, 34}, {41, 42, 43, 44}}
    >> Drop[A, {2, 3}, {2, 3}]
     = {{11, 14}, {41, 44}}

    #> Drop[Range[10], {-2, -6, -3}]
     = {1, 2, 3, 4, 5, 7, 8, 10}
    #> Drop[Range[10], {10, 1, -3}]
     = {2, 3, 5, 6, 8, 9}

    #> Drop[Range[6], {-5, -2, -2}]
     : Cannot drop positions -5 through -2 in {1, 2, 3, 4, 5, 6}.
     = Drop[{1, 2, 3, 4, 5, 6}, {-5, -2, -2}]
    """

    messages = {
        "normal": "Nonatomic expression expected at position `1` in `2`.",
        "drop": "Cannot drop positions `1` through `2` in `3`.",
    }

    def apply(self, items, seqs, evaluation):
        "Drop[items_, seqs___]"

        seqs = seqs.get_sequence()

        if items.is_atom():
            return evaluation.message(
                "Drop", "normal", 1, Expression("Drop", items, *seqs)
            )

        try:
            return _parts(items, [_drop_span_selector(seq) for seq in seqs], evaluation)
        except MessageException as e:
            e.message(evaluation)


class Select(Builtin):
    """
    <dl>
    <dt>'Select[{$e1$, $e2$, ...}, $f$]'
        <dd>returns a list of the elements $ei$ for which $f$[$ei$]
        returns 'True'.
    </dl>

    Find numbers greater than zero:
    >> Select[{-3, 0, 1, 3, a}, #>0&]
     = {1, 3}

    'Select' works on an expression with any head:
    >> Select[f[a, 2, 3], NumberQ]
     = f[2, 3]

    >> Select[a, True]
     : Nonatomic expression expected.
     = Select[a, True]

    #> A[x__] := 31415 /; Length[{x}] == 3;
    #> Select[A[5, 2, 7, 1], OddQ]
     = 31415
    #> ClearAll[A];
    """

    def apply(self, items, expr, evaluation):
        "Select[items_, expr_]"

        if items.is_atom():
            evaluation.message("Select", "normal")
            return

        def cond(leaf):
            test = Expression(expr, leaf)
            return test.evaluate(evaluation).is_true()

        return items.filter(items.head, cond, evaluation)


class Split(Builtin):
    """
    <dl>
    <dt>'Split[$list$]'
        <dd>splits $list$ into collections of consecutive identical elements.
    <dt>'Split[$list$, $test$]'
        <dd>splits $list$ based on whether the function $test$ yields
        'True' on consecutive elements.
    </dl>

    >> Split[{x, x, x, y, x, y, y, z}]
     = {{x, x, x}, {y}, {x}, {y, y}, {z}}

    #> Split[{x, x, x, y, x, y, y, z}, x]
     = {{x}, {x}, {x}, {y}, {x}, {y}, {y}, {z}}

    Split into increasing or decreasing runs of elements
    >> Split[{1, 5, 6, 3, 6, 1, 6, 3, 4, 5, 4}, Less]
     = {{1, 5, 6}, {3, 6}, {1, 6}, {3, 4, 5}, {4}}

    >> Split[{1, 5, 6, 3, 6, 1, 6, 3, 4, 5, 4}, Greater]
     = {{1}, {5}, {6, 3}, {6, 1}, {6, 3}, {4}, {5, 4}}

    Split based on first element
    >> Split[{x -> a, x -> y, 2 -> a, z -> c, z -> a}, First[#1] === First[#2] &]
     = {{x -> a, x -> y}, {2 -> a}, {z -> c, z -> a}}

    #> Split[{}]
     = {}

    #> A[x__] := 321 /; Length[{x}] == 5;
    #> Split[A[x, x, x, y, x, y, y, z]]
     = 321
    #> ClearAll[A];
    """

    rules = {
        "Split[list_]": "Split[list, SameQ]",
    }

    messages = {
        "normal": "Nonatomic expression expected at position `1` in `2`.",
    }

    def apply(self, mlist, test, evaluation):
        "Split[mlist_, test_]"

        expr = Expression("Split", mlist, test)

        if mlist.is_atom():
            evaluation.message("Select", "normal", 1, expr)
            return

        if not mlist.leaves:
            return Expression(mlist.head)

        result = [[mlist.leaves[0]]]
        for leaf in mlist.leaves[1:]:
            applytest = Expression(test, result[-1][-1], leaf)
            if applytest.evaluate(evaluation).is_true():
                result[-1].append(leaf)
            else:
                result.append([leaf])

        inner = structure("List", mlist, evaluation)
        outer = structure(mlist.head, inner, evaluation)
        return outer([inner(l) for l in result])


class SplitBy(Builtin):
    """
    <dl>
    <dt>'SplitBy[$list$, $f$]'
        <dd>splits $list$ into collections of consecutive elements
        that give the same result when $f$ is applied.
    </dl>

    >> SplitBy[Range[1, 3, 1/3], Round]
     = {{1, 4 / 3}, {5 / 3, 2, 7 / 3}, {8 / 3, 3}}

    >> SplitBy[{1, 2, 1, 1.2}, {Round, Identity}]
     = {{{1}}, {{2}}, {{1}, {1.2}}}

    #> SplitBy[Tuples[{1, 2}, 3], First]
     = {{{1, 1, 1}, {1, 1, 2}, {1, 2, 1}, {1, 2, 2}}, {{2, 1, 1}, {2, 1, 2}, {2, 2, 1}, {2, 2, 2}}}
    """

    rules = {
        "SplitBy[list_]": "SplitBy[list, Identity]",
    }

    messages = {
        "normal": "Nonatomic expression expected at position `1` in `2`.",
    }

    def apply(self, mlist, func, evaluation):
        "SplitBy[mlist_, func_?NotListQ]"

        expr = Expression("Split", mlist, func)

        if mlist.is_atom():
            evaluation.message("Select", "normal", 1, expr)
            return

        plist = [l for l in mlist.leaves]

        result = [[plist[0]]]
        prev = Expression(func, plist[0]).evaluate(evaluation)
        for leaf in plist[1:]:
            curr = Expression(func, leaf).evaluate(evaluation)
            if curr == prev:
                result[-1].append(leaf)
            else:
                result.append([leaf])
            prev = curr

        inner = structure("List", mlist, evaluation)
        outer = structure(mlist.head, inner, evaluation)
        return outer([inner(l) for l in result])

    def apply_multiple(self, mlist, funcs, evaluation):
        "SplitBy[mlist_, funcs_?ListQ]"
        expr = Expression("Split", mlist, funcs)

        if mlist.is_atom():
            evaluation.message("Select", "normal", 1, expr)
            return

        result = mlist
        for f in funcs.leaves[::-1]:
            result = self.apply(result, f, evaluation)

        return result


class Pick(Builtin):
    """
    <dl>
    <dt>'Pick[$list$, $sel$]'
        <dd>returns those items in $list$ that are True in $sel$.
    <dt>'Pick[$list$, $sel$, $patt$]'
        <dd>returns those items in $list$ that match $patt$ in $sel$.
    </dl>

    >> Pick[{a, b, c}, {False, True, False}]
     = {b}

    >> Pick[f[g[1, 2], h[3, 4]], {{True, False}, {False, True}}]
     = f[g[1], h[4]]

    >> Pick[{a, b, c, d, e}, {1, 2, 3.5, 4, 5.5}, _Integer]
     = {a, b, d}
    """

    def _do(self, items0, sel0, match, evaluation):
        def pick(items, sel):
            for x, s in zip(items, sel):
                if match(s):
                    yield x
                elif not x.is_atom() and not s.is_atom():
                    yield x.restructure(x.head, pick(x.leaves, s.leaves), evaluation)

        r = list(pick([items0], [sel0]))
        if not r:
            return Expression("Sequence")
        else:
            return r[0]

    def apply(self, items, sel, evaluation):
        "Pick[items_, sel_]"
        return self._do(items, sel, lambda s: s.is_true(), evaluation)

    def apply_pattern(self, items, sel, pattern, evaluation):
        "Pick[items_, sel_, pattern_]"
        from mathics.builtin.patterns import Matcher

        match = Matcher(pattern).match
        return self._do(items, sel, lambda s: match(s, evaluation), evaluation)


class Cases(Builtin):
    """
    <dl>
    <dt>'Cases[$list$, $pattern$]'
        <dd>returns the elements of $list$ that match $pattern$.
    <dt>'Cases[$list$, $pattern$, $ls$]'
        <dd>returns the elements matching at levelspec $ls$.
    </dl>

    >> Cases[{a, 1, 2.5, "string"}, _Integer|_Real]
     = {1, 2.5}
    >> Cases[_Complex][{1, 2I, 3, 4-I, 5}]
     = {2 I, 4 - I}

    #> Cases[1, 2]
     = {}

    #> Cases[f[1, 2], 2]
     = {2}

    #> Cases[f[f[1, 2], f[2]], 2]
     = {}
    #> Cases[f[f[1, 2], f[2]], 2, 2]
     = {2, 2}
    #> Cases[f[f[1, 2], f[2], 2], 2, Infinity]
     = {2, 2, 2}

    #> Cases[{1, f[2], f[3, 3, 3], 4, f[5, 5]}, f[x__] :> Plus[x]]
     = {2, 9, 10}
    #> Cases[{1, f[2], f[3, 3, 3], 4, f[5, 5]}, f[x__] -> Plus[x]]
     = {2, 3, 3, 3, 5, 5}

    ## Issue 531
    #> z = f[x, y]; x = 1; Cases[z, _Symbol, Infinity]
     = {y}
    """

    rules = {
        "Cases[pattern_][list_]": "Cases[list, pattern]",
    }
<<<<<<< HEAD
=======

>>>>>>> 3a942e2c
    options = {}

    def apply(self, items, pattern, ls, evaluation):
        "Cases[items_, pattern_, ls_:{1}]"
        if items.is_atom():
            return Expression("List")

        try:
            start, stop = python_levelspec(ls)
        except InvalidLevelspecError:
            return evaluation.message("Position", "level", ls)

        results = []

        from mathics.builtin.patterns import Matcher

        if pattern.has_form("Rule", 2) or pattern.has_form("RuleDelayed", 2):
            from mathics.core.rules import Rule

            match = Matcher(pattern.leaves[0]).match
            rule = Rule(pattern.leaves[0], pattern.leaves[1])

            def callback(level):
                if match(level, evaluation):
                    result = rule.apply(level, evaluation)
                    result = result.evaluate(evaluation)
                    results.append(result)
                return level

        else:
            match = Matcher(pattern).match

            def callback(level):
                if match(level, evaluation):
                    results.append(level)
                return level

        # TODO
        # heads = self.get_option(options, 'Heads', evaluation).is_true()
        heads = False

        walk_levels(items, start, stop, heads=heads, callback=callback)

        return Expression("List", *results)


class DeleteCases(Builtin):
    """
    <dl>
    <dt>'DeleteCases[$list$, $pattern$]'
        <dd>returns the elements of $list$ that do not match $pattern$.

    <dt>'DeleteCases[$list$, $pattern$, $levelspec$]'
        <dd> removes all parts of $list on levels specified by $levelspec$
             that match pattern (not fully implemented).

    <dt>'DeleteCases[$list$, $pattern$, $levelspec$, $n$]'
        <dd> removes the first $n$ parts of $list$ that match $pattern$.
    </dl>

    >> DeleteCases[{a, 1, 2.5, "string"}, _Integer|_Real]
     = {a, string}

    >> DeleteCases[{a, b, 1, c, 2, 3}, _Symbol]
     = {1, 2, 3}

    ## Issue 531
    #> z = {x, y}; x = 1; DeleteCases[z, _Symbol]
     = {1}
    """

    messages = {
        "level": "Level specification `1` is not of the form n, {n}, or {m, n}.",
        "innf": "Non-negative integer or Infinity expected at position 4 in `1`",
    }

<<<<<<< HEAD
=======
    # def apply(self, items, pattern, evaluation):
    #    'DeleteCases[items_, pattern_]'
    #    return self.apply_ls_n(items, pattern, Integer(1), SymbolNull, evaluation)

    # def apply_ls(self, items, pattern, levelspec, evaluation):
    #    'DeleteCases[items_, pattern_, levelspec_]'
    #    return self.apply_ls_n(items, pattern, levelspec, SymbolNull, evaluation)

>>>>>>> 3a942e2c
    def apply_ls_n(self, items, pattern, levelspec, n, evaluation):
        "DeleteCases[items_, pattern_, levelspec_:1, n_:System`Infinity]"


        if items.is_atom():
            evaluation.message("Select", "normal")
            return
        # If levelspec is specified to a non-trivial value,
        # we need to proceed with this complicate procedure
        # involving 1) decode what is the levelspec means
        # 2) find all the occurences
        # 3) Set all the occurences to ```System`Nothing```

        levelspec = python_levelspec(levelspec)

        if n == Symbol("Infinity"):
            n = -1
        elif n.get_head_name() == "System`Integer":
            n = n.get_int_value()
            if n < 0:
                evaluation.message(
                    "DeleteCases",
                    "innf",
                    Expression("DeleteCases", items, pattern, levelspec, n),
                )
        else:
            evaluation.message(
                "DeleteCases",
                "innf",
                Expression("DeleteCases", items, pattern, levelspec, n),
            )
            return SymbolNull

        if levelspec[0] != 1 or levelspec[1] != 1:
            return deletecases_with_levelspec(items, pattern, evaluation, levelspec, n)
        # A more efficient way to proceed if levelspec == 1
        from mathics.builtin.patterns import Matcher

        match = Matcher(pattern).match
        if n == -1:

            def cond(leaf):
                return not match(leaf, evaluation)

            return items.filter("List", cond, evaluation)
        else:

            def condn(leaf):
                nonlocal n
                if n == 0:
                    return True
                elif match(leaf, evaluation):
                    n = n - 1
                    return False
                else:
                    return True

            return items.filter("List", condn, evaluation)


class Count(Builtin):
    """
    <dl>
    <dt>'Count[$list$, $pattern$]'
        <dd>returns the number of times $pattern$ appears in $list$.
    <dt>'Count[$list$, $pattern$, $ls$]'
        <dd>counts the elements matching at levelspec $ls$.
    </dl>

    >> Count[{3, 7, 10, 7, 5, 3, 7, 10}, 3]
     = 2

    >> Count[{{a, a}, {a, a, a}, a}, a, {2}]
     = 5
    """

    rules = {
        "Count[pattern_][list_]": "Count[list, pattern]",
        "Count[list_, arguments__]": "Length[Cases[list, arguments]]",
    }


class LeafCount(Builtin):
    """
    <dl>
    <dt>'LeafCount[$expr$]'
        <dd>returns the total number of indivisible subexpressions in $expr$.
    </dl>

    >> LeafCount[1 + x + y^a]
     = 6

    >> LeafCount[f[x, y]]
     = 3

    >> LeafCount[{1 / 3, 1 + I}]
     = 7

    >> LeafCount[Sqrt[2]]
     = 5

    >> LeafCount[100!]
     = 1

    #> LeafCount[f[a, b][x, y]]
     = 5

    #> NestList[# /. s[x_][y_][z_] -> x[z][y[z]] &, s[s][s][s[s]][s][s], 4];
    #> LeafCount /@ %
     = {7, 8, 8, 11, 11}

    #> LeafCount[1 / 3, 1 + I]
     : LeafCount called with 2 arguments; 1 argument is expected.
     = LeafCount[1 / 3, 1 + I]
    """

    messages = {
        "argx": "LeafCount called with `1` arguments; 1 argument is expected.",
    }

    def apply(self, expr, evaluation):
        "LeafCount[expr___]"

        from mathics.core.expression import Rational, Complex

        leaves = []

        def callback(level):
            if isinstance(level, Rational):
                leaves.extend(
                    [level.get_head(), level.numerator(), level.denominator()]
                )
            elif isinstance(level, Complex):
                leaves.extend([level.get_head(), level.real, level.imag])
            else:
                leaves.append(level)
            return level

        expr = expr.get_sequence()
        if len(expr) != 1:
            return evaluation.message("LeafCount", "argx", Integer(len(expr)))

        walk_levels(expr[0], start=-1, stop=-1, heads=True, callback=callback)
        return Integer(len(leaves))


class Position(Builtin):
    """
    <dl>
    <dt>'Position[$expr$, $patt$]'
        <dd>returns the list of positions for which $expr$ matches $patt$.
    <dt>'Position[$expr$, $patt$, $ls$]'
        <dd>returns the positions on levels specified by levelspec $ls$.
    </dl>

    >> Position[{1, 2, 2, 1, 2, 3, 2}, 2]
     = {{2}, {3}, {5}, {7}}

    Find positions upto 3 levels deep
    >> Position[{1 + Sin[x], x, (Tan[x] - y)^2}, x, 3]
     = {{1, 2, 1}, {2}}

    Find all powers of x
    >> Position[{1 + x^2, x y ^ 2,  4 y,  x ^ z}, x^_]
     = {{1, 2}, {4}}

    Use Position as an operator
    >> Position[_Integer][{1.5, 2, 2.5}]
     = {{2}}
    """

    options = {"Heads": "True"}

    rules = {
        "Position[pattern_][expr_]": "Position[expr, pattern]",
    }

    def apply_invalidlevel(self, patt, expr, ls, evaluation, options={}):
        "Position[expr_, patt_, ls_, OptionsPattern[Position]]"

        return evaluation.message("Position", "level", ls)

    def apply_level(self, expr, patt, ls, evaluation, options={}):
        """Position[expr_, patt_, Optional[Pattern[ls, _?LevelQ], {0, DirectedInfinity[1]}],
        OptionsPattern[Position]]"""

        try:
            start, stop = python_levelspec(ls)
        except InvalidLevelspecError:
            return evaluation.message("Position", "level", ls)

        from mathics.builtin.patterns import Matcher

        match = Matcher(patt).match
        result = []

        def callback(level, pos):
            if match(level, evaluation):
                result.append(pos)
            return level

        heads = self.get_option(options, "Heads", evaluation).is_true()
        walk_levels(expr, start, stop, heads=heads, callback=callback, include_pos=True)
        return from_python(result)


class MemberQ(Builtin):
    """
    <dl>
    <dt>'MemberQ[$list$, $pattern$]'
        <dd>returns 'True' if $pattern$ matches any element of $list$,
        or 'False' otherwise.
    </dl>

    >> MemberQ[{a, b, c}, b]
     = True
    >> MemberQ[{a, b, c}, d]
     = False
    >> MemberQ[{"a", b, f[x]}, _?NumericQ]
     = False
    >> MemberQ[_List][{{}}]
     = True
    """

    rules = {
        "MemberQ[list_, pattern_]": ("Length[Select[list, MatchQ[#, pattern]&]] > 0"),
        "MemberQ[pattern_][expr_]": "MemberQ[expr, pattern]",
    }


class Range(Builtin):
    """
    <dl>
    <dt>'Range[$n$]'
        <dd>returns a list of integers from 1 to $n$.
    <dt>'Range[$a$, $b$]'
        <dd>returns a list of integers from $a$ to $b$.
    </dl>
    >> Range[5]
     = {1, 2, 3, 4, 5}
    >> Range[-3, 2]
     = {-3, -2, -1, 0, 1, 2}
    >> Range[0, 2, 1/3]
     = {0, 1 / 3, 2 / 3, 1, 4 / 3, 5 / 3, 2}
    """

    rules = {
        "Range[imax_?RealNumberQ]": "Range[1, imax, 1]",
        "Range[imin_?RealNumberQ, imax_?RealNumberQ]": "Range[imin, imax, 1]",
    }

    def apply(self, imin, imax, di, evaluation):
        "Range[imin_?RealNumberQ, imax_?RealNumberQ, di_?RealNumberQ]"

        imin = imin.to_sympy()
        imax = imax.to_sympy()
        di = di.to_sympy()
        index = imin
        result = []
        while index <= imax:
            evaluation.check_stopped()
            result.append(from_sympy(index))
            index += di
        return Expression("List", *result)


class _IterationFunction(Builtin):
    """
    >> Sum[k, {k, Range[5]}]
     = 15
    """

    attributes = ("HoldAll",)
    allow_loopcontrol = False
    throw_iterb = True

    def get_result(self, items):
        pass

    def apply_symbol(self, expr, iterator, evaluation):
        "%(name)s[expr_, iterator_Symbol]"
        iterator = iterator.evaluate(evaluation)
        if iterator.has_form(["List", "Range", "Sequence"], None):
            leaves = iterator.leaves
            if len(leaves) == 1:
                return self.apply_max(expr, *leaves, evaluation)
            elif len(leaves) == 2:
                if leaves[1].has_form(["List", "Sequence"], None):
                    seq = Expression("Sequence", *(leaves[1].leaves))
                    return self.apply_list(expr, leaves[0], seq, evaluation)
                else:
                    return self.apply_range(expr, *leaves, evaluation)
            elif len(leaves) == 3:
                return self.apply_iter_nostep(expr, *leaves, evaluation)
            elif len(leaves) == 4:
                return self.apply_iter(expr, *leaves, evaluation)

        if self.throw_iterb:
            evaluation.message(self.get_name(), "iterb")
        return

    def apply_range(self, expr, i, imax, evaluation):
        "%(name)s[expr_, {i_Symbol, imax_}]"
        imax = imax.evaluate(evaluation)
        if imax.has_form("Range", None):
            # Fixme: this should work as an iterator in python3, not
            # building the sequence explicitly...
            seq = Expression("Sequence", *(imax.evaluate(evaluation).leaves))
            return self.apply_list(expr, i, seq, evaluation)
        elif imax.has_form("List", None):
            seq = Expression("Sequence", *(imax.leaves))
            return self.apply_list(expr, i, seq, evaluation)
        else:
            return self.apply_iter(expr, i, Integer(1), imax, Integer(1), evaluation)

    def apply_max(self, expr, imax, evaluation):
        "%(name)s[expr_, {imax_}]"

        index = 0
        imax = imax.evaluate(evaluation)
        imax = imax.numerify(evaluation)
        if isinstance(imax, Number):
            imax = imax.round()
        imax = imax.get_float_value()
        if imax is None:
            if self.throw_iterb:
                evaluation.message(self.get_name(), "iterb")
            return
        result = []
        while index < imax:
            evaluation.check_stopped()
            try:
                result.append(expr.evaluate(evaluation))
            except ContinueInterrupt:
                if self.allow_loopcontrol:
                    pass
                else:
                    raise
            except BreakInterrupt:
                if self.allow_loopcontrol:
                    break
                else:
                    raise
            except ReturnInterrupt as e:
                if self.allow_loopcontrol:
                    return e.expr
                else:
                    raise
            index += 1
        return self.get_result(result)

    def apply_iter_nostep(self, expr, i, imin, imax, evaluation):
        "%(name)s[expr_, {i_Symbol, imin_, imax_}]"
        return self.apply_iter(expr, i, imin, imax, Integer(1), evaluation)

    def apply_iter(self, expr, i, imin, imax, di, evaluation):
        "%(name)s[expr_, {i_Symbol, imin_, imax_, di_}]"

        if isinstance(self, SympyFunction) and di.get_int_value() == 1:
            whole_expr = Expression(
                self.get_name(), expr, Expression("List", i, imin, imax)
            )
            sympy_expr = whole_expr.to_sympy(evaluation=evaluation)
            if sympy_expr is None:
                return None

            # apply Together to produce results similar to Mathematica
            result = sympy.together(sympy_expr)
            result = from_sympy(result)
            result = cancel(result)

            if not result.same(whole_expr):
                return result
            return

        index = imin.evaluate(evaluation)
        imax = imax.evaluate(evaluation)
        di = di.evaluate(evaluation)

        result = []
        compare_type = (
            "GreaterEqual"
            if Expression("Less", di, Integer(0)).evaluate(evaluation).to_python()
            else "LessEqual"
        )
        while True:
            cont = Expression(compare_type, index, imax).evaluate(evaluation)
            if cont == Symbol("False"):
                break
            if not cont.is_true():
                if self.throw_iterb:
                    evaluation.message(self.get_name(), "iterb")
                return

            evaluation.check_stopped()
            try:
                item = dynamic_scoping(expr.evaluate, {i.name: index}, evaluation)
                result.append(item)
            except ContinueInterrupt:
                if self.allow_loopcontrol:
                    pass
                else:
                    raise
            except BreakInterrupt:
                if self.allow_loopcontrol:
                    break
                else:
                    raise
            except ReturnInterrupt as e:
                if self.allow_loopcontrol:
                    return e.expr
                else:
                    raise
            index = Expression("Plus", index, di).evaluate(evaluation)
        return self.get_result(result)

    def apply_list(self, expr, i, items, evaluation):
        "%(name)s[expr_, {i_Symbol, {items___}}]"
        items = items.evaluate(evaluation).get_sequence()
        result = []
        for item in items:
            evaluation.check_stopped()
            try:
                item = dynamic_scoping(expr.evaluate, {i.name: item}, evaluation)
                result.append(item)
            except ContinueInterrupt:
                if self.allow_loopcontrol:
                    pass
                else:
                    raise
            except BreakInterrupt:
                if self.allow_loopcontrol:
                    break
                else:
                    raise
            except ReturnInterrupt as e:
                if self.allow_loopcontrol:
                    return e.expr
                else:
                    raise
        return self.get_result(result)

    def apply_multi(self, expr, first, sequ, evaluation):
        "%(name)s[expr_, first_, sequ__]"

        sequ = sequ.get_sequence()
        name = self.get_name()
        return Expression(name, Expression(name, expr, *sequ), first)


class ConstantArray(Builtin):
    """
    <dl>
    <dt>'ConstantArray[$expr$, $n$]'
        <dd>returns a list of $n$ copies of $expr$.
    </dl>

    >> ConstantArray[a, 3]
     = {a, a, a}
    >> ConstantArray[a, {2, 3}]
     = {{a, a, a}, {a, a, a}}
    """

    rules = {
        "ConstantArray[c_, dims_]": "Apply[Table[c, ##]&, List /@ dims]",
        "ConstantArray[c_, n_Integer]": "ConstantArray[c, {n}]",
    }


class Array(Builtin):
    """
    <dl>
    <dt>'Array[$f$, $n$]'
        <dd>returns the $n$-element list '{$f$[1], ..., $f$[$n$]}'.
    <dt>'Array[$f$, $n$, $a$]'
        <dd>returns the $n$-element list '{$f$[$a$], ..., $f$[$a$ + $n$]}'.
    <dt>'Array[$f$, {$n$, $m$}, {$a$, $b$}]'
        <dd>returns an $n$-by-$m$ matrix created by applying $f$ to
        indices ranging from '($a$, $b$)' to '($a$ + $n$, $b$ + $m$)'.
    <dt>'Array[$f$, $dims$, $origins$, $h$]'
        <dd>returns an expression with the specified dimensions and
        index origins, with head $h$ (instead of 'List').
    </dl>

    >> Array[f, 4]
     = {f[1], f[2], f[3], f[4]}
    >> Array[f, {2, 3}]
     = {{f[1, 1], f[1, 2], f[1, 3]}, {f[2, 1], f[2, 2], f[2, 3]}}
    >> Array[f, {2, 3}, 3]
     = {{f[3, 3], f[3, 4], f[3, 5]}, {f[4, 3], f[4, 4], f[4, 5]}}
    >> Array[f, {2, 3}, {4, 6}]
     = {{f[4, 6], f[4, 7], f[4, 8]}, {f[5, 6], f[5, 7], f[5, 8]}}
    >> Array[f, {2, 3}, 1, Plus]
     = f[1, 1] + f[1, 2] + f[1, 3] + f[2, 1] + f[2, 2] + f[2, 3]

    #> Array[f, {2, 3}, {1, 2, 3}]
     : {2, 3} and {1, 2, 3} should have the same length.
     = Array[f, {2, 3}, {1, 2, 3}]
    #> Array[f, a]
     : Single or list of non-negative integers expected at position 2.
     = Array[f, a]
    #> Array[f, 2, b]
     : Single or list of non-negative integers expected at position 3.
     = Array[f, 2, b]
    """

    messages = {
        "plen": "`1` and `2` should have the same length.",
    }

    def apply(self, f, dimsexpr, origins, head, evaluation):
        "Array[f_, dimsexpr_, origins_:1, head_:List]"

        if dimsexpr.has_form("List", None):
            dims = dimsexpr.get_mutable_leaves()
        else:
            dims = [dimsexpr]
        for index, dim in enumerate(dims):
            value = dim.get_int_value()
            if value is None:
                evaluation.message("Array", "ilsnn", 2)
                return
            dims[index] = value
        if origins.has_form("List", None):
            if len(origins.leaves) != len(dims):
                evaluation.message("Array", "plen", dimsexpr, origins)
                return
            origins = origins.get_mutable_leaves()
        else:
            origins = [origins] * len(dims)
        for index, origin in enumerate(origins):
            value = origin.get_int_value()
            if value is None:
                evaluation.message("Array", "ilsnn", 3)
                return
            origins[index] = value

        dims = list(zip(dims, origins))

        def rec(rest_dims, current):
            evaluation.check_stopped()
            if rest_dims:
                level = []
                count, origin = rest_dims[0]
                for index in range(origin, origin + count):
                    level.append(rec(rest_dims[1:], current + [index]))
                return Expression(head, *level)
            else:
                return Expression(f, *(Integer(index) for index in current))

        return rec(dims, [])


class Table(_IterationFunction):
    """
    <dl>
    <dt>'Table[$expr$, {$i$, $n$}]'
        <dd>evaluates $expr$ with $i$ ranging from 1 to $n$, returning
        a list of the results.
    <dt>'Table[$expr$, {$i$, $start$, $stop$, $step$}]'
        <dd>evaluates $expr$ with $i$ ranging from $start$ to $stop$,
        incrementing by $step$.
    <dt>'Table[$expr$, {$i$, {$e1$, $e2$, ..., $ei$}}]'
        <dd>evaluates $expr$ with $i$ taking on the values $e1$, $e2$,
        ..., $ei$.
    </dl>
    >> Table[x, {4}]
     = {x, x, x, x}
    >> n = 0;
    >> Table[n = n + 1, {5}]
     = {1, 2, 3, 4, 5}
    >> Table[i, {i, 4}]
     = {1, 2, 3, 4}
    >> Table[i, {i, 2, 5}]
     = {2, 3, 4, 5}
    >> Table[i, {i, 2, 6, 2}]
     = {2, 4, 6}
    >> Table[i, {i, Pi, 2 Pi, Pi / 2}]
     = {Pi, 3 Pi / 2, 2 Pi}
    >> Table[x^2, {x, {a, b, c}}]
     = {a ^ 2, b ^ 2, c ^ 2}

    'Table' supports multi-dimensional tables:
    >> Table[{i, j}, {i, {a, b}}, {j, 1, 2}]
     = {{{a, 1}, {a, 2}}, {{b, 1}, {b, 2}}}

    #> Table[x, {x,0,1/3}]
     = {0}
    #> Table[x, {x, -0.2, 3.9}]
     = {-0.2, 0.8, 1.8, 2.8, 3.8}
    """

    def get_result(self, items):
        return Expression("List", *items)


class Join(Builtin):
    """
    <dl>
    <dt>'Join[$l1$, $l2$]'
        <dd>concatenates the lists $l1$ and $l2$.
    </dl>

    'Join' concatenates lists:
    >> Join[{a, b}, {c, d, e}]
     = {a, b, c, d, e}
    >> Join[{{a, b}, {c, d}}, {{1, 2}, {3, 4}}]
     = {{a, b}, {c, d}, {1, 2}, {3, 4}}

    The concatenated expressions may have any head:
    >> Join[a + b, c + d, e + f]
     = a + b + c + d + e + f

    However, it must be the same for all expressions:
    >> Join[a + b, c * d]
     : Heads Plus and Times are expected to be the same.
     = Join[a + b, c d]

    #> Join[x, y]
     = Join[x, y]
    #> Join[x + y, z]
     = Join[x + y, z]
    #> Join[x + y, y z, a]
     : Heads Plus and Times are expected to be the same.
     = Join[x + y, y z, a]
    #> Join[x, y + z, y z]
     = Join[x, y + z, y z]
    """

    attributes = ("Flat", "OneIdentity")

    def apply(self, lists, evaluation):
        "Join[lists___]"

        result = []
        head = None
        sequence = lists.get_sequence()

        for list in sequence:
            if list.is_atom():
                return
            if head is not None and list.get_head() != head:
                evaluation.message("Join", "heads", head, list.get_head())
                return
            head = list.get_head()
            result.extend(list.leaves)

        if result:
            return sequence[0].restructure(head, result, evaluation, deps=sequence)
        else:
            return Expression("List")


class Catenate(Builtin):
    """
    <dl>
    <dt>'Catenate[{$l1$, $l2$, ...}]'
        <dd>concatenates the lists $l1$, $l2$, ...
    </dl>

    >> Catenate[{{1, 2, 3}, {4, 5}}]
     = {1, 2, 3, 4, 5}
    """

    messages = {"invrp": "`1` is not a list."}

    def apply(self, lists, evaluation):
        "Catenate[lists_List]"

        def parts():
            for l in lists.leaves:
                head_name = l.get_head_name()
                if head_name == "System`List":
                    yield l.leaves
                elif head_name != "System`Missing":
                    raise MessageException("Catenate", "invrp", l)

        try:
            result = list(chain(*list(parts())))
            if result:
                return lists.leaves[0].restructure(
                    "List", result, evaluation, deps=lists.leaves
                )
            else:
                return Expression("List")
        except MessageException as e:
            e.message(evaluation)


class Insert(Builtin):
    """
    <dl>
      <dt>'Insert[$list$, $elem$, $n$]'
      <dd>inserts $elem$ at position $n$ in $list$. When $n$ is negative, the position is counted from the end.
    </dl>

    >> Insert[{a,b,c,d,e}, x, 3]
     = {a, b, x, c, d, e}

    >> Insert[{a,b,c,d,e}, x, -2]
     = {a, b, c, d, x, e}
    """

    def apply(self, expr, elem, n, evaluation):
        "Insert[expr_List, elem_, n_Integer]"

        py_n = n.to_python()
        new_list = list(expr.get_leaves())

        position = py_n - 1 if py_n > 0 else py_n + 1
        new_list.insert(position, elem)
        return expr.restructure(expr.head, new_list, evaluation, deps=(expr, elem))


class Append(Builtin):
    """
    <dl>
      <dt>'Append[$expr$, $elem$]'
      <dd>returns $expr$ with $elem$ appended.
    </dl>

    >> Append[{1, 2, 3}, 4]
     = {1, 2, 3, 4}

    'Append' works on expressions with heads other than 'List':
    >> Append[f[a, b], c]
     = f[a, b, c]

    Unlike 'Join', 'Append' does not flatten lists in $item$:
    >> Append[{a, b}, {c, d}]
     = {a, b, {c, d}}

    #> Append[a, b]
     : Nonatomic expression expected.
     = Append[a, b]
    """

    def apply(self, expr, item, evaluation):
        "Append[expr_, item_]"

        if expr.is_atom():
            return evaluation.message("Append", "normal")

        return expr.restructure(
            expr.head,
            list(chain(expr.get_leaves(), [item])),
            evaluation,
            deps=(expr, item),
        )


class AppendTo(Builtin):
    """
    <dl>
    <dt>'AppendTo[$s$, $item$]'
        <dd>append $item$ to value of $s$ and sets $s$ to the result.
    </dl>

    >> s = {};
    >> AppendTo[s, 1]
     = {1}
    >> s
     = {1}

    'Append' works on expressions with heads other than 'List':
    >> y = f[];
    >> AppendTo[y, x]
     = f[x]
    >> y
     = f[x]

    #> AppendTo[{}, 1]
     : {} is not a variable with a value, so its value cannot be changed.
     = AppendTo[{}, 1]

    #> AppendTo[a, b]
     : a is not a variable with a value, so its value cannot be changed.
     = AppendTo[a, b]
    """

    attributes = ("HoldFirst",)

    messages = {
        "rvalue": "`1` is not a variable with a value, so its value cannot be changed.",
    }

    def apply(self, s, item, evaluation):
        "AppendTo[s_, item_]"
        if isinstance(s, Symbol):
            resolved_s = s.evaluate(evaluation)
            if not resolved_s.is_atom():
                result = Expression("Set", s, Expression("Append", resolved_s, item))
                return result.evaluate(evaluation)
        return evaluation.message("AppendTo", "rvalue", s)


class Prepend(Builtin):
    """
    <dl>
    <dt>'Prepend[$expr$, $item$]'
        <dd>returns $expr$ with $item$ prepended to its leaves.
    </dl>

    'Prepend' is similar to 'Append', but adds $item$ to the beginning
    of $expr$:
    >> Prepend[{2, 3, 4}, 1]
     = {1, 2, 3, 4}

    'Prepend' works on expressions with heads other than 'List':
    >> Prepend[f[b, c], a]
     = f[a, b, c]

    Unlike 'Join', 'Prepend' does not flatten lists in $item$:
    >> Prepend[{c, d}, {a, b}]
     = {{a, b}, c, d}

    #> Prepend[a, b]
     : Nonatomic expression expected.
     = Prepend[a, b]
    """

    def apply(self, expr, item, evaluation):
        "Prepend[expr_, item_]"

        if expr.is_atom():
            return evaluation.message("Prepend", "normal")

        return expr.restructure(
            expr.head,
            list(chain([item], expr.get_leaves())),
            evaluation,
            deps=(expr, item),
        )


class PrependTo(Builtin):
    """
    <dl>
    <dt>'PrependTo[$s$, $item$]'
        <dd>prepends $item$ to value of $s$ and sets $s$ to the result.
    </dl>

    Assign s to a list
    >> s = {1, 2, 4, 9}
     = {1, 2, 4, 9}

    Add a new value at the beginning of the list:
    >> PrependTo[s, 0]
     = {0, 1, 2, 4, 9}

    The value assigned to s has changed:
    >> s
     = {0, 1, 2, 4, 9}

    'PrependTo' works with a head other than 'List':
    >> y = f[a, b, c];
    >> PrependTo[y, x]
     = f[x, a, b, c]
    >> y
     = f[x, a, b, c]

    #> PrependTo[{a, b}, 1]
     :  {a, b} is not a variable with a value, so its value cannot be changed.
     = PrependTo[{a, b}, 1]

    #> PrependTo[a, b]
     : a is not a variable with a value, so its value cannot be changed.
     = PrependTo[a, b]

    #> x = 1 + 2;
    #> PrependTo[x, {3, 4}]
     : Nonatomic expression expected at position 1 in PrependTo[x, {3, 4}].
     =  PrependTo[x, {3, 4}]
    """

    attributes = ("HoldFirst",)

    messages = {
        "rvalue": "`1` is not a variable with a value, so its value cannot be changed.",
        "normal": "Nonatomic expression expected at position 1 in `1`.",
    }

    def apply(self, s, item, evaluation):
        "PrependTo[s_, item_]"
        if isinstance(s, Symbol):
            resolved_s = s.evaluate(evaluation)

            if not resolved_s.is_atom():
                result = Expression("Set", s, Expression("Prepend", resolved_s, item))
                return result.evaluate(evaluation)
            if s != resolved_s:
                return evaluation.message(
                    "PrependTo", "normal", Expression("PrependTo", s, item)
                )
        return evaluation.message("PrependTo", "rvalue", s)


def get_tuples(items):
    if not items:
        yield []
    else:
        for item in items[0]:
            for rest in get_tuples(items[1:]):
                yield [item] + rest


class Tuples(Builtin):
    """
    <dl>
    <dt>'Tuples[$list$, $n$]'
        <dd>returns a list of all $n$-tuples of elements in $list$.
    <dt>'Tuples[{$list1$, $list2$, ...}]'
        <dd>returns a list of tuples with elements from the given lists.
    </dl>

    >> Tuples[{a, b, c}, 2]
     = {{a, a}, {a, b}, {a, c}, {b, a}, {b, b}, {b, c}, {c, a}, {c, b}, {c, c}}
    >> Tuples[{}, 2]
     = {}
    >> Tuples[{a, b, c}, 0]
     = {{}}

    >> Tuples[{{a, b}, {1, 2, 3}}]
     = {{a, 1}, {a, 2}, {a, 3}, {b, 1}, {b, 2}, {b, 3}}

    The head of $list$ need not be 'List':
    >> Tuples[f[a, b, c], 2]
     = {f[a, a], f[a, b], f[a, c], f[b, a], f[b, b], f[b, c], f[c, a], f[c, b], f[c, c]}
    However, when specifying multiple expressions, 'List' is always used:
    >> Tuples[{f[a, b], g[c, d]}]
     = {{a, c}, {a, d}, {b, c}, {b, d}}
    """

    def apply_n(self, expr, n, evaluation):
        "Tuples[expr_, n_Integer]"

        if expr.is_atom():
            evaluation.message("Tuples", "normal")
            return
        n = n.get_int_value()
        if n is None or n < 0:
            evaluation.message("Tuples", "intnn")
            return
        items = expr.leaves

        def iterate(n_rest):
            evaluation.check_stopped()
            if n_rest <= 0:
                yield []
            else:
                for item in items:
                    for rest in iterate(n_rest - 1):
                        yield [item] + rest

        return Expression(
            "List", *(Expression(expr.head, *leaves) for leaves in iterate(n))
        )

    def apply_lists(self, exprs, evaluation):
        "Tuples[{exprs___}]"

        exprs = exprs.get_sequence()
        items = []
        for expr in exprs:
            evaluation.check_stopped()
            if expr.is_atom():
                evaluation.message("Tuples", "normal")
                return
            items.append(expr.leaves)

        return Expression(
            "List", *(Expression("List", *leaves) for leaves in get_tuples(items))
        )


class Reap(Builtin):
    """
    <dl>
    <dt>'Reap[$expr$]'
        <dd>gives the result of evaluating $expr$, together with all
        values sown during this evaluation. Values sown with different
        tags are given in different lists.
    <dt>'Reap[$expr$, $pattern$]'
        <dd>only yields values sown with a tag matching $pattern$.
        'Reap[$expr$]' is equivalent to 'Reap[$expr$, _]'.
    <dt>'Reap[$expr$, {$pattern1$, $pattern2$, ...}]'
        <dd>uses multiple patterns.
    <dt>'Reap[$expr$, $pattern$, $f$]'
        <dd>applies $f$ on each tag and the corresponding values sown
        in the form '$f$[tag, {e1, e2, ...}]'.
    </dl>

    >> Reap[Sow[3]; Sow[1]]
     = {1, {{3, 1}}}

    >> Reap[Sow[2, {x, x, x}]; Sow[3, x]; Sow[4, y]; Sow[4, 1], {_Symbol, _Integer, x}, f]
     = {4, {{f[x, {2, 2, 2, 3}], f[y, {4}]}, {f[1, {4}]}, {f[x, {2, 2, 2, 3}]}}}

    Find the unique elements of a list, keeping their order:
    >> Reap[Sow[Null, {a, a, b, d, c, a}], _, # &][[2]]
     = {a, b, d, c}

    Sown values are reaped by the innermost matching 'Reap':
    >> Reap[Reap[Sow[a, x]; Sow[b, 1], _Symbol, Print["Inner: ", #1]&];, _, f]
     | Inner: x
     = {Null, {f[1, {b}]}}

    When no value is sown, an empty list is returned:
    >> Reap[x]
     = {x, {}}
    """

    attributes = ("HoldFirst",)

    rules = {
        "Reap[expr_, pattern_, f_]": (
            "{#[[1]], #[[2, 1]]}& [Reap[expr, {pattern}, f]]"
        ),
        "Reap[expr_, pattern_]": "Reap[expr, pattern, #2&]",
        "Reap[expr_]": "Reap[expr, _]",
    }

    def apply(self, expr, patterns, f, evaluation):
        "Reap[expr_, {patterns___}, f_]"

        patterns = patterns.get_sequence()
        sown = [(Pattern.create(pattern), []) for pattern in patterns]

        def listener(e, tag):
            result = False
            for pattern, items in sown:
                if pattern.does_match(tag, evaluation):
                    for item in items:
                        if item[0].same(tag):
                            item[1].append(e)
                            break
                    else:
                        items.append((tag, [e]))
                    result = True
            return result

        evaluation.add_listener("sow", listener)
        try:
            result = expr.evaluate(evaluation)
            items = []
            for pattern, tags in sown:
                leaves = []
                for tag, elements in tags:
                    leaves.append(Expression(f, tag, Expression("List", *elements)))
                items.append(Expression("List", *leaves))
            return Expression("List", result, Expression("List", *items))
        finally:
            evaluation.remove_listener("sow", listener)


class Sow(Builtin):
    """
    <dl>
    <dt>'Sow[$e$]'
        <dd>sends the value $e$ to the innermost 'Reap'.
    <dt>'Sow[$e$, $tag$]'
        <dd>sows $e$ using $tag$. 'Sow[$e$]' is equivalent to 'Sow[$e$, Null]'.
    <dt>'Sow[$e$, {$tag1$, $tag2$, ...}]'
        <dd>uses multiple tags.
    </dl>
    """

    rules = {
        "Sow[e_]": "Sow[e, {Null}]",
        "Sow[e_, tag_]": "Sow[e, {tag}]",
    }

    def apply(self, e, tags, evaluation):
        "Sow[e_, {tags___}]"

        tags = tags.get_sequence()
        for tag in tags:
            evaluation.publish("sow", e, tag)
        return e


class UnitVector(Builtin):
    """
    <dl>
    <dt>'UnitVector[$n$, $k$]'
        <dd>returns the $n$-dimensional unit vector with a 1 in position $k$.
    <dt>'UnitVector[$k$]'
        <dd>is equivalent to 'UnitVector[2, $k$]'.
    </dl>
    >> UnitVector[2]
     = {0, 1}
    >> UnitVector[4, 3]
     = {0, 0, 1, 0}
    """

    messages = {
        "nokun": "There is no unit vector in direction `1` in `2` dimensions.",
    }

    rules = {
        "UnitVector[k_Integer]": "UnitVector[2, k]",
    }

    def apply(self, n, k, evaluation):
        "UnitVector[n_Integer, k_Integer]"

        n = n.get_int_value()
        k = k.get_int_value()
        if n is None or k is None:
            return
        if not 1 <= k <= n:
            evaluation.message("UnitVector", "nokun", k, n)
            return

        def item(i):
            if i == k:
                return Integer(1)
            else:
                return Integer(0)

        return Expression("List", *(item(i) for i in range(1, n + 1)))


def riffle(items, sep):
    result = items[:1]
    for item in items[1:]:
        result.append(sep)
        result.append(item)
    return result


def riffle_lists(items, seps):
    if len(seps) == 0:  # special case
        seps = [Expression("List")]

    i = 0
    while i < len(items):
        yield items[i]
        if i == len(items) - 1 and len(items) != len(seps):
            return
        yield seps[i % len(seps)]
        i += 1


class Riffle(Builtin):
    """
    <dl>
    <dt>'Riffle[$list$, $x$]'
        <dd>inserts a copy of $x$ between each element of $list$.
    <dt>'Riffle[{$a1$, $a2$, ...}, {$b1$, $b2$, ...}]'
        <dd>interleaves the elements of both lists, returning
        '{$a1$, $b1$, $a2$, $b2$, ...}'.
    </dl>

    >> Riffle[{a, b, c}, x]
     = {a, x, b, x, c}
    >> Riffle[{a, b, c}, {x, y, z}]
     = {a, x, b, y, c, z}
    >> Riffle[{a, b, c, d, e, f}, {x, y, z}]
     = {a, x, b, y, c, z, d, x, e, y, f}

    #> Riffle[{1, 2, 3, 4}, {x, y, z, t}]
     = {1, x, 2, y, 3, z, 4, t}
    #> Riffle[{1, 2}, {1, 2, 3}]
     = {1, 1, 2}
    #> Riffle[{1, 2}, {1, 2}]
     = {1, 1, 2, 2}

    #> Riffle[{a,b,c}, {}]
     = {a, {}, b, {}, c}
    #> Riffle[{}, {}]
     = {}
    #> Riffle[{}, {a,b}]
     = {}
    """

    def apply(self, list, sep, evaluation):
        "Riffle[list_List, sep_]"

        if sep.has_form("List", None):
            result = riffle_lists(list.get_leaves(), sep.leaves)
        else:
            result = riffle_lists(list.get_leaves(), [sep])

        return list.restructure("List", result, evaluation, deps=(list, sep))


def _is_sameq(same_test):
    # System`SameQ is protected, so nobody should ever be able to change
    # it (see Set::wrsym). We just check for its name here thus.
    return same_test.is_symbol() and same_test.get_name() == "System`SameQ"


def _test_pair(test, a, b, evaluation, name):
    test_expr = Expression(test, a, b)
    result = test_expr.evaluate(evaluation)
    if not (
        result.is_symbol() and (result.has_symbol("True") or result.has_symbol("False"))
    ):
        evaluation.message(name, "smtst", test_expr, result)
    return result.is_true()


class _SlowEquivalence:
    # models an equivalence relation through a user defined test function. for n
    # distinct elements (each in its own bin), we need sum(1, .., n - 1) = O(n^2)
    # comparisons.

    def __init__(self, test, evaluation, name):
        self._groups = []
        self._test = test
        self._evaluation = evaluation
        self._name = name

    def select(self, elem):
        return self._groups

    def same(self, a, b):
        return _test_pair(self._test, a, b, self._evaluation, self._name)


class _FastEquivalence:
    # models an equivalence relation through SameQ. for n distinct elements (each
    # in its own bin), we expect to make O(n) comparisons (if the hash function
    # does not fail us by distributing items very unevenly).

    # IMPORTANT NOTE ON ATOM'S HASH FUNCTIONS / this code relies on this assumption:
    #
    # if SameQ[a, b] == true then hash(a) == hash(b)
    #
    # more specifically, this code bins items based on their hash code, and only if
    # the hash code matches, is SameQ evoked.
    #
    # this assumption has been checked for these types: Integer, Real, Complex,
    # String, Rational (*), Expression, Image; new atoms need proper hash functions
    #
    # (*) Rational values are sympy Rationals which are always held in reduced form
    # and thus are hashed correctly (see sympy/core/numbers.py:Rational.__eq__()).

    def __init__(self):
        self._hashes = defaultdict(list)

    def select(self, elem):
        return self._hashes[hash(elem)]

    def same(self, a, b):
        return a.same(b)


class _GatherBin:
    def __init__(self, item):
        self._items = [item]
        self.add_to = self._items.append

    def from_python(self):
        return Expression("List", *self._items)


class _TallyBin:
    def __init__(self, item):
        self._item = item
        self._count = 1

    def add_to(self, item):
        self._count += 1

    def from_python(self):
        return Expression("List", self._item, Integer(self._count))


class _DeleteDuplicatesBin:
    def __init__(self, item):
        self._item = item
        self.add_to = lambda elem: None

    def from_python(self):
        return self._item


class _GatherOperation(Builtin):
    rules = {"%(name)s[list_]": "%(name)s[list, SameQ]"}

    messages = {
        "normal": "Nonatomic expression expected at position `1` in `2`.",
        "list": "List expected at position `2` in `1`.",
        "smtst": (
            "Application of the SameTest yielded `1`, which evaluates "
            "to `2`. The SameTest must evaluate to True or False at "
            "every pair of elements."
        ),
    }

    def apply(self, values, test, evaluation):
        "%(name)s[values_, test_]"
        if not self._check_list(values, test, evaluation):
            return

        if _is_sameq(test):
            return self._gather(values, values, _FastEquivalence())
        else:
            return self._gather(
                values, values, _SlowEquivalence(test, evaluation, self.get_name())
            )

    def _check_list(self, values, arg2, evaluation):
        if values.is_atom():
            expr = Expression(self.get_name(), values, arg2)
            evaluation.message(self.get_name(), "normal", 1, expr)
            return False

        if values.get_head_name() != "System`List":
            expr = Expression(self.get_name(), values, arg2)
            evaluation.message(self.get_name(), "list", expr, 1)
            return False

        return True

    def _gather(self, keys, values, equivalence):
        bins = []
        Bin = self._bin

        for key, value in zip(keys.leaves, values.leaves):
            selection = equivalence.select(key)
            for prototype, add_to_bin in selection:  # find suitable bin
                if equivalence.same(prototype, key):
                    add_to_bin(value)  # add to existing bin
                    break
            else:
                new_bin = Bin(value)  # create new bin
                selection.append((key, new_bin.add_to))
                bins.append(new_bin)

        return Expression("List", *[b.from_python() for b in bins])


class Gather(_GatherOperation):
    """
    <dl>
    <dt>'Gather[$list$, $test$]'
    <dd>gathers leaves of $list$ into sub lists of items that are the same according to $test$.

    <dt>'Gather[$list$]'
    <dd>gathers leaves of $list$ into sub lists of items that are the same.
    </dl>

    The order of the items inside the sub lists is the same as in the original list.

    >> Gather[{1, 7, 3, 7, 2, 3, 9}]
     = {{1}, {7, 7}, {3, 3}, {2}, {9}}

    >> Gather[{1/3, 2/6, 1/9}]
     = {{1 / 3, 1 / 3}, {1 / 9}}
    """

    _bin = _GatherBin


class GatherBy(_GatherOperation):
    """
    <dl>
    <dt>'GatherBy[$list$, $f$]'
    <dd>gathers leaves of $list$ into sub lists of items whose image under $f identical.

    <dt>'GatherBy[$list$, {$f$, $g$, ...}]'
    <dd>gathers leaves of $list$ into sub lists of items whose image under $f identical.
    Then, gathers these sub lists again into sub sub lists, that are identical under $g.
    </dl>

    >> GatherBy[{{1, 3}, {2, 2}, {1, 1}}, Total]
     = {{{1, 3}, {2, 2}}, {{1, 1}}}

    >> GatherBy[{"xy", "abc", "ab"}, StringLength]
     = {{xy, ab}, {abc}}

    >> GatherBy[{{2, 0}, {1, 5}, {1, 0}}, Last]
     = {{{2, 0}, {1, 0}}, {{1, 5}}}

    >> GatherBy[{{1, 2}, {2, 1}, {3, 5}, {5, 1}, {2, 2, 2}}, {Total, Length}]
     = {{{{1, 2}, {2, 1}}}, {{{3, 5}}}, {{{5, 1}}, {{2, 2, 2}}}}
    """

    rules = {
        "GatherBy[l_]": "GatherBy[l, Identity]",
        "GatherBy[l_, {r__, f_}]": "Map[GatherBy[#, f]&, GatherBy[l, {r}], {Length[{r}]}]",
        "GatherBy[l_, {f_}]": "GatherBy[l, f]",
    }

    _bin = _GatherBin

    def apply(self, values, func, evaluation):
        "%(name)s[values_, func_]"

        if not self._check_list(values, func, evaluation):
            return

        keys = Expression("Map", func, values).evaluate(evaluation)
        if len(keys.leaves) != len(values.leaves):
            return

        return self._gather(keys, values, _FastEquivalence())


class Tally(_GatherOperation):
    """
    <dl>
    <dt>'Tally[$list$]'
    <dd>counts and returns the number of occurences of objects and returns
    the result as a list of pairs {object, count}.
    <dt>'Tally[$list$, $test$]'
    <dd>counts the number of occurences of  objects and uses $test to
    determine if two objects should be counted in the same bin.
    </dl>

    >> Tally[{a, b, c, b, a}]
     = {{a, 2}, {b, 2}, {c, 1}}

    Tally always returns items in the order as they first appear in $list$:
    >> Tally[{b, b, a, a, a, d, d, d, d, c}]
     = {{b, 2}, {a, 3}, {d, 4}, {c, 1}}
    """

    _bin = _TallyBin


class DeleteDuplicates(_GatherOperation):
    """
    <dl>
    <dt>'DeleteDuplicates[$list$]'
        <dd>deletes duplicates from $list$.
    <dt>'DeleteDuplicates[$list$, $test$]'
        <dd>deletes elements from $list$ based on whether the function
        $test$ yields 'True' on pairs of elements.
    DeleteDuplicates does not change the order of the remaining elements.
    </dl>

    >> DeleteDuplicates[{1, 7, 8, 4, 3, 4, 1, 9, 9, 2, 1}]
     = {1, 7, 8, 4, 3, 9, 2}

    >> DeleteDuplicates[{3,2,1,2,3,4}, Less]
     = {3, 2, 1}

    #> DeleteDuplicates[{3,2,1,2,3,4}, Greater]
     = {3, 3, 4}

    #> DeleteDuplicates[{}]
     = {}
    """

    _bin = _DeleteDuplicatesBin


class _SetOperation(Builtin):
    messages = {
        "normal": "Non-atomic expression expected at position `1` in `2`.",
        "heads": (
            "Heads `1` and `2` at positions `3` and `4` are expected " "to be the same."
        ),
        "smtst": (
            "Application of the SameTest yielded `1`, which evaluates "
            "to `2`. The SameTest must evaluate to True or False at "
            "every pair of elements."
        ),
    }

    options = {
        "SameTest": "SameQ",
    }

    @staticmethod
    def _remove_duplicates(arg, same_test):
        "removes duplicates from a single operand"
        result = []
        for a in arg:
            if not any(same_test(a, b) for b in result):
                result.append(a)
        return result

    def apply(self, lists, evaluation, options={}):
        "%(name)s[lists__, OptionsPattern[%(name)s]]"

        seq = lists.get_sequence()

        for pos, e in enumerate(seq):
            if e.is_atom():
                return evaluation.message(
                    self.get_name(),
                    "normal",
                    pos + 1,
                    Expression(self.get_name(), *seq),
                )

        for pos, e in enumerate(zip(seq, seq[1:])):
            e1, e2 = e
            if e1.head != e2.head:
                return evaluation.message(
                    self.get_name(), "heads", e1.head, e2.head, pos + 1, pos + 2
                )

        same_test = self.get_option(options, "SameTest", evaluation)
        operands = [l.leaves for l in seq]
        if not _is_sameq(same_test):
            same = lambda a, b: _test_pair(same_test, a, b, evaluation, self.get_name())
            operands = [self._remove_duplicates(op, same) for op in operands]
            items = functools.reduce(
                lambda a, b: [e for e in self._elementwise(a, b, same)], operands
            )
        else:
            items = list(
                functools.reduce(getattr(set, self._operation), map(set, operands))
            )

        return Expression(seq[0].get_head(), *sorted(items))


class Union(_SetOperation):
    """
    <dl>
    <dt>'Union[$a$, $b$, ...]'
    <dd>gives the union of the given set or sets. The resulting list will be sorted
    and each element will only occur once.
    </dl>

    >> Union[{5, 1, 3, 7, 1, 8, 3}]
     = {1, 3, 5, 7, 8}

    >> Union[{a, b, c}, {c, d, e}]
     = {a, b, c, d, e}

    >> Union[{c, b, a}]
     = {a, b, c}

    >> Union[{{a, 1}, {b, 2}}, {{c, 1}, {d, 3}}, SameTest->(SameQ[Last[#1],Last[#2]]&)]
     = {{b, 2}, {c, 1}, {d, 3}}

    >> Union[{1, 2, 3}, {2, 3, 4}, SameTest->Less]
     = {1, 2, 2, 3, 4}

    #> Union[{1, -1, 2}, {-2, 3}, SameTest -> (Abs[#1] == Abs[#2] &)]
     = {-2, 1, 3}
    """

    _operation = "union"

    def _elementwise(self, a, b, same):
        for eb in b:
            yield eb
        for ea in a:
            if not any(same(eb, ea) for eb in b):
                yield ea


class Intersection(_SetOperation):
    """
    <dl>
    <dt>'Intersection[$a$, $b$, ...]'
    <dd>gives the intersection of the sets. The resulting list will be sorted
    and each element will only occur once.
    </dl>

    >> Intersection[{1000, 100, 10, 1}, {1, 5, 10, 15}]
     = {1, 10}

    >> Intersection[{{a, b}, {x, y}}, {{x, x}, {x, y}, {x, z}}]
     = {{x, y}}

    >> Intersection[{c, b, a}]
     = {a, b, c}

    >> Intersection[{1, 2, 3}, {2, 3, 4}, SameTest->Less]
     = {3}

    #> Intersection[{1, -1, -2, 2, -3}, {1, -2, 2, 3}, SameTest -> (Abs[#1] == Abs[#2] &)]
     = {-3, -2, 1}
    """

    _operation = "intersection"

    def _elementwise(self, a, b, same):
        for ea in a:
            if any(same(eb, ea) for eb in b):
                yield ea


class Complement(_SetOperation):
    """
    <dl>
    <dt>'Complement[$all$, $e1$, $e2$, ...]'
        <dd>returns an expression containing the elements in the set
        $all$ that are not in any of $e1$, $e2$, etc.
    <dt>'Complement[$all$, $e1$, $e2$, ..., SameTest->$test$]'
        <dd>applies $test$ to the elements in $all$ and each of the
        $ei$ to determine equality.
    </dl>

    The sets $all$, $e1$, etc can have any head, which must all match.
    The returned expression has the same head as the input
    expressions. The expression will be sorted and each element will
    only occur once.

    >> Complement[{a, b, c}, {a, c}]
     = {b}
    >> Complement[{a, b, c}, {a, c}, {b}]
     = {}
    >> Complement[f[z, y, x, w], f[x], f[x, z]]
     = f[w, y]
    >> Complement[{c, b, a}]
     = {a, b, c}

    #> Complement[a, b]
     : Non-atomic expression expected at position 1 in Complement[a, b].
     = Complement[a, b]
    #> Complement[f[a], g[b]]
     : Heads f and g at positions 1 and 2 are expected to be the same.
     = Complement[f[a], g[b]]
    #> Complement[{a, b, c}, {a, c}, SameTest->(True&)]
     = {}
    #> Complement[{a, b, c}, {a, c}, SameTest->(False&)]
     = {a, b, c}
    """

    _operation = "difference"

    def _elementwise(self, a, b, same):
        for ea in a:
            if not any(same(eb, ea) for eb in b):
                yield ea


class IntersectingQ(Builtin):
    """
    <dl>
    <dt>'IntersectingQ[$a$, $b$]'
    <dd>gives True if there are any common elements in $a and $b, or False if $a and $b are disjoint.
    </dl>
    """

    rules = {"IntersectingQ[a_List, b_List]": "Length[Intersect[a, b]] > 0"}


class DisjointQ(Test):
    """
    <dl>
    <dt>'DisjointQ[$a$, $b$]'
    <dd>gives True if $a and $b are disjoint, or False if $a and $b have any common elements.
    </dl>
    """

    rules = {"DisjointQ[a_List, b_List]": "Not[IntersectingQ[a, b]]"}


class Fold(Builtin):
    """
    <dl>
    <dt>'Fold[$f$, $x$, $list$]'
        <dd>returns the result of iteratively applying the binary
        operator $f$ to each element of $list$, starting with $x$.
    <dt>'Fold[$f$, $list$]'
        <dd>is equivalent to 'Fold[$f$, First[$list$], Rest[$list$]]'.
    </dl>

    >> Fold[Plus, 5, {1, 1, 1}]
     = 8
    >> Fold[f, 5, {1, 2, 3}]
     = f[f[f[5, 1], 2], 3]
    """

    rules = {
        "Fold[exp_, x_, head_]": "Module[{list = Level[head, 1], res = x, i = 1}, Do[res = exp[res, list[[i]]], {i, 1, Length[list]}]; res]",
        "Fold[exp_, head_] /; Length[head] > 0": "Fold[exp, First[head], Rest[head]]",
    }


class FoldList(Builtin):
    """
    <dl>
    <dt>'FoldList[$f$, $x$, $list$]'
        <dd>returns a list starting with $x$, where each element is
        the result of applying the binary operator $f$ to the previous
        result and the next element of $list$.
    <dt>'FoldList[$f$, $list$]'
        <dd>is equivalent to 'FoldList[$f$, First[$list$], Rest[$list$]]'.
    </dl>

    >> FoldList[f, x, {1, 2, 3}]
     = {x, f[x, 1], f[f[x, 1], 2], f[f[f[x, 1], 2], 3]}
    >> FoldList[Times, {1, 2, 3}]
     = {1, 2, 6}
    """

    rules = {
        "FoldList[exp_, x_, head_]": "Module[{i = 1}, Head[head] @@ Prepend[Table[Fold[exp, x, Take[head, i]], {i, 1, Length[head]}], x]]",
        "FoldList[exp_, head_]": "If[Length[head] == 0, head, FoldList[exp, First[head], Rest[head]]]",
    }


class Accumulate(Builtin):
    """
    <dl>
    <dt>'Accumulate[$list$]'
        <dd>accumulates the values of $list$, returning a new list.
    </dl>

    >> Accumulate[{1, 2, 3}]
     = {1, 3, 6}
    """

    rules = {"Accumulate[head_]": "FoldList[Plus, head]"}


class Total(Builtin):
    """
    <dl>
    <dt>'Total[$list$]'
        <dd>adds all values in $list$.
    <dt>'Total[$list$, $n$]'
        <dd>adds all values up to level $n$.
    <dt>'Total[$list$, {$n$}]'
        <dd>totals only the values at level {$n$}.
    <dt>'Total[$list$, {$n_1$, $n_2$}]'
        <dd>totals at levels {$n_1$, $n_2$}.
    </dl>

    >> Total[{1, 2, 3}]
     = 6
    >> Total[{{1, 2, 3}, {4, 5, 6}, {7, 8 ,9}}]
     = {12, 15, 18}

    Total over rows and columns
    >> Total[{{1, 2, 3}, {4, 5, 6}, {7, 8 ,9}}, 2]
     = 45

    Total over rows instead of columns
    >> Total[{{1, 2, 3}, {4, 5, 6}, {7, 8 ,9}}, {2}]
     = {6, 15, 24}
    """

    rules = {
        "Total[head_]": "Apply[Plus, head]",
        "Total[head_, n_]": "Apply[Plus, Flatten[head, n]]",
    }


class Reverse(Builtin):
    """
    <dl>
    <dt>'Reverse[$expr$]'
        <dd>reverses the order of $expr$'s items (on the top level)
    <dt>'Reverse[$expr$, $n$]'
        <dd>reverses the order of items in $expr$ on level $n$
    <dt>'Reverse[$expr$, {$n1$, $n2$, ...}]'
        <dd>reverses the order of items in $expr$ on levels $n1$, $n2$, ...
    </dl>

    >> Reverse[{1, 2, 3}]
     = {3, 2, 1}
    >> Reverse[x[a, b, c]]
     = x[c, b, a]
    >> Reverse[{{1, 2}, {3, 4}}, 1]
     = {{3, 4}, {1, 2}}
    >> Reverse[{{1, 2}, {3, 4}}, 2]
     = {{2, 1}, {4, 3}}
    >> Reverse[{{1, 2}, {3, 4}}, {1, 2}]
     = {{4, 3}, {2, 1}}
    """

    messages = {
        "ilsmp": "Positive integer or list of positive integers expected at position 2 of ``."
    }

    @staticmethod
    def _reverse(
        expr, level, levels, evaluation
    ):  # depth >= 1, levels are expected to be unique and sorted
        if not isinstance(expr, Expression):
            return expr

        if levels[0] == level:
            expr = expr.restructure(expr.head, reversed(expr.leaves), evaluation)

            if len(levels) > 1:
                expr = expr.restructure(
                    expr.head,
                    [
                        Reverse._reverse(leaf, level + 1, levels[1:], evaluation)
                        for leaf in expr.leaves
                    ],
                    evaluation,
                )
        else:
            expr = expr.restructure(
                expr.head,
                [
                    Reverse._reverse(leaf, level + 1, levels, evaluation)
                    for leaf in expr.leaves
                ],
                evaluation,
            )

        return expr

    def apply_top_level(self, expr, evaluation):
        "Reverse[expr_]"
        return Reverse._reverse(expr, 1, (1,), evaluation)

    def apply(self, expr, levels, evaluation):
        "Reverse[expr_, levels_]"
        if isinstance(levels, Integer):
            py_levels = [levels.get_int_value()]
        elif levels.get_head_name() == "System`List":
            if not levels.leaves:
                return expr
            if any(not isinstance(level, Integer) for level in levels.leaves):
                py_levels = None
            else:
                py_levels = sorted(
                    list(set(level.get_int_value() for level in levels.leaves))
                )
        else:
            py_levels = None
        if py_levels and py_levels[0] < 1:  # if py_level is not None, it's sorted
            py_levels = None
        if py_levels is None:
            evaluation.message("Reverse", "ilsmp", Expression("Reverse", expr, levels))
        else:
            return Reverse._reverse(expr, 1, py_levels, evaluation)


class CentralMoment(Builtin):  # see https://en.wikipedia.org/wiki/Central_moment
    """
    <dl>
    <dt>'CentralMoment[$list$, $r$]'
      <dd>gives the the $r$th central moment (i.e. the $r$th moment about the mean) of $list$.
    </dl>

    >> CentralMoment[{1.1, 1.2, 1.4, 2.1, 2.4}, 4]
     = 0.100845
    """

    rules = {
        "CentralMoment[list_List, r_]": "Total[(list - Mean[list]) ^ r] / Length[list]",
    }


class Skewness(Builtin):  # see https://en.wikipedia.org/wiki/Skewness
    """
    <dl>
    <dt>'Skewness[$list$]'
      <dd>gives Pearson's moment coefficient of skewness for $list$ (a measure for estimating
      the symmetry of a distribution).
    </dl>

    >> Skewness[{1.1, 1.2, 1.4, 2.1, 2.4}]
     = 0.407041
    """

    rules = {
        "Skewness[list_List]": "CentralMoment[list, 3] / (CentralMoment[list, 2] ^ (3 / 2))",
    }


class Kurtosis(Builtin):  # see https://en.wikipedia.org/wiki/Kurtosis
    """
    <dl>
    <dt>'Kurtosis[$list$]'
      <dd>gives the Pearson measure of kurtosis for $list$ (a measure of existing outliers).
    </dl>

    >> Kurtosis[{1.1, 1.2, 1.4, 2.1, 2.4}]
     = 1.42098
    """

    rules = {
        "Kurtosis[list_List]": "CentralMoment[list, 4] / (CentralMoment[list, 2] ^ 2)",
    }


class Mean(Builtin):
    """
    <dl>
    <dt>'Mean[$list$]'
      <dd>returns the statistical mean of $list$.
    </dl>

    >> Mean[{26, 64, 36}]
     = 42

    >> Mean[{1, 1, 2, 3, 5, 8}]
     = 10 / 3

    >> Mean[{a, b}]
     = (a + b) / 2
    """

    rules = {
        "Mean[list_]": "Total[list] / Length[list]",
    }


class _NotRectangularException(Exception):
    pass


class _Rectangular(Builtin):
    # A helper for Builtins X that allow X[{a1, a2, ...}, {b1, b2, ...}, ...] to be evaluated
    # as {X[{a1, b1, ...}, {a1, b2, ...}, ...]}.

    def rect(self, l):
        lengths = [len(leaf.leaves) for leaf in l.leaves]
        if all(length == 0 for length in lengths):
            return  # leave as is, without error

        n_columns = lengths[0]
        if any(length != n_columns for length in lengths[1:]):
            raise _NotRectangularException()

        transposed = [[leaf.leaves[i] for leaf in l.leaves] for i in range(n_columns)]

        return Expression(
            "List",
            *[
                Expression(self.get_name(), Expression("List", *items))
                for items in transposed
            ],
        )


class Variance(_Rectangular):
    """
    <dl>
    <dt>'Variance[$list$]'
      <dd>computes the variance of $list. $list$ may consist of numerical values
      or symbols. Numerical values may be real or complex.

      Variance[{{$a1$, $a2$, ...}, {$b1$, $b2$, ...}, ...}] will yield
      {Variance[{$a1$, $b1$, ...}, Variance[{$a2$, $b2$, ...}], ...}.
    </dl>

    >> Variance[{1, 2, 3}]
     = 1

    >> Variance[{7, -5, 101, 3}]
     = 7475 / 3

    >> Variance[{1 + 2I, 3 - 10I}]
     = 74

    >> Variance[{a, a}]
     = 0

    >> Variance[{{1, 3, 5}, {4, 10, 100}}]
     = {9 / 2, 49 / 2, 9025 / 2}
    """

    messages = {
        "shlen": "`` must contain at least two elements.",
        "rectt": "Expected a rectangular array at position 1 in ``.",
    }

    # for the general formulation of real and complex variance below, see for example
    # https://en.wikipedia.org/wiki/Variance#Generalizations

    def apply(self, l, evaluation):
        "Variance[l_List]"
        if len(l.leaves) <= 1:
            evaluation.message("Variance", "shlen", l)
        elif all(leaf.get_head_name() == "System`List" for leaf in l.leaves):
            try:
                return self.rect(l)
            except _NotRectangularException:
                evaluation.message("Variance", "rectt", Expression("Variance", l))
        else:
            d = Expression("Subtract", l, Expression("Mean", l))
            return Expression(
                "Divide",
                Expression("Dot", d, Expression("Conjugate", d)),
                len(l.leaves) - 1,
            )


class StandardDeviation(_Rectangular):
    """
    <dl>
    <dt>'StandardDeviation[$list$]'
      <dd>computes the standard deviation of $list. $list$ may consist of numerical values
      or symbols. Numerical values may be real or complex.

      StandardDeviation[{{$a1$, $a2$, ...}, {$b1$, $b2$, ...}, ...}] will yield
      {StandardDeviation[{$a1$, $b1$, ...}, StandardDeviation[{$a2$, $b2$, ...}], ...}.
    </dl>

    >> StandardDeviation[{1, 2, 3}]
     = 1

    >> StandardDeviation[{7, -5, 101, 100}]
     = Sqrt[13297] / 2

    >> StandardDeviation[{a, a}]
     = 0

    >> StandardDeviation[{{1, 10}, {-1, 20}}]
     = {Sqrt[2], 5 Sqrt[2]}
    """

    messages = {
        "shlen": "`` must contain at least two elements.",
        "rectt": "Expected a rectangular array at position 1 in ``.",
    }

    def apply(self, l, evaluation):
        "StandardDeviation[l_List]"
        if len(l.leaves) <= 1:
            evaluation.message("StandardDeviation", "shlen", l)
        elif all(leaf.get_head_name() == "System`List" for leaf in l.leaves):
            try:
                return self.rect(l)
            except _NotRectangularException:
                evaluation.message(
                    "StandardDeviation", "rectt", Expression("StandardDeviation", l)
                )
        else:
            return Expression("Sqrt", Expression("Variance", l))


class Covariance(Builtin):
    """
    <dl>
    <dt>'Covariance[$a$, $b$]'
      <dd>computes the covariance between the equal-sized vectors $a$ and $b$.
    </dl>

    >> Covariance[{0.2, 0.3, 0.1}, {0.3, 0.3, -0.2}]
     = 0.025
    """

    messages = {
        "shlen": "`` must contain at least two elements.",
        "vctmat": "`1` and `2` need to be of equal length.",
    }

    def apply(self, a, b, evaluation):
        "Covariance[a_List, b_List]"

        if len(a.leaves) != len(b.leaves):
            evaluation.message("Covariance", "vctmat", a, b)
        elif len(a.leaves) < 2:
            evaluation.message("Covariance", "shlen", a)
        elif len(b.leaves) < 2:
            evaluation.message("Covariance", "shlen", b)
        else:
            ma = Expression("Subtract", a, Expression("Mean", a))
            mb = Expression("Subtract", b, Expression("Mean", b))
            return Expression(
                "Divide",
                Expression("Dot", ma, Expression("Conjugate", mb)),
                len(a.leaves) - 1,
            )


class Correlation(Builtin):
    """
    <dl>
    <dt>'Correlation[$a$, $b$]'
      <dd>computes Pearson's correlation of two equal-sized vectors $a$ and $b$.
    </dl>

    An example from Wikipedia:

    >> Correlation[{10, 8, 13, 9, 11, 14, 6, 4, 12, 7, 5}, {8.04, 6.95, 7.58, 8.81, 8.33, 9.96, 7.24, 4.26, 10.84, 4.82, 5.68}]
     = 0.816421
    """

    messages = {
        "shlen": "`` must contain at least two elements.",
        "vctmat": "`1` and `2` need to be of equal length.",
    }

    def apply(self, a, b, evaluation):
        "Correlation[a_List, b_List]"

        if len(a.leaves) != len(b.leaves):
            evaluation.message("Correlation", "vctmat", a, b)
        elif len(a.leaves) < 2:
            evaluation.message("Correlation", "shlen", a)
        elif len(b.leaves) < 2:
            evaluation.message("Correlation", "shlen", b)
        else:
            da = Expression("StandardDeviation", a)
            db = Expression("StandardDeviation", b)
            return Expression(
                "Divide", Expression("Covariance", a, b), Expression("Times", da, db)
            )


class _Rotate(Builtin):
    messages = {"rspec": "`` should be an integer or a list of integers."}

    def _rotate(self, expr, n, evaluation):
        if not isinstance(expr, Expression):
            return expr

        leaves = expr.leaves
        if not leaves:
            return expr

        index = (self._sign * n[0]) % len(leaves)  # with Python's modulo: index >= 1
        new_leaves = chain(leaves[index:], leaves[:index])

        if len(n) > 1:
            new_leaves = [self._rotate(item, n[1:], evaluation) for item in new_leaves]

        return expr.restructure(expr.head, new_leaves, evaluation)

    def apply_one(self, expr, evaluation):
        "%(name)s[expr_]"
        return self._rotate(expr, [1], evaluation)

    def apply(self, expr, n, evaluation):
        "%(name)s[expr_, n_]"
        if isinstance(n, Integer):
            py_cycles = [n.get_int_value()]
        elif n.get_head_name() == "System`List" and all(
            isinstance(x, Integer) for x in n.leaves
        ):
            py_cycles = [x.get_int_value() for x in n.leaves]
            if not py_cycles:
                return expr
        else:
            evaluation.message(self.get_name(), "rspec", n)
            return

        return self._rotate(expr, py_cycles, evaluation)


class RotateLeft(_Rotate):
    """
    <dl>
    <dt>'RotateLeft[$expr$]'
        <dd>rotates the items of $expr$' by one item to the left.
    <dt>'RotateLeft[$expr$, $n$]'
        <dd>rotates the items of $expr$' by $n$ items to the left.
    <dt>'RotateLeft[$expr$, {$n1$, $n2$, ...}]'
        <dd>rotates the items of $expr$' by $n1$ items to the left at the first level, by $n2$ items to the left at
        the second level, and so on.
    </dl>

    >> RotateLeft[{1, 2, 3}]
     = {2, 3, 1}
    >> RotateLeft[Range[10], 3]
     = {4, 5, 6, 7, 8, 9, 10, 1, 2, 3}
    >> RotateLeft[x[a, b, c], 2]
     = x[c, a, b]
    >> RotateLeft[{{a, b, c}, {d, e, f}, {g, h, i}}, {1, 2}]
     = {{f, d, e}, {i, g, h}, {c, a, b}}
    """

    _sign = 1


class RotateRight(_Rotate):
    """
    <dl>
    <dt>'RotateRight[$expr$]'
        <dd>rotates the items of $expr$' by one item to the right.
    <dt>'RotateRight[$expr$, $n$]'
        <dd>rotates the items of $expr$' by $n$ items to the right.
    <dt>'RotateRight[$expr$, {$n1$, $n2$, ...}]'
        <dd>rotates the items of $expr$' by $n1$ items to the right at the first level, by $n2$ items to the right at
        the second level, and so on.
    </dl>

    >> RotateRight[{1, 2, 3}]
     = {3, 1, 2}
    >> RotateRight[Range[10], 3]
     = {8, 9, 10, 1, 2, 3, 4, 5, 6, 7}
    >> RotateRight[x[a, b, c], 2]
     = x[b, c, a]
    >> RotateRight[{{a, b, c}, {d, e, f}, {g, h, i}}, {1, 2}]
     = {{h, i, g}, {b, c, a}, {e, f, d}}
    """

    _sign = -1


class Median(_Rectangular):
    """
    <dl>
    <dt>'Median[$list$]'
      <dd>returns the median of $list$.
    </dl>

    >> Median[{26, 64, 36}]
     = 36

    For lists with an even number of elements, Median returns the mean of the two middle values:
    >> Median[{-11, 38, 501, 1183}]
     = 539 / 2

    Passing a matrix returns the medians of the respective columns:
    >> Median[{{100, 1, 10, 50}, {-1, 1, -2, 2}}]
     = {99 / 2, 1, 4, 26}
    """

    messages = {"rectn": "Expected a rectangular array of numbers at position 1 in ``."}

    def apply(self, l, evaluation):
        "Median[l_List]"
        if not l.leaves:
            return
        if all(leaf.get_head_name() == "System`List" for leaf in l.leaves):
            try:
                return self.rect(l)
            except _NotRectangularException:
                evaluation.message("Median", "rectn", Expression("Median", l))
        elif all(leaf.is_numeric() for leaf in l.leaves):
            v = l.get_mutable_leaves()  # copy needed for introselect
            n = len(v)
            if n % 2 == 0:  # even number of elements?
                i = n // 2
                a = introselect(v, i)
                b = introselect(v, i - 1)
                return Expression("Divide", Expression("Plus", a, b), 2)
            else:
                i = n // 2
                return introselect(v, i)
        else:
            evaluation.message("Median", "rectn", Expression("Median", l))


class RankedMin(Builtin):
    """
    <dl>
    <dt>'RankedMin[$list$, $n$]'
      <dd>returns the $n$th smallest element of $list$ (with $n$ = 1 yielding the smallest element,
      $n$ = 2 yielding the second smallest element, and so on).
    </dl>

    >> RankedMin[{482, 17, 181, -12}, 2]
     = 17
    """

    messages = {
        "intpm": "Expected positive integer at position 2 in ``.",
        "rank": "The specified rank `1` is not between 1 and `2`.",
    }

    def apply(self, l, n, evaluation):
        "RankedMin[l_List, n_Integer]"
        py_n = n.get_int_value()
        if py_n < 1:
            evaluation.message("RankedMin", "intpm", Expression("RankedMin", l, n))
        elif py_n > len(l.leaves):
            evaluation.message("RankedMin", "rank", py_n, len(l.leaves))
        else:
            return introselect(l.get_mutable_leaves(), py_n - 1)


class RankedMax(Builtin):
    """
    <dl>
    <dt>'RankedMax[$list$, $n$]'
      <dd>returns the $n$th largest element of $list$ (with $n$ = 1 yielding the largest element,
      $n$ = 2 yielding the second largest element, and so on).
    </dl>

    >> RankedMax[{482, 17, 181, -12}, 2]
     = 181
    """

    messages = {
        "intpm": "Expected positive integer at position 2 in ``.",
        "rank": "The specified rank `1` is not between 1 and `2`.",
    }

    def apply(self, l, n, evaluation):
        "RankedMax[l_List, n_Integer]"
        py_n = n.get_int_value()
        if py_n < 1:
            evaluation.message("RankedMax", "intpm", Expression("RankedMax", l, n))
        elif py_n > len(l.leaves):
            evaluation.message("RankedMax", "rank", py_n, len(l.leaves))
        else:
            return introselect(l.get_mutable_leaves(), len(l.leaves) - py_n)


class Quantile(Builtin):
    """
    <dl>
    <dt>'Quantile[$list$, $q$]'
      <dd>returns the $q$th quantile of $list$.
    </dl>

    >> Quantile[Range[11], 1/3]
     = 4

    >> Quantile[Range[16], 1/4]
     = 5
    """

    rules = {
        "Quantile[list_List, q_, abcd_]": "Quantile[list, {q}, abcd]",
        "Quantile[list_List, q_]": "Quantile[list, q, {{0, 1}, {1, 0}}]",
    }

    messages = {
        "nquan": "The quantile `1` has to be between 0 and 1.",
    }

    def apply(self, l, qs, a, b, c, d, evaluation):
        """Quantile[l_List, qs_List, {{a_, b_}, {c_, d_}}]"""

        n = len(l.leaves)
        partially_sorted = l.get_mutable_leaves()

        def ranked(i):
            return introselect(partially_sorted, min(max(0, i - 1), n - 1))

        numeric_qs = qs.evaluate(evaluation).numerify(evaluation)
        results = []

        for q in numeric_qs.leaves:
            py_q = q.to_mpmath()

            if py_q is None or not 0.0 <= py_q <= 1.0:
                evaluation.message("Quantile", "nquan", q)
                return

            x = Expression(
                "Plus", a, Expression("Times", Expression("Plus", Integer(n), b), q)
            )

            numeric_x = x.evaluate(evaluation).numerify(evaluation)

            if isinstance(numeric_x, Integer):
                results.append(ranked(numeric_x.get_int_value()))
            else:
                py_x = numeric_x.to_mpmath()

                if py_x is None:
                    return

                from mpmath import floor as mpfloor, ceil as mpceil

                if c.get_int_value() == 1 and d.get_int_value() == 0:  # k == 1?
                    results.append(ranked(int(mpceil(py_x))))
                else:
                    py_floor_x = mpfloor(py_x)
                    s0 = ranked(int(py_floor_x))
                    s1 = ranked(int(mpceil(py_x)))

                    k = Expression(
                        "Plus",
                        c,
                        Expression(
                            "Times",
                            d,
                            Expression("Subtract", x, Expression("Floor", x)),
                        ),
                    )

                    results.append(
                        Expression(
                            "Plus",
                            s0,
                            Expression("Times", k, Expression("Subtract", s1, s0)),
                        )
                    )

        if len(results) == 1:
            return results[0]
        else:
            return Expression("List", *results)


class Quartiles(Builtin):
    """
    <dl>
    <dt>'Quartiles[$list$]'
      <dd>returns the 1/4, 1/2, and 3/4 quantiles of $list$.
    </dl>

    >> Quartiles[Range[25]]
     = {27 / 4, 13, 77 / 4}
    """

    rules = {
        "Quartiles[list_List]": "Quantile[list, {1/4, 1/2, 3/4}, {{1/2, 0}, {0, 1}}]",
    }


class _RankedTake(Builtin):
    messages = {
        "intpm": "Expected non-negative integer at position `1` in `2`.",
        "rank": "The specified rank `1` is not between 1 and `2`.",
    }

    options = {
        "ExcludedForms": "Automatic",
    }

    def _compute(self, l, n, evaluation, options, f=None):
        try:
            limit = CountableInteger.from_expression(n)
        except MessageException as e:
            e.message(evaluation)
            return
        except NegativeIntegerException:
            if f:
                args = (3, Expression(self.get_name(), l, f, n))
            else:
                args = (2, Expression(self.get_name(), l, n))
            evaluation.message(self.get_name(), "intpm", *args)
            return

        if limit is None:
            return

        if limit == 0:
            return Expression("List")
        else:
            excluded = self.get_option(options, "ExcludedForms", evaluation)
            if excluded:
                if (
                    isinstance(excluded, Symbol)
                    and excluded.get_name() == "System`Automatic"
                ):

                    def exclude(item):
                        if isinstance(item, Symbol) and item.get_name() in (
                            "System`None",
                            "System`Null",
                            "System`Indeterminate",
                        ):
                            return True
                        elif item.get_head_name() == "System`Missing":
                            return True
                        else:
                            return False

                else:
                    excluded = Expression("Alternatives", *excluded.leaves)

                    def exclude(item):
                        return (
                            Expression("MatchQ", item, excluded)
                            .evaluate(evaluation)
                            .is_true()
                        )

                filtered = [leaf for leaf in l.leaves if not exclude(leaf)]
            else:
                filtered = l.leaves

            if limit > len(filtered):
                if not limit.is_upper_limit():
                    evaluation.message(
                        self.get_name(), "rank", limit.get_int_value(), len(filtered)
                    )
                    return
                else:
                    py_n = len(filtered)
            else:
                py_n = limit.get_int_value()

            if py_n < 1:
                return Expression("List")

            if f:
                heap = [
                    (Expression(f, leaf).evaluate(evaluation), leaf, i)
                    for i, leaf in enumerate(filtered)
                ]
                leaf_pos = 1  # in tuple above
            else:
                heap = [(leaf, i) for i, leaf in enumerate(filtered)]
                leaf_pos = 0  # in tuple above

            if py_n == 1:
                result = [self._get_1(heap)]
            else:
                result = self._get_n(py_n, heap)

            return l.restructure("List", [x[leaf_pos] for x in result], evaluation)


class _RankedTakeSmallest(_RankedTake):
    def _get_1(self, a):
        return min(a)

    def _get_n(self, n, heap):
        return heapq.nsmallest(n, heap)


class _RankedTakeLargest(_RankedTake):
    def _get_1(self, a):
        return max(a)

    def _get_n(self, n, heap):
        return heapq.nlargest(n, heap)


class TakeLargest(_RankedTakeLargest):
    """
    <dl>
    <dt>'TakeLargest[$list$, $f$, $n$]'
        <dd>returns the a sorted list of the $n$ largest items in $list$.
    </dl>

    >> TakeLargest[{100, -1, 50, 10}, 2]
     = {100, 50}

    None, Null, Indeterminate and expressions with head Missing are ignored
    by default:
    >> TakeLargest[{-8, 150, Missing[abc]}, 2]
     = {150, -8}

    You may specify which items are ignored using the option ExcludedForms:
    >> TakeLargest[{-8, 150, Missing[abc]}, 2, ExcludedForms -> {}]
     = {Missing[abc], 150}
    """

    def apply(self, l, n, evaluation, options):
        "TakeLargest[l_List, n_, OptionsPattern[TakeLargest]]"
        return self._compute(l, n, evaluation, options)


class TakeLargestBy(_RankedTakeLargest):
    """
    <dl>
    <dt>'TakeLargestBy[$list$, $f$, $n$]'
        <dd>returns the a sorted list of the $n$ largest items in $list$
        using $f$ to retrieve the items' keys to compare them.
    </dl>

    For details on how to use the ExcludedForms option, see TakeLargest[].

    >> TakeLargestBy[{{1, -1}, {10, 100}, {23, 7, 8}, {5, 1}}, Total, 2]
     = {{10, 100}, {23, 7, 8}}

    >> TakeLargestBy[{"abc", "ab", "x"}, StringLength, 1]
     = {abc}
    """

    def apply(self, l, f, n, evaluation, options):
        "TakeLargestBy[l_List, f_, n_, OptionsPattern[TakeLargestBy]]"
        return self._compute(l, n, evaluation, options, f=f)


class TakeSmallest(_RankedTakeSmallest):
    """
    <dl>
    <dt>'TakeSmallest[$list$, $f$, $n$]'
        <dd>returns the a sorted list of the $n$ smallest items in $list$.
    </dl>

    For details on how to use the ExcludedForms option, see TakeLargest[].

    >> TakeSmallest[{100, -1, 50, 10}, 2]
     = {-1, 10}
    """

    def apply(self, l, n, evaluation, options):
        "TakeSmallest[l_List, n_, OptionsPattern[TakeSmallest]]"
        return self._compute(l, n, evaluation, options)


class TakeSmallestBy(_RankedTakeSmallest):
    """
    <dl>
    <dt>'TakeSmallestBy[$list$, $f$, $n$]'
        <dd>returns the a sorted list of the $n$ smallest items in $list$
        using $f$ to retrieve the items' keys to compare them.
    </dl>

    For details on how to use the ExcludedForms option, see TakeLargest[].

    >> TakeSmallestBy[{{1, -1}, {10, 100}, {23, 7, 8}, {5, 1}}, Total, 2]
     = {{1, -1}, {5, 1}}

    >> TakeSmallestBy[{"abc", "ab", "x"}, StringLength, 1]
     = {x}
    """

    def apply(self, l, f, n, evaluation, options):
        "TakeSmallestBy[l_List, f_, n_, OptionsPattern[TakeSmallestBy]]"
        return self._compute(l, n, evaluation, options, f=f)


class _IllegalPaddingDepth(Exception):
    def __init__(self, level):
        self.level = level


class _Pad(Builtin):
    messages = {
        "normal": "Expression at position 1 in `` must not be an atom.",
        "level": "Cannot pad list `3` which has `4` using padding `1` which specifies `2`.",
        "ilsm": "Expected an integer or a list of integers at position `1` in `2`.",
    }

    rules = {"%(name)s[l_]": "%(name)s[l, Automatic]"}

    @staticmethod
    def _find_dims(expr):
        def dive(expr, level):
            if isinstance(expr, Expression):
                if expr.leaves:
                    return max(dive(x, level + 1) for x in expr.leaves)
                else:
                    return level + 1
            else:
                return level

        def calc(expr, dims, level):
            if isinstance(expr, Expression):
                for x in expr.leaves:
                    calc(x, dims, level + 1)
                dims[level] = max(dims[level], len(expr.leaves))

        dims = [0] * dive(expr, 0)
        calc(expr, dims, 0)
        return dims

    @staticmethod
    def _build(l, n, x, m, level, mode):  # mode < 0 for left pad, > 0 for right pad
        if not n:
            return l
        if not isinstance(l, Expression):
            raise _IllegalPaddingDepth(level)

        if isinstance(m, (list, tuple)):
            current_m = m[0] if m else 0
            next_m = m[1:]
        else:
            current_m = m
            next_m = m

        def clip(a, d, s):
            assert d != 0
            if s < 0:
                return a[-d:]  # end with a[-1]
            else:
                return a[:d]  # start with a[0]

        def padding(amount, sign):
            if amount == 0:
                return []
            elif len(n) > 1:
                return [
                    _Pad._build(Expression("List"), n[1:], x, next_m, level + 1, mode)
                ] * amount
            else:
                return clip(x * (1 + amount // len(x)), amount, sign)

        leaves = l.leaves
        d = n[0] - len(leaves)
        if d < 0:
            new_leaves = clip(leaves, d, mode)
            padding_main = []
        elif d >= 0:
            new_leaves = leaves
            padding_main = padding(d, mode)

        if current_m > 0:
            padding_margin = padding(
                min(current_m, len(new_leaves) + len(padding_main)), -mode
            )

            if len(padding_margin) > len(padding_main):
                padding_main = []
                new_leaves = clip(
                    new_leaves, -(len(padding_margin) - len(padding_main)), mode
                )
            elif len(padding_margin) > 0:
                padding_main = clip(padding_main, -len(padding_margin), mode)
        else:
            padding_margin = []

        if len(n) > 1:
            new_leaves = (
                _Pad._build(e, n[1:], x, next_m, level + 1, mode) for e in new_leaves
            )

        if mode < 0:
            parts = (padding_main, new_leaves, padding_margin)
        else:
            parts = (padding_margin, new_leaves, padding_main)

        return Expression(l.get_head(), *list(chain(*parts)))

    def _pad(self, in_l, in_n, in_x, in_m, evaluation, expr):
        if not isinstance(in_l, Expression):
            evaluation.message(self.get_name(), "normal", expr())
            return

        py_n = None
        if isinstance(in_n, Symbol) and in_n.get_name() == "System`Automatic":
            py_n = _Pad._find_dims(in_l)
        elif in_n.get_head_name() == "System`List":
            if all(isinstance(leaf, Integer) for leaf in in_n.leaves):
                py_n = [leaf.get_int_value() for leaf in in_n.leaves]
        elif isinstance(in_n, Integer):
            py_n = [in_n.get_int_value()]

        if py_n is None:
            evaluation.message(self.get_name(), "ilsm", 2, expr())
            return

        if in_x.get_head_name() == "System`List":
            py_x = in_x.leaves
        else:
            py_x = [in_x]

        if isinstance(in_m, Integer):
            py_m = in_m.get_int_value()
        else:
            if not all(isinstance(x, Integer) for x in in_m.leaves):
                evaluation.message(self.get_name(), "ilsm", 4, expr())
                return
            py_m = [x.get_int_value() for x in in_m.leaves]

        try:
            return _Pad._build(in_l, py_n, py_x, py_m, 1, self._mode)
        except _IllegalPaddingDepth as e:

            def levels(k):
                if k == 1:
                    return "1 level"
                else:
                    return "%d levels" % k

            evaluation.message(
                self.get_name(),
                "level",
                in_n,
                levels(len(py_n)),
                in_l,
                levels(e.level - 1),
            )
            return None

    def apply_zero(self, l, n, evaluation):
        "%(name)s[l_, n_]"
        return self._pad(
            l,
            n,
            Integer(0),
            Integer(0),
            evaluation,
            lambda: Expression(self.get_name(), l, n),
        )

    def apply(self, l, n, x, evaluation):
        "%(name)s[l_, n_, x_]"
        return self._pad(
            l,
            n,
            x,
            Integer(0),
            evaluation,
            lambda: Expression(self.get_name(), l, n, x),
        )

    def apply_margin(self, l, n, x, m, evaluation):
        "%(name)s[l_, n_, x_, m_]"
        return self._pad(
            l, n, x, m, evaluation, lambda: Expression(self.get_name(), l, n, x, m)
        )


class PadLeft(_Pad):
    """
    <dl>
    <dt>'PadLeft[$list$, $n$]'
        <dd>pads $list$ to length $n$ by adding 0 on the left.
    <dt>'PadLeft[$list$, $n$, $x$]'
        <dd>pads $list$ to length $n$ by adding $x$ on the left.
    <dt>'PadLeft[$list$, {$n1$, $n2, ...}, $x$]'
        <dd>pads $list$ to lengths $n1$, $n2$ at levels 1, 2, ... respectively by adding $x$ on the left.
    <dt>'PadLeft[$list$, $n$, $x$, $m$]'
        <dd>pads $list$ to length $n$ by adding $x$ on the left and adding a margin of $m$ on the right.
    <dt>'PadLeft[$list$, $n$, $x$, {$m1$, $m2$, ...}]'
        <dd>pads $list$ to length $n$ by adding $x$ on the left and adding margins of $m1$, $m2$, ...
         on levels 1, 2, ... on the right.
    <dt>'PadLeft[$list$]'
        <dd>turns the ragged list $list$ into a regular list by adding 0 on the left.
    </dl>

    >> PadLeft[{1, 2, 3}, 5]
     = {0, 0, 1, 2, 3}
    >> PadLeft[x[a, b, c], 5]
     = x[0, 0, a, b, c]
    >> PadLeft[{1, 2, 3}, 2]
     = {2, 3}
    >> PadLeft[{{}, {1, 2}, {1, 2, 3}}]
     = {{0, 0, 0}, {0, 1, 2}, {1, 2, 3}}
    >> PadLeft[{1, 2, 3}, 10, {a, b, c}, 2]
     = {b, c, a, b, c, 1, 2, 3, a, b}
    >> PadLeft[{{1, 2, 3}}, {5, 2}, x, 1]
     = {{x, x}, {x, x}, {x, x}, {3, x}, {x, x}}
    """

    _mode = -1


class PadRight(_Pad):
    """
    <dl>
    <dt>'PadRight[$list$, $n$]'
        <dd>pads $list$ to length $n$ by adding 0 on the right.
    <dt>'PadRight[$list$, $n$, $x$]'
        <dd>pads $list$ to length $n$ by adding $x$ on the right.
    <dt>'PadRight[$list$, {$n1$, $n2, ...}, $x$]'
        <dd>pads $list$ to lengths $n1$, $n2$ at levels 1, 2, ... respectively by adding $x$ on the right.
    <dt>'PadRight[$list$, $n$, $x$, $m$]'
        <dd>pads $list$ to length $n$ by adding $x$ on the left and adding a margin of $m$ on the left.
    <dt>'PadRight[$list$, $n$, $x$, {$m1$, $m2$, ...}]'
        <dd>pads $list$ to length $n$ by adding $x$ on the right and adding margins of $m1$, $m2$, ...
         on levels 1, 2, ... on the left.
    <dt>'PadRight[$list$]'
        <dd>turns the ragged list $list$ into a regular list by adding 0 on the right.
    </dl>

    >> PadRight[{1, 2, 3}, 5]
     = {1, 2, 3, 0, 0}
    >> PadRight[x[a, b, c], 5]
     = x[a, b, c, 0, 0]
    >> PadRight[{1, 2, 3}, 2]
     = {1, 2}
    >> PadRight[{{}, {1, 2}, {1, 2, 3}}]
     = {{0, 0, 0}, {1, 2, 0}, {1, 2, 3}}
    >> PadRight[{1, 2, 3}, 10, {a, b, c}, 2]
     = {b, c, 1, 2, 3, a, b, c, a, b}
    >> PadRight[{{1, 2, 3}}, {5, 2}, x, 1]
     = {{x, x}, {x, 1}, {x, x}, {x, x}, {x, x}}
    """

    _mode = 1


class _IllegalDistance(Exception):
    def __init__(self, distance):
        self.distance = distance


class _IllegalDataPoint(Exception):
    pass


def _to_real_distance(d):
    if not isinstance(d, (Real, Integer)):
        raise _IllegalDistance(d)

    mpd = d.to_mpmath()
    if mpd is None or mpd < 0:
        raise _IllegalDistance(d)

    return mpd


class _PrecomputedDistances(PrecomputedDistances):
    # computes all n^2 distances for n points with one big evaluation in the beginning.

    def __init__(self, df, p, evaluation):
        distances_form = [df(p[i], p[j]) for i in range(len(p)) for j in range(i)]
        distances = Expression("N", Expression("List", *distances_form)).evaluate(
            evaluation
        )
        mpmath_distances = [_to_real_distance(d) for d in distances.leaves]
        super(_PrecomputedDistances, self).__init__(mpmath_distances)


class _LazyDistances(LazyDistances):
    # computes single distances only as needed, caches already computed distances.

    def __init__(self, df, p, evaluation):
        super(_LazyDistances, self).__init__()
        self._df = df
        self._p = p
        self._evaluation = evaluation

    def _compute_distance(self, i, j):
        p = self._p
        d = Expression("N", self._df(p[i], p[j])).evaluate(self._evaluation)
        return _to_real_distance(d)


def _dist_repr(p):
    dist_p = repr_p = None
    if p.has_form("Rule", 2):
        if all(q.get_head_name() == "System`List" for q in p.leaves):
            dist_p, repr_p = (q.leaves for q in p.leaves)
        elif (
            p.leaves[0].get_head_name() == "System`List"
            and p.leaves[1].get_name() == "System`Automatic"
        ):
            dist_p = p.leaves[0].leaves
            repr_p = [Integer(i + 1) for i in range(len(dist_p))]
    elif p.get_head_name() == "System`List":
        if all(q.get_head_name() == "System`Rule" for q in p.leaves):
            dist_p, repr_p = ([q.leaves[i] for q in p.leaves] for i in range(2))
        else:
            dist_p = repr_p = p.leaves
    return dist_p, repr_p


class _Cluster(Builtin):
    options = {
        "Method": "Optimize",
        "DistanceFunction": "Automatic",
        "RandomSeed": "Automatic",
    }

    messages = {
        "amtd": "`1` failed to pick a suitable distance function for `2`.",
        "bdmtd": 'Method in `` must be either "Optimize", "Agglomerate" or "KMeans".',
        "intpm": "Positive integer expected at position 2 in ``.",
        "list": "Expected a list or a rule with equally sized lists at position 1 in ``.",
        "nclst": "Cannot find more clusters than there are elements: `1` is larger than `2`.",
        "xnum": "The distance function returned ``, which is not a non-negative real value.",
        "rseed": "The random seed specified through `` must be an integer or Automatic.",
        "kmsud": "KMeans only supports SquaredEuclideanDistance as distance measure.",
    }

    _criteria = {
        "Optimize": AutomaticSplitCriterion,
        "Agglomerate": AutomaticMergeCriterion,
        "KMeans": None,
    }

    def _cluster(self, p, k, mode, evaluation, options, expr):
        method_string, method = self.get_option_string(options, "Method", evaluation)
        if method_string not in ("Optimize", "Agglomerate", "KMeans"):
            evaluation.message(
                self.get_name(), "bdmtd", Expression("Rule", "Method", method)
            )
            return

        dist_p, repr_p = _dist_repr(p)

        if dist_p is None or len(dist_p) != len(repr_p):
            evaluation.message(self.get_name(), "list", expr)
            return

        if not dist_p:
            return Expression("List")

        if k is not None:  # the number of clusters k is specified as an integer.
            if not isinstance(k, Integer):
                evaluation.message(self.get_name(), "intpm", expr)
                return
            py_k = k.get_int_value()
            if py_k < 1:
                evaluation.message(self.get_name(), "intpm", expr)
                return
            if py_k > len(dist_p):
                evaluation.message(self.get_name(), "nclst", py_k, len(dist_p))
                return
            elif py_k == 1:
                return Expression("List", *repr_p)
            elif py_k == len(dist_p):
                return Expression("List", [Expression("List", q) for q in repr_p])
        else:  # automatic detection of k. choose a suitable method here.
            if len(dist_p) <= 2:
                return Expression("List", *repr_p)
            constructor = self._criteria.get(method_string)
            py_k = (constructor, {}) if constructor else None

        seed_string, seed = self.get_option_string(options, "RandomSeed", evaluation)
        if seed_string == "Automatic":
            py_seed = 12345
        elif isinstance(seed, Integer):
            py_seed = seed.get_int_value()
        else:
            evaluation.message(
                self.get_name(), "rseed", Expression("Rule", "RandomSeed", seed)
            )
            return

        distance_function_string, distance_function = self.get_option_string(
            options, "DistanceFunction", evaluation
        )
        if distance_function_string == "Automatic":
            from mathics.builtin.tensors import get_default_distance

            distance_function = get_default_distance(dist_p)
            if distance_function is None:
                name_of_builtin = strip_context(self.get_name())
                evaluation.message(
                    self.get_name(),
                    "amtd",
                    name_of_builtin,
                    Expression("List", *dist_p),
                )
                return

        if (
            method_string == "KMeans"
            and distance_function != "SquaredEuclideanDistance"
        ):
            evaluation.message(self.get_name(), "kmsud")
            return

        def df(i, j):
            return Expression(distance_function, i, j)

        try:
            if method_string == "Agglomerate":
                clusters = self._agglomerate(mode, repr_p, dist_p, py_k, df, evaluation)
            elif method_string == "Optimize":
                clusters = optimize(
                    repr_p, py_k, _LazyDistances(df, dist_p, evaluation), mode, py_seed
                )
            elif method_string == "KMeans":
                clusters = self._kmeans(mode, repr_p, dist_p, py_k, py_seed, evaluation)
        except _IllegalDistance as e:
            evaluation.message(self.get_name(), "xnum", e.distance)
            return
        except _IllegalDataPoint:
            name_of_builtin = strip_context(self.get_name())
            evaluation.message(
                self.get_name(), "amtd", name_of_builtin, Expression("List", *dist_p)
            )
            return

        if mode == "clusters":
            return Expression("List", *[Expression("List", *c) for c in clusters])
        elif mode == "components":
            return Expression("List", *clusters)
        else:
            raise ValueError("illegal mode %s" % mode)

    def _agglomerate(self, mode, repr_p, dist_p, py_k, df, evaluation):
        if mode == "clusters":
            clusters = agglomerate(
                repr_p, py_k, _PrecomputedDistances(df, dist_p, evaluation), mode
            )
        elif mode == "components":
            clusters = agglomerate(
                repr_p, py_k, _PrecomputedDistances(df, dist_p, evaluation), mode
            )

        return clusters

    def _kmeans(self, mode, repr_p, dist_p, py_k, py_seed, evaluation):
        items = []

        def convert_scalars(p):
            for q in p:
                if not isinstance(q, (Real, Integer)):
                    raise _IllegalDataPoint
                mpq = q.to_mpmath()
                if mpq is None:
                    raise _IllegalDataPoint
                items.append(q)
                yield mpq

        def convert_vectors(p):
            d = None
            for q in p:
                if q.get_head_name() != "System`List":
                    raise _IllegalDataPoint
                v = list(convert_scalars(q.leaves))
                if d is None:
                    d = len(v)
                elif len(v) != d:
                    raise _IllegalDataPoint
                yield v

        if dist_p[0].is_numeric():
            numeric_p = [[x] for x in convert_scalars(dist_p)]
        else:
            numeric_p = list(convert_vectors(dist_p))

        # compute epsilon similar to Real.__eq__, such that "numbers that differ in their last seven binary digits
        # are considered equal"

        prec = min_prec(*items) or machine_precision
        eps = 0.5 ** (prec - 7)

        return kmeans(numeric_p, repr_p, py_k, mode, py_seed, eps)


class FindClusters(_Cluster):
    """
    <dl>
    <dt>'FindClusters[$list$]'
        <dd>returns a list of clusters formed from the elements of $list$. The number of cluster is determined
        automatically.
    <dt>'FindClusters[$list$, $k$]'
        <dd>returns a list of $k$ clusters formed from the elements of $list$.
    </dl>

    >> FindClusters[{1, 2, 20, 10, 11, 40, 19, 42}]
     = {{1, 2, 20, 10, 11, 19}, {40, 42}}

    >> FindClusters[{25, 100, 17, 20}]
     = {{25, 17, 20}, {100}}

    >> FindClusters[{3, 6, 1, 100, 20, 5, 25, 17, -10, 2}]
     = {{3, 6, 1, 5, -10, 2}, {100}, {20, 25, 17}}

    >> FindClusters[{1, 2, 10, 11, 20, 21}]
     = {{1, 2}, {10, 11}, {20, 21}}

    >> FindClusters[{1, 2, 10, 11, 20, 21}, 2]
     = {{1, 2, 10, 11}, {20, 21}}

    >> FindClusters[{1 -> a, 2 -> b, 10 -> c}]
     = {{a, b}, {c}}

    >> FindClusters[{1, 2, 5} -> {a, b, c}]
     = {{a, b}, {c}}

    >> FindClusters[{1, 2, 3, 1, 2, 10, 100}, Method -> "Agglomerate"]
     = {{1, 2, 3, 1, 2, 10}, {100}}

    >> FindClusters[{1, 2, 3, 10, 17, 18}, Method -> "Agglomerate"]
     = {{1, 2, 3}, {10}, {17, 18}}

    >> FindClusters[{{1}, {5, 6}, {7}, {2, 4}}, DistanceFunction -> (Abs[Length[#1] - Length[#2]]&)]
     = {{{1}, {7}}, {{5, 6}, {2, 4}}}

    >> FindClusters[{"meep", "heap", "deep", "weep", "sheep", "leap", "keep"}, 3]
     = {{meep, deep, weep, keep}, {heap, leap}, {sheep}}

    FindClusters' automatic distance function detection supports scalars, numeric tensors, boolean vectors and
    strings.

    The Method option must be either "Agglomerate" or "Optimize". If not specified, it defaults to "Optimize".
    Note that the Agglomerate and Optimize methods usually produce different clusterings.

    The runtime of the Agglomerate method is quadratic in the number of clustered points n, builds the clustering
    from the bottom up, and is exact (no element of randomness). The Optimize method's runtime is linear in n,
    Optimize builds the clustering from top down, and uses random sampling.
    """

    def apply(self, p, evaluation, options):
        "FindClusters[p_, OptionsPattern[%(name)s]]"
        return self._cluster(
            p,
            None,
            "clusters",
            evaluation,
            options,
            Expression("FindClusters", p, *options_to_rules(options)),
        )

    def apply_manual_k(self, p, k, evaluation, options):
        "FindClusters[p_, k_Integer, OptionsPattern[%(name)s]]"
        return self._cluster(
            p,
            k,
            "clusters",
            evaluation,
            options,
            Expression("FindClusters", p, k, *options_to_rules(options)),
        )


class ClusteringComponents(_Cluster):
    """
    <dl>
    <dt>'ClusteringComponents[$list$]'
        <dd>forms clusters from $list$ and returns a list of cluster indices, in which each
        element shows the index of the cluster in which the corresponding element in $list$
        ended up.
    <dt>'ClusteringComponents[$list$, $k$]'
        <dd>forms $k$ clusters from $list$ and returns a list of cluster indices, in which
        each element shows the index of the cluster in which the corresponding element in
        $list$ ended up.
    </dl>

    For more detailed documentation regarding options and behavior, see FindClusters[].

    >> ClusteringComponents[{1, 2, 3, 1, 2, 10, 100}]
     = {1, 1, 1, 1, 1, 1, 2}

    >> ClusteringComponents[{10, 100, 20}, Method -> "KMeans"]
     = {1, 0, 1}
    """

    def apply(self, p, evaluation, options):
        "ClusteringComponents[p_, OptionsPattern[%(name)s]]"
        return self._cluster(
            p,
            None,
            "components",
            evaluation,
            options,
            Expression("ClusteringComponents", p, *options_to_rules(options)),
        )

    def apply_manual_k(self, p, k, evaluation, options):
        "ClusteringComponents[p_, k_Integer, OptionsPattern[%(name)s]]"
        return self._cluster(
            p,
            k,
            "components",
            evaluation,
            options,
            Expression("ClusteringComponents", p, k, *options_to_rules(options)),
        )


class Nearest(Builtin):
    """
    <dl>
    <dt>'Nearest[$list$, $x$]'
        <dd>returns the one item in $list$ that is nearest to $x$.
    <dt>'Nearest[$list$, $x$, $n$]'
        <dd>returns the $n$ nearest items.
    <dt>'Nearest[$list$, $x$, {$n$, $r$}]'
        <dd>returns up to $n$ nearest items that are not farther from $x$ than $r$.
    <dt>'Nearest[{$p1$ -> $q1$, $p2$ -> $q2$, ...}, $x$]'
        <dd>returns $q1$, $q2$, ... but measures the distances using $p1$, $p2$, ...
    <dt>'Nearest[{$p1$, $p2$, ...} -> {$q1$, $q2$, ...}, $x$]'
        <dd>returns $q1$, $q2$, ... but measures the distances using $p1$, $p2$, ...
    </dl>

    >> Nearest[{5, 2.5, 10, 11, 15, 8.5, 14}, 12]
     = {11}

    Return all items within a distance of 5:

    >> Nearest[{5, 2.5, 10, 11, 15, 8.5, 14}, 12, {All, 5}]
     = {11, 10, 14}

    >> Nearest[{Blue -> "blue", White -> "white", Red -> "red", Green -> "green"}, {Orange, Gray}]
     = {{red}, {white}}

    >> Nearest[{{0, 1}, {1, 2}, {2, 3}} -> {a, b, c}, {1.1, 2}]
     = {b}
    """

    options = {
        "DistanceFunction": "Automatic",
        "Method": '"Scan"',
    }

    messages = {
        "amtd": "`1` failed to pick a suitable distance function for `2`.",
        "list": "Expected a list or a rule with equally sized lists at position 1 in ``.",
        "nimp": "Method `1` is not implemented yet.",
    }

    rules = {
        "Nearest[list_, pattern_]": "Nearest[list, pattern, 1]",
        "Nearest[pattern_][list_]": "Nearest[list, pattern]",
    }

    def apply(self, items, pivot, limit, expression, evaluation, options):
        "Nearest[items_, pivot_, limit_, OptionsPattern[%(name)s]]"

        method = self.get_option(options, "Method", evaluation)
        if not isinstance(method, String) or method.get_string_value() != "Scan":
            evaluation("Nearest", "nimp", method)
            return

        dist_p, repr_p = _dist_repr(items)

        if dist_p is None or len(dist_p) != len(repr_p):
            evaluation.message(self.get_name(), "list", expression)
            return

        if limit.has_form("List", 2):
            up_to = limit.leaves[0]
            py_r = limit.leaves[1].to_mpmath()
        else:
            up_to = limit
            py_r = None

        if isinstance(up_to, Integer):
            py_n = up_to.get_int_value()
        elif up_to.get_name() == "System`All":
            py_n = None
        else:
            return

        if not dist_p or (py_n is not None and py_n < 1):
            return Expression("List")

        multiple_x = False

        distance_function_string, distance_function = self.get_option_string(
            options, "DistanceFunction", evaluation
        )
        if distance_function_string == "Automatic":
            from mathics.builtin.tensors import get_default_distance

            distance_function = get_default_distance(dist_p)
            if distance_function is None:
                evaluation.message(
                    self.get_name(), "amtd", "Nearest", Expression("List", *dist_p)
                )
                return

            if pivot.get_head_name() == "System`List":
                _, depth_x = walk_levels(pivot)
                _, depth_items = walk_levels(dist_p[0])

                if depth_x > depth_items:
                    multiple_x = True

        def nearest(x):
            calls = [Expression(distance_function, x, y) for y in dist_p]
            distances = Expression("List", *calls).evaluate(evaluation)

            if not distances.has_form("List", len(dist_p)):
                raise ValueError()

            py_distances = [
                (_to_real_distance(d), i) for i, d in enumerate(distances.leaves)
            ]

            if py_r is not None:
                py_distances = [(d, i) for d, i in py_distances if d <= py_r]

            def pick():
                if py_n is None:
                    candidates = sorted(py_distances)
                else:
                    candidates = heapq.nsmallest(py_n, py_distances)

                for d, i in candidates:
                    yield repr_p[i]

            return Expression("List", *list(pick()))

        try:
            if not multiple_x:
                return nearest(pivot)
            else:
                return Expression("List", *[nearest(t) for t in pivot.leaves])
        except _IllegalDistance:
            return SymbolFailed
        except ValueError:
            return SymbolFailed


class Permutations(Builtin):
    """
    <dl>
    <dt>'Permutations[$list$]'
        <dd>gives all possible orderings of the items in $list$.
    <dt>'Permutations[$list$, $n$]'
        <dd>gives permutations up to length $n$.
    <dt>'Permutations[$list$, {$n$}]'
        <dd>gives permutations of length $n$.
    </dl>

    >> Permutations[{y, 1, x}]
     = {{y, 1, x}, {y, x, 1}, {1, y, x}, {1, x, y}, {x, y, 1}, {x, 1, y}}

    Elements are differentiated by their position in $list$, not their value.

    >> Permutations[{a, b, b}]
     = {{a, b, b}, {a, b, b}, {b, a, b}, {b, b, a}, {b, a, b}, {b, b, a}}

    >> Permutations[{1, 2, 3}, 2]
     = {{}, {1}, {2}, {3}, {1, 2}, {1, 3}, {2, 1}, {2, 3}, {3, 1}, {3, 2}}

    >> Permutations[{1, 2, 3}, {2}]
     = {{1, 2}, {1, 3}, {2, 1}, {2, 3}, {3, 1}, {3, 2}}
    """

    messages = {
        "argt": "Permutation expects at least one argument.",
        "nninfseq": "The number specified at position 2 of `` must be a non-negative integer, All, or Infinity.",
    }

    def apply_argt(self, evaluation):
        "Permutations[]"
        evaluation.message(self.get_name(), "argt")

    def apply(self, l, evaluation):
        "Permutations[l_List]"
        return Expression(
            "List",
            *[Expression("List", *p) for p in permutations(l.leaves, len(l.leaves))],
        )

    def apply_n(self, l, n, evaluation):
        "Permutations[l_List, n_]"

        rs = None
        if isinstance(n, Integer):
            py_n = min(n.get_int_value(), len(l.leaves))
        elif n.has_form("List", 1) and isinstance(n.leaves[0], Integer):
            py_n = n.leaves[0].get_int_value()
            rs = (py_n,)
        elif (
            n.has_form("DirectedInfinity", 1) and n.leaves[0].get_int_value() == 1
        ) or n.get_name() == "System`All":
            py_n = len(l.leaves)
        else:
            py_n = None

        if py_n is None or py_n < 0:
            evaluation.message(
                self.get_name(), "nninfseq", Expression(self.get_name(), l, n)
            )
            return

        if rs is None:
            rs = range(py_n + 1)

        inner = structure("List", l, evaluation)
        outer = structure("List", inner, evaluation)

        return outer([inner(p) for r in rs for p in permutations(l.leaves, r)])


class SubsetQ(Builtin):
    """
    <dl>
    <dt>'SubsetQ[$list1$, $list2$]'
        <dd>returns True if $list2$ is a subset of $list1$, and False otherwise.
    </dl>

    >> SubsetQ[{1, 2, 3}, {3, 1}]
     = True

    The empty list is a subset of every list:
    >> SubsetQ[{}, {}]
     = True

    >> SubsetQ[{1, 2, 3}, {}]
     = True

    Every list is a subset of itself:
    >> SubsetQ[{1, 2, 3}, {1, 2, 3}]
     = True

    #> SubsetQ[{1, 2, 3}, {0, 1}]
     = False

    #> SubsetQ[{1, 2, 3}, {1, 2, 3, 4}]
     = False

    #> SubsetQ[{1, 2, 3}]
     : SubsetQ called with 1 argument; 2 arguments are expected.
     = SubsetQ[{1, 2, 3}]

    #> SubsetQ[{1, 2, 3}, {1, 2}, {3}]
     : SubsetQ called with 3 arguments; 2 arguments are expected.
     = SubsetQ[{1, 2, 3}, {1, 2}, {3}]

    #> SubsetQ[a + b + c, {1}]
     : Heads Plus and List at positions 1 and 2 are expected to be the same.
     = SubsetQ[a + b + c, {1}]

    #> SubsetQ[{1, 2, 3}, n]
     : Nonatomic expression expected at position 2 in SubsetQ[{1, 2, 3}, n].
     = SubsetQ[{1, 2, 3}, n]

    #> SubsetQ[f[a, b, c], f[a]]
     = True
    """

    messages = {
        "argr": "SubsetQ called with 1 argument; 2 arguments are expected.",
        "argrx": "SubsetQ called with `1` arguments; 2 arguments are expected.",
        "heads": "Heads `1` and `2` at positions 1 and 2 are expected to be the same.",
        "normal": "Nonatomic expression expected at position `1` in `2`.",
    }

    def apply(self, expr, subset, evaluation):
        "SubsetQ[expr_, subset___]"

        if expr.is_atom():
            return evaluation.message(
                "SubsetQ", "normal", Integer(1), Expression("SubsetQ", expr, subset)
            )

        subset = subset.get_sequence()
        if len(subset) > 1:
            return evaluation.message("SubsetQ", "argrx", Integer(len(subset) + 1))
        elif len(subset) == 0:
            return evaluation.message("SubsetQ", "argr")

        subset = subset[0]
        if subset.is_atom():
            return evaluation.message(
                "SubsetQ", "normal", Integer(2), Expression("SubsetQ", expr, subset)
            )
        if expr.get_head_name() != subset.get_head_name():
            return evaluation.message(
                "SubsetQ", "heads", expr.get_head(), subset.get_head()
            )

        if set(subset.leaves).issubset(set(expr.leaves)):
            return Symbol("True")
        else:
            return Symbol("False")


def delete_one(expr, pos):
    if expr.is_atom():
        raise PartDepthError(pos)
    leaves = expr.leaves
    if pos == 0:
        return Expression(Symbol("System`Sequence"), *leaves)
    l = len(leaves)
    truepos = pos
    if truepos < 0:
        truepos = l + truepos
    else:
        truepos = truepos - 1
    if truepos < 0 or truepos >= l:
        raise PartRangeError
    leaves = leaves[:truepos] + (Expression("System`Sequence"),) + leaves[truepos + 1 :]
    return Expression(expr.get_head(), *leaves)


def delete_rec(expr, pos):
    if len(pos) == 1:
        return delete_one(expr, pos[0])
    truepos = pos[0]
    if truepos == 0 or expr.is_atom():
        raise PartDepthError(pos[0])
    leaves = expr.leaves
    l = len(leaves)
    if truepos < 0:
        truepos = truepos + l
        if truepos < 0:
            raise PartRangeError
        newleaf = delete_rec(leaves[truepos], pos[1:])
        leaves = leaves[:truepos] + (newleaf,) + leaves[truepos + 1 :]
    else:
        if truepos > l:
            raise PartRangeError
        newleaf = delete_rec(leaves[truepos - 1], pos[1:])
        leaves = leaves[: truepos - 1] + (newleaf,) + leaves[truepos:]
    return Expression(expr.get_head(), *leaves)


class Delete(Builtin):
    """
    <dl>
    <dt>'Delete[$expr$, $i$]'
        <dd>deletes the element at position $i$ in $expr$. The position is counted from the end if $i$ is negative.
    <dt>'Delete[$expr$, {$m$, $n$, ...}]'
        <dd>deletes the element at position {$m$, $n$, ...}.
    <dt>'Delete[$expr$, {{$m1$, $n1$, ...}, {$m2$, $n2$, ...}, ...}]'
        <dd>deletes the elements at several positions.
    </dl>

    Delete the element at position 3:
    >> Delete[{a, b, c, d}, 3]
     = {a, b, d}

    Delete at position 2 from the end:
    >> Delete[{a, b, c, d}, -2]
     = {a, b, d}

    Delete at positions 1 and 3:
    >> Delete[{a, b, c, d}, {{1}, {3}}]
     = {b, d}

    Delete in a 2D array:
    >> Delete[{{a, b}, {c, d}}, {2, 1}]
     = {{a, b}, {d}}

    Deleting the head of a whole expression gives a Sequence object:
    >> Delete[{a, b, c}, 0]
     = Sequence[a, b, c]

    Delete in an expression with any head:
    >> Delete[f[a, b, c, d], 3]
     = f[a, b, d]

    Delete a head to splice in its arguments:
    >> Delete[f[a, b, u + v, c], {3, 0}]
     = f[a, b, u, v, c]

    >> Delete[{a, b, c}, 0]
     = Sequence[a, b, c]

    #> Delete[1 + x ^ (a + b + c), {2, 2, 3}]
     = 1 + x ^ (a + b)

    #> Delete[f[a, g[b, c], d], {{2}, {2, 1}}]
     = f[a, d]

    #> Delete[f[a, g[b, c], d], m + n]
     : The expression m + n cannot be used as a part specification. Use Key[m + n] instead.
     = Delete[f[a, g[b, c], d], m + n]

    Delete without the position:
    >> Delete[{a, b, c, d}]
     : Delete called with 1 argument; 2 arguments are expected.
     = Delete[{a, b, c, d}]

    Delete with many arguments:
    >> Delete[{a, b, c, d}, 1, 2]
     : Delete called with 3 arguments; 2 arguments are expected.
     = Delete[{a, b, c, d}, 1, 2]

    Delete the element out of range:
    >> Delete[{a, b, c, d}, 5]
     : Part {5} of {a, b, c, d} does not exist.
     = Delete[{a, b, c, d}, 5]

    #> Delete[{a, b, c, d}, {1, 2}]
     : Part 2 of {a, b, c, d} does not exist.
     = Delete[{a, b, c, d}, {1, 2}]

    Delete the position not integer:
    >> Delete[{a, b, c, d}, {1, n}]
     : Position specification n in {a, b, c, d} is not a machine-sized integer or a list of machine-sized integers.
     = Delete[{a, b, c, d}, {1, n}]

    #> Delete[{a, b, c, d}, {{1}, n}]
     : Position specification {n, {1}} in {a, b, c, d} is not a machine-sized integer or a list of machine-sized integers.
     = Delete[{a, b, c, d}, {{1}, n}]

    #> Delete[{a, b, c, d}, {{1}, {n}}]
     : Position specification n in {a, b, c, d} is not a machine-sized integer or a list of machine-sized integers.
     = Delete[{a, b, c, d}, {{1}, {n}}]
    """

    messages = {
        "argr": "Delete called with 1 argument; 2 arguments are expected.",
        "argt": "Delete called with `1` arguments; 2 arguments are expected.",
        "partw": "Part `1` of `2` does not exist.",
        "psl": "Position specification `1` in `2` is not a machine-sized integer or a list of machine-sized integers.",
        "pkspec": "The expression `1` cannot be used as a part specification. Use `2` instead.",
    }

    def apply_one(self, expr, position, evaluation):
        "Delete[expr_, position_Integer]"
        pos = position.get_int_value()
        try:
            return delete_one(expr, pos)
        except PartRangeError:
            evaluation.message("Delete", "partw", Expression("List", pos), expr)

    def apply(self, expr, positions, evaluation):
        "Delete[expr_, positions___]"
        positions = positions.get_sequence()
        if len(positions) > 1:
            return evaluation.message("Delete", "argt", Integer(len(positions) + 1))
        elif len(positions) == 0:
            return evaluation.message("Delete", "argr")

        positions = positions[0]
        if not positions.has_form("List", None):
            return evaluation.message(
                "Delete", "pkspec", positions, Expression("Key", positions)
            )

        # Create new python list of the positions and sort it
        positions = (
            [l for l in positions.leaves]
            if positions.leaves[0].has_form("List", None)
            else [positions]
        )
        positions.sort(key=lambda e: e.get_sort_key(pattern_sort=True))
        leaves = expr.leaves
        newexpr = expr
        for position in positions:
            pos = [p.get_int_value() for p in position.get_leaves()]
            if None in pos:
                return evaluation.message(
                    "Delete", "psl", position.leaves[pos.index(None)], expr
                )
            if len(pos) == 0:
                return evaluation.message(
                    "Delete", "psl", Expression("List", *positions), expr
                )
            try:
                newexpr = delete_rec(newexpr, pos)
            except PartDepthError as exc:
                return evaluation.message("Delete", "partw", Integer(exc.index), expr)
            except PartError:
                return evaluation.message(
                    "Delete", "partw", Expression("List", *pos), expr
                )
        return newexpr


class Association(Builtin):
    """
    <dl>
    <dt>'Association[$key1$ -> $val1$, $key2$ -> $val2$, ...]'
    <dt>'<|$key1$ -> $val1$, $key2$ -> $val2$, ...|>'
        <dd> represents an association between keys and values.
    </dl>

    'Association' is the head of associations:
    >> Head[<|a -> x, b -> y, c -> z|>]
     = Association

    >> <|a -> x, b -> y|>
     = <|a -> x, b -> y|>

    >> Association[{a -> x, b -> y}]
     = <|a -> x, b -> y|>

    Associations can be nested:
    >> <|a -> x, b -> y, <|a -> z, d -> t|>|>
     = <|a -> z, b -> y, d -> t|>

    #> <|a -> x, b -> y, c -> <|d -> t|>|>
     = <|a -> x, b -> y, c -> <|d -> t|>|>
    #> %["s"]
     = Missing[KeyAbsent, s]

    #> <|a -> x, b + c -> y, {<|{}|>, a -> {z}}|>
     = <|a -> {z}, b + c -> y|>
    #> %[a]
     = {z}

    #> <|"x" -> 1, {y} -> 1|>
     = <|x -> 1, {y} -> 1|>
    #> %["x"]
     = 1

    #> <|<|a -> v|> -> x, <|b -> y, a -> <|c -> z|>, {}, <||>|>, {d}|>[c]
     =  Association[Association[a -> v] -> x, Association[b -> y, a -> Association[c -> z], {}, Association[]], {d}][c]

    #> <|<|a -> v|> -> x, <|b -> y, a -> <|c -> z|>, {d}|>, {}, <||>|>[a]
     = Association[Association[a -> v] -> x, Association[b -> y, a -> Association[c -> z], {d}], {}, Association[]][a]

    #> <|<|a -> v|> -> x, <|b -> y, a -> <|c -> z, {d}|>, {}, <||>|>, {}, <||>|>
     = <|<|a -> v|> -> x, b -> y, a -> Association[c -> z, {d}]|>
    #> %[a]
     = Association[c -> z, {d}]

    #> <|a -> x, b -> y, c -> <|d -> t|>|> // ToBoxes
     = RowBox[{<|, RowBox[{RowBox[{a, ->, x}], ,, RowBox[{b, ->, y}], ,, RowBox[{c, ->, RowBox[{<|, RowBox[{d, ->, t}], |>}]}]}], |>}]

    #> Association[a -> x, b -> y, c -> Association[d -> t, Association[e -> u]]] // ToBoxes
     = RowBox[{<|, RowBox[{RowBox[{a, ->, x}], ,, RowBox[{b, ->, y}], ,, RowBox[{c, ->, RowBox[{<|, RowBox[{RowBox[{d, ->, t}], ,, RowBox[{e, ->, u}]}], |>}]}]}], |>}]
    """

    error_idx = 0

    attributes = (
        "HoldAllComplete",
        "Protected",
    )

    def apply_makeboxes(self, rules, f, evaluation):
        """MakeBoxes[<|rules___|>,
        f:StandardForm|TraditionalForm|OutputForm|InputForm]"""

        def validate(exprs):
            for expr in exprs:
                if expr.has_form(("Rule", "RuleDelayed"), 2):
                    pass
                elif expr.has_form("List", None) or expr.has_form("Association", None):
                    if validate(expr.leaves) is not True:
                        return False
                else:
                    return False
            return True

        rules = rules.get_sequence()
        if self.error_idx == 0 and validate(rules) is True:
            expr = Expression(
                "RowBox", Expression("List", *list_boxes(rules, f, "<|", "|>"))
            )
        else:
            self.error_idx += 1
            symbol = Expression("MakeBoxes", Symbol("Association"), f)
            expr = Expression(
                "RowBox", Expression("List", symbol, *list_boxes(rules, f, "[", "]"))
            )

        expr = expr.evaluate(evaluation)
        if self.error_idx > 0:
            self.error_idx -= 1
        return expr

    def apply(self, rules, evaluation):
        "Association[rules__]"

        def make_flatten(exprs, dic={}, keys=[]):
            for expr in exprs:
                if expr.has_form(("Rule", "RuleDelayed"), 2):
                    key = expr.leaves[0].evaluate(evaluation)
                    value = expr.leaves[1].evaluate(evaluation)
                    dic[key] = Expression(expr.get_head(), key, value)
                    if key not in keys:
                        keys.append(key)
                elif expr.has_form("List", None) or expr.has_form("Association", None):
                    make_flatten(expr.leaves, dic, keys)
                else:
                    raise
            return [dic[key] for key in keys]

        try:
            return Expression("Association", *make_flatten(rules.get_sequence()))
        except:
            return None

    def apply_key(self, rules, key, evaluation):
        "Association[rules__][key_]"

        def find_key(exprs, dic={}):
            for expr in exprs:
                if expr.has_form(("Rule", "RuleDelayed"), 2):
                    if expr.leaves[0] == key:
                        dic[key] = expr.leaves[1]
                elif expr.has_form("List", None) or expr.has_form("Association", None):
                    find_key(expr.leaves)
                else:
                    raise
            return dic

        try:
            result = find_key(rules.get_sequence())
        except:
            return None

        return (
            result[key] if result else Expression("Missing", Symbol("KeyAbsent"), key)
        )


class AssociationQ(Test):
    """
    <dl>
    <dt>'AssociationQ[$expr$]'
        <dd>return True if $expr$ is a valid Association object, and False otherwise.
    </dl>

    >> AssociationQ[<|a -> 1, b :> 2|>]
     = True

    >> AssociationQ[<|a, b|>]
     = False
    """

    def test(self, expr):
        def validate(leaves):
            for leaf in leaves:
                if leaf.has_form(("Rule", "RuleDelayed"), 2):
                    pass
                elif leaf.has_form("List", None) or leaf.has_form("Association", None):
                    if validate(leaf.leaves) is not True:
                        return False
                else:
                    return False
            return True

        return expr.get_head_name() == "System`Association" and validate(expr.leaves)


class Keys(Builtin):
    """
    <dl>
    <dt>'Keys[<|$key1$ -> $val1$, $key2$ -> $val2$, ...|>]'
        <dd>return a list of the keys $keyi$ in an association.
    <dt>'Keys[{$key1$ -> $val1$, $key2$ -> $val2$, ...}]'
        <dd>return a list of the $keyi$ in a list of rules.
    </dl>

    >> Keys[<|a -> x, b -> y|>]
     = {a, b}

    >> Keys[{a -> x, b -> y}]
     = {a, b}

    Keys automatically threads over lists:
    >> Keys[{<|a -> x, b -> y|>, {w -> z, {}}}]
     = {{a, b}, {w, {}}}

    Keys are listed in the order of their appearance:
    >> Keys[{c -> z, b -> y, a -> x}]
     = {c, b, a}

    #> Keys[a -> x]
     = a

    #> Keys[{a -> x, a -> y, {a -> z, <|b -> t|>, <||>, {}}}]
     = {a, a, {a, {b}, {}, {}}}

    #> Keys[{a -> x, a -> y, <|a -> z, {b -> t}, <||>, {}|>}]
     = {a, a, {a, b}}

    #> Keys[<|a -> x, a -> y, <|a -> z, <|b -> t|>, <||>, {}|>|>]
     = {a, b}

    #> Keys[<|a -> x, a -> y, {a -> z, {b -> t}, <||>, {}}|>]
     = {a, b}

    #> Keys[<|a -> x, <|a -> y, b|>|>]
     : The argument Association[a -> x, Association[a -> y, b]] is not a valid Association or a list of rules.
     = Keys[Association[a -> x, Association[a -> y, b]]]

    #> Keys[<|a -> x, {a -> y, b}|>]
     : The argument Association[a -> x, {a -> y, b}] is not a valid Association or a list of rules.
     = Keys[Association[a -> x, {a -> y, b}]]

    #> Keys[{a -> x, <|a -> y, b|>}]
     : The argument Association[a -> y, b] is not a valid Association or a list of rules.
     = Keys[{a -> x, Association[a -> y, b]}]

    #> Keys[{a -> x, {a -> y, b}}]
     : The argument b is not a valid Association or a list of rules.
     = Keys[{a -> x, {a -> y, b}}]

    #> Keys[a -> x, b -> y]
     : Keys called with 2 arguments; 1 argument is expected.
     = Keys[a -> x, b -> y]
    """

    attributes = ("Protected",)

    messages = {
        "argx": "Keys called with `1` arguments; 1 argument is expected.",
        "invrl": "The argument `1` is not a valid Association or a list of rules.",
    }

    def apply(self, rules, evaluation):
        "Keys[rules___]"

        def get_keys(expr):
            if expr.has_form(("Rule", "RuleDelayed"), 2):
                return expr.leaves[0]
            elif expr.has_form("List", None) or (
                expr.has_form("Association", None)
                and AssociationQ(expr).evaluate(evaluation) == Symbol("True")
            ):
                return Expression("List", *[get_keys(leaf) for leaf in expr.leaves])
            else:
                evaluation.message("Keys", "invrl", expr)
                raise

        rules = rules.get_sequence()
        if len(rules) != 1:
            return evaluation.message("Keys", "argx", Integer(len(rules)))

        try:
            return get_keys(rules[0])
        except:
            return None


class Values(Builtin):
    """
    <dl>
    <dt>'Values[<|$key1$ -> $val1$, $key2$ -> $val2$, ...|>]'
        <dd>return a list of the values $vali$ in an association.
    <dt>'Values[{$key1$ -> $val1$, $key2$ -> $val2$, ...}]'
        <dd>return a list of the $vali$ in a list of rules.
    </dl>

    >> Values[<|a -> x, b -> y|>]
     = {x, y}

    >> Values[{a -> x, b -> y}]
     = {x, y}

    Values automatically threads over lists:
    >> Values[{<|a -> x, b -> y|>, {c -> z, {}}}]
     = {{x, y}, {z, {}}}

    Values are listed in the order of their appearance:
    >> Values[{c -> z, b -> y, a -> x}]
     = {z, y, x}

    #> Values[a -> x]
     = x

    #> Values[{a -> x, a -> y, {a -> z, <|b -> t|>, <||>, {}}}]
     = {x, y, {z, {t}, {}, {}}}

    #> Values[{a -> x, a -> y, <|a -> z, {b -> t}, <||>, {}|>}]
     = {x, y, {z, t}}

    #> Values[<|a -> x, a -> y, <|a -> z, <|b -> t|>, <||>, {}|>|>]
     = {z, t}

    #> Values[<|a -> x, a -> y, {a -> z, {b -> t}, <||>, {}}|>]
     = {z, t}

    #> Values[<|a -> x, <|a -> y, b|>|>]
     : The argument Association[a -> x, Association[a -> y, b]] is not a valid Association or a list of rules.
     = Values[Association[a -> x, Association[a -> y, b]]]

    #> Values[<|a -> x, {a -> y, b}|>]
     : The argument Association[a -> x, {a -> y, b}] is not a valid Association or a list of rules.
     = Values[Association[a -> x, {a -> y, b}]]

    #> Values[{a -> x, <|a -> y, b|>}]
     : The argument {a -> x, Association[a -> y, b]} is not a valid Association or a list of rules.
     = Values[{a -> x, Association[a -> y, b]}]

    #> Values[{a -> x, {a -> y, b}}]
     : The argument {a -> x, {a -> y, b}} is not a valid Association or a list of rules.
     = Values[{a -> x, {a -> y, b}}]

    #> Values[a -> x, b -> y]
     : Values called with 2 arguments; 1 argument is expected.
     = Values[a -> x, b -> y]
    """

    attributes = ("Protected",)

    messages = {
        "argx": "Values called with `1` arguments; 1 argument is expected.",
        "invrl": "The argument `1` is not a valid Association or a list of rules.",
    }

    def apply(self, rules, evaluation):
        "Values[rules___]"

        def get_values(expr):
            if expr.has_form(("Rule", "RuleDelayed"), 2):
                return expr.leaves[1]
            elif expr.has_form("List", None) or (
                expr.has_form("Association", None)
                and AssociationQ(expr).evaluate(evaluation) == Symbol("True")
            ):
                return Expression("List", *[get_values(leaf) for leaf in expr.leaves])
            else:
                raise

        rules = rules.get_sequence()
        if len(rules) != 1:
            return evaluation.message("Values", "argx", Integer(len(rules)))

        try:
            return get_values(rules[0])
        except:
            return evaluation.message("Values", "invrl", rules[0])


class ContainsOnly(Builtin):
    """
    <dl>
    <dt>'ContainsOnly[$list1$, $list2$]'
        <dd>yields True if $list1$ contains only elements that appear in $list2$.
    </dl>

    >> ContainsOnly[{b, a, a}, {a, b, c}]
     = True

    The first list contains elements not present in the second list:
    >> ContainsOnly[{b, a, d}, {a, b, c}]
     = False

    >> ContainsOnly[{}, {a, b, c}]
     = True

    #> ContainsOnly[1, {1, 2, 3}]
     : List or association expected instead of 1.
     = ContainsOnly[1, {1, 2, 3}]

    #> ContainsOnly[{1, 2, 3}, 4]
     : List or association expected instead of 4.
     = ContainsOnly[{1, 2, 3}, 4]

    Use Equal as the comparison function to have numerical tolerance:
    >> ContainsOnly[{a, 1.0}, {1, a, b}, {SameTest -> Equal}]
     = True

    #> ContainsOnly[{c, a}, {a, b, c}, IgnoreCase -> True]
     : Unknown option IgnoreCase -> True in ContainsOnly.
     : Unknown option IgnoreCase in .
     = True
    """

    attributes = ("ReadProtected",)

    messages = {
        "lsa": "List or association expected instead of `1`.",
        "nodef": "Unknown option `1` for ContainsOnly.",
        "optx": "Unknown option `1` in `2`.",
    }

    options = {
        "SameTest": "SameQ",
    }

    def check_options(self, expr, evaluation, options):
        for key in options:
            if key != "System`SameTest":
                if expr is None:
                    evaluation.message("ContainsOnly", "optx", Symbol(key))
                else:
                    return evaluation.message("ContainsOnly", "optx", Symbol(key), expr)
        return None

    def apply(self, list1, list2, evaluation, options={}):
        "ContainsOnly[list1_?ListQ, list2_?ListQ, OptionsPattern[ContainsOnly]]"

        same_test = self.get_option(options, "SameTest", evaluation)

        def same(a, b):
            result = Expression(same_test, a, b).evaluate(evaluation)
            return result.is_true()

        self.check_options(None, evaluation, options)
        for a in list1.leaves:
            if not any(same(a, b) for b in list2.leaves):
                return Symbol("False")
        return Symbol("True")

    def apply_msg(self, e1, e2, evaluation, options={}):
        "ContainsOnly[e1_, e2_, OptionsPattern[ContainsOnly]]"

        opts = (
            options_to_rules(options)
            if len(options) <= 1
            else [Expression("List", *options_to_rules(options))]
        )
        expr = Expression("ContainsOnly", e1, e2, *opts)

        if not isinstance(e1, Symbol) and not e1.has_form("List", None):
            evaluation.message("ContainsOnly", "lsa", e1)
            return self.check_options(expr, evaluation, options)

        if not isinstance(e2, Symbol) and not e2.has_form("List", None):
            evaluation.message("ContainsOnly", "lsa", e2)
            return self.check_options(expr, evaluation, options)

        return self.check_options(expr, evaluation, options)


## From backports in CellsToTeX. This functions provides compatibility to WMA 10.
##  TODO:
##  * Add doctests
##  * Translate to python the more complex rules
##  * Complete the support.


class Key(Builtin):
    """
    <dl>
    <dt>Key[$key$]
        <dd> represents a key used to access a value in an association.
    <dt>Key[$key$][$assoc$]
        <dd>
    </dl>
    """

    rules = {
        "Key[key_][assoc_Association]": "assoc[key]",
    }


class Lookup(Builtin):
    """
    <dl>
    <dt>Lookup[$assoc$, $key$]
        <dd> looks up the value associated with $key$ in the association $assoc$, or Missing[$KeyAbsent$].
    </dl>
    """

    attributes = "HoldAllComplete"
    rules = {
        "Lookup[assoc_?AssociationQ, key_, default_]": "FirstCase[assoc, _[Verbatim[key], val_] :> val, default]",
        "Lookup[assoc_?AssociationQ, key_]": 'Lookup[assoc, key, Missing["KeyAbsent", key]]',
    }


class Failure(Builtin):
    """
    <dl>
    <dt>Failure[$tag$, $assoc$]
        <dd> represents a failure of a type indicated by $tag$, with details given by the association $assoc$.
    </dl>
    """

    pass


#    rules = {'Failure /: MakeBoxes[Failure[tag_, assoc_Association], StandardForm]' :
# 		'With[{msg = assoc["MessageTemplate"], msgParam = assoc["MessageParameters"], type = assoc["Type"]}, ToBoxes @ Interpretation["Failure" @ Panel @ Grid[{{Style["\[WarningSign]", "Message", FontSize -> 35], Style["Message:", FontColor->GrayLevel[0.5]], ToString[StringForm[msg, Sequence @@ msgParam], StandardForm]}, {SpanFromAbove, Style["Tag:", FontColor->GrayLevel[0.5]], ToString[tag, StandardForm]},{SpanFromAbove,Style["Type:", FontColor->GrayLevel[0.5]],ToString[type, StandardForm]}},Alignment -> {Left, Top}], Failure[tag, assoc]] /; msg =!= Missing["KeyAbsent", "MessageTemplate"] && msgParam =!= Missing["KeyAbsent", "MessageParameters"] && msgParam =!= Missing["KeyAbsent", "Type"]]',
#     }


class FirstCase(Builtin):
    """
    <dl>
    <dt> FirstCase[{$e1$, $e2$, $\\ldots$}, $pattern$]
        <dd>gives the first $ei$ to match $pattern$, or $Missing[\"NotFound\"]$ if none matching pattern is found.

    <dt> FirstCase[{$e1$,$e2$, $\ldots$}, $pattern$ -> $rhs$]
        <dd> gives the value of $rhs$ corresponding to the first $ei$ to match pattern.
    <dt> FirstCase[$expr$, $pattern$, $default$]
         <dd> gives $default$ if no element matching $pattern$ is found.

    <dt>FirstCase[$expr$, $pattern$, $default$, $levelspec$] \
         <dd>finds only objects that appear on levels specified by $levelspec$.

    <dt>FirstCase[$pattern$]
        <dd>represents an operator form of FirstCase that can be applied to an expression.
    </dl>


    """

    attributes = "HoldRest"
    options = Cases.options
    rules = {
        'FirstCase[expr_, pattOrRule_, Shortest[default_:Missing["NotFound"], 1],Shortest[levelspec_:{1}, 2], opts:OptionsPattern[]]': "Replace[Cases[expr, pattOrRule, levelspec, 1, opts],{{} :> default, {match_} :> match}]",
        "FirstCase[pattOrRule_][expr_]": "FirstCase[expr, pattOrRule]",
    }<|MERGE_RESOLUTION|>--- conflicted
+++ resolved
@@ -61,12 +61,7 @@
 import functools
 
 
-<<<<<<< HEAD
-
-def deletecases_with_levelspec(expr, pattern, evaluation, levelspec=1, n=-1 ):
-=======
 def deletecases_with_levelspec(expr, pattern, evaluation, levelspec=1, n=-1):
->>>>>>> 3a942e2c
     """
     This function walks the expression `expr` and deleting occurrencies of `pattern`
 
@@ -135,12 +130,7 @@
     return tree[0][0]
 
 
-<<<<<<< HEAD
-
-def find_matching_indices_with_levelspec(expr, pattern, evaluation,levelspec=1,n = -1 ):
-=======
 def find_matching_indices_with_levelspec(expr, pattern, evaluation, levelspec=1, n=-1):
->>>>>>> 3a942e2c
     """
     This function walks the expression `expr` looking for a pattern `pattern`
     and returns the positions of each occurence.
@@ -1885,10 +1875,7 @@
     rules = {
         "Cases[pattern_][list_]": "Cases[list, pattern]",
     }
-<<<<<<< HEAD
-=======
-
->>>>>>> 3a942e2c
+
     options = {}
 
     def apply(self, items, pattern, ls, evaluation):
@@ -1965,17 +1952,6 @@
         "innf": "Non-negative integer or Infinity expected at position 4 in `1`",
     }
 
-<<<<<<< HEAD
-=======
-    # def apply(self, items, pattern, evaluation):
-    #    'DeleteCases[items_, pattern_]'
-    #    return self.apply_ls_n(items, pattern, Integer(1), SymbolNull, evaluation)
-
-    # def apply_ls(self, items, pattern, levelspec, evaluation):
-    #    'DeleteCases[items_, pattern_, levelspec_]'
-    #    return self.apply_ls_n(items, pattern, levelspec, SymbolNull, evaluation)
-
->>>>>>> 3a942e2c
     def apply_ls_n(self, items, pattern, levelspec, n, evaluation):
         "DeleteCases[items_, pattern_, levelspec_:1, n_:System`Infinity]"
 
