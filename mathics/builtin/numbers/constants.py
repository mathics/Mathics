--- conflicted
+++ resolved
@@ -456,11 +456,7 @@
     mpmath_name = "khinchin"
 
 
-<<<<<<< HEAD
-class Pi(MPMathConstant, SympyConstant):
-=======
 class Pi(_MPMathConstant, _SympyConstant):
->>>>>>> cd30f43d
     u"""
     <dl>
       <dt>'Pi'</dt>
