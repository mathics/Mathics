--- conflicted
+++ resolved
@@ -206,11 +206,8 @@
             return result
         except InvalidLevelspecError:
             evaluation.message('General', 'level', ls)
-<<<<<<< HEAD
+
         except PatternError:
-=======
-        except PatternError as e:
->>>>>>> 1f1c3744
             evaluation.message('Replace','reps', rules)
 
 
@@ -281,11 +278,7 @@
 
             result, applied = expr.apply_rules(rules, evaluation)
             return result
-<<<<<<< HEAD
         except PatternError:
-=======
-        except PatternError as e:
->>>>>>> 1f1c3744
             evaluation.message('Replace','reps', rules)
 
 
@@ -324,11 +317,7 @@
         'ReplaceRepeated[expr_, rules_]'
         try:
             rules, ret = create_rules(rules, expr, 'ReplaceRepeated', evaluation)
-<<<<<<< HEAD
         except PatternError:
-=======
-        except PatternError as e:
->>>>>>> 1f1c3744
             evaluation.message('Replace','reps', rules)
             return None
 
@@ -398,11 +387,7 @@
         try:
             rules, ret = create_rules(
                 rules, expr, 'ReplaceList', evaluation, extra_args=[max])
-<<<<<<< HEAD
         except PatternError:
-=======
-        except PatternError as e:
->>>>>>> 1f1c3744
             evaluation.message('Replace','reps', rules)
             return None
 
@@ -1143,13 +1128,8 @@
         self.min = min
         if len(expr.leaves) == 2:
             leaf_1 = expr.leaves[1]
-<<<<<<< HEAD
             allnumbers = not any(leaf.get_int_value() is None for leaf in leaf_1.get_leaves())
             if leaf_1.has_form('List', 1, 2) and allnumbers:
-=======
-            allnumbers = all(not (leaf.get_int_value() is None) for leaf in leaf_1.get_leaves())
-            if (leaf_1.has_form('List', 1, 2) and allnumbers ):
->>>>>>> 1f1c3744
                 self.max = leaf_1.leaves[-1].get_int_value()
                 self.min = leaf_1.leaves[0].get_int_value()
             elif leaf_1.get_int_value():
