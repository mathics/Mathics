--- conflicted
+++ resolved
@@ -3,11 +3,7 @@
 
 from mathics.version import __version__  # noqa used in loading to check consistency.
 
-<<<<<<< HEAD
 from typing import Optional, Union
-=======
-from typing import Optional
->>>>>>> 0a2ee9fe
 
 import sympy
 
@@ -20,10 +16,6 @@
 from mathics.builtin.constants import mp_convert_constant
 
 from mathics.core.expression import (
-<<<<<<< HEAD
-    Atom,
-=======
->>>>>>> 0a2ee9fe
     COMPARE_PREC,
     Complex,
     Expression,
@@ -252,10 +244,6 @@
         return True
 
     def infty_equal(self, lhs, rhs, max_extra_prec=None) -> Optional[bool]:
-<<<<<<< HEAD
-        IntegerOne = Integer(1)
-=======
->>>>>>> 0a2ee9fe
         if rhs.get_head().sameQ(SymbolDirectedInfinity):
             lhs, rhs = rhs, lhs
         if not lhs.get_head().sameQ(SymbolDirectedInfinity):
@@ -265,22 +253,14 @@
                 return True
             else:
                 return self.equal2(
-<<<<<<< HEAD
-                    Expression("Sign", lhs._leaves[0]), IntegerOne, max_extra_prec
-=======
                     Expression("Sign", lhs._leaves[0]), Integer1, max_extra_prec
->>>>>>> 0a2ee9fe
                 )
         if rhs.is_numeric():
             return False
         elif rhs.is_atom():
             return None
         if rhs.get_head().sameQ(lhs.get_head()):
-<<<<<<< HEAD
-            dir1 = dir2 = IntegerOne
-=======
             dir1 = dir2 = Integer1
->>>>>>> 0a2ee9fe
             if len(lhs._leaves) == 1:
                 dir1 = lhs._leaves[0]
             if len(rhs._leaves) == 1:
