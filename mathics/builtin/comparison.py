--- conflicted
+++ resolved
@@ -25,10 +25,7 @@
     Symbol,
     SymbolFalse,
     SymbolTrue,
-<<<<<<< HEAD
     SymbolList,
-=======
->>>>>>> 54309f06
     SymbolDirectedInfinity,
     SymbolInfinity,
 )
@@ -234,23 +231,6 @@
         # [https://github.com/mathics/Mathics/pull/1209#issuecomment-810277502]
         # for a future refactory of this methods...
         """
-<<<<<<< HEAD
-      
-        if l1.sameQ(l2):
-            return True
-        else:
-            if not (isinstance(l1, Symbol) or isinstance(l2, Symbol)) and (
-                isinstance(l1, Atom) and isinstance(l2, Atom)
-            ):
-                return l1 == l2
-            elif l1 == SymbolTrue and l2 == SymbolFalse:
-                return False
-            elif l1 == SymbolFalse and l2 == SymbolTrue:
-                return False
-        # Comparing lists: compare leaves
-        if l1.has_form("List", None) and l2.has_form("List", None):
-            if len(l1.leaves) != len(l2.leaves):
-=======
         # See comments in
         # [https://github.com/mathics/Mathics/pull/1209#issuecomment-810277502]
         # for a future refactory of this methods...
@@ -264,7 +244,6 @@
             elif lhs == SymbolTrue and rhs == SymbolFalse:
                 return False
             elif lhs == SymbolFalse and rhs == SymbolTrue:
->>>>>>> 54309f06
                 return False
         # Comparing lists: compare leaves
         if lhs.has_form("List", None) and rhs.has_form("List", None):
@@ -276,27 +255,6 @@
                     return result
             return True
 
-<<<<<<< HEAD
-        if l1.is_atom():
-            l1, l2 = l2, l1
-        # Dealing with two non-atomic expressions:
-        if not l2.is_atom():
-            head_name_1 = l1.get_head_name()
-            head_name_2 = l2.get_head_name()
-            head1 = l1.get_head()
-            head2 = l2.get_head()
-            # Handling comparisons between CompiledFunction and expressions
-            if head_name_2 in ("System`CompiledFunction",):
-                l1, l2 == l2, l1
-                head_name_2, head_name_1 = head_name_1, head_name_2
-            if head_name_1 == "System`CompiledFunction":
-                # If l2 is not a CompiledFunction, can not be compared.
-                if head_name_2 != "System`CompiledFunction":
-                    return None
-                if not self.do_compare(l1._leaves[0], l2._leaves[0]):
-                    return None
-                if not self.do_compare(l1._leaves[1], l2._leaves[1]):
-=======
         if lhs.is_atom():
             lhs, rhs = rhs, lhs
         # Dealing with two non-atomic expressions:
@@ -316,30 +274,16 @@
                 if not self.equal2(lhs._leaves[0], rhs._leaves[0]):
                     return None
                 if not self.equal2(lhs._leaves[1], rhs._leaves[1]):
->>>>>>> 54309f06
                     return None
                 return True
 
             # Handling comparisons with DirectedInfinity
             if head2.sameQ(SymbolDirectedInfinity):
-<<<<<<< HEAD
-                l1, l2 = l2, l1
-=======
                 lhs, rhs = rhs, lhs
->>>>>>> 54309f06
                 head1, head2 = head2, head1
             if head1.sameQ(SymbolDirectedInfinity):
                 if head2.sameQ(SymbolDirectedInfinity):
                     dir1 = dir2 = Integer(1)
-<<<<<<< HEAD
-                    if len(l1._leaves) == 0:
-                        if len(l2._leaves) == 0:
-                            return True
-                        dir1 = Integer(1)
-                    else:
-                        dir1 = l1._leaves[0]
-                    if len(l2._leaves) == 0:
-=======
                     if len(lhs._leaves) == 0:
                         if len(rhs._leaves) == 0:
                             return True
@@ -347,39 +291,18 @@
                     else:
                         dir1 = lhs._leaves[0]
                     if len(rhs._leaves) == 0:
->>>>>>> 54309f06
                         if dir1.sameQ(Integer(1)):
                             return True
                         dir2 = Integer(1)
                     else:
-<<<<<<< HEAD
-                        dir2 = l2._leaves[0]
-                    # If the directions are equal,
-                    # then both infinites are the same
-                    if self.do_compare(dir1, dir2):
-=======
                         dir2 = rhs._leaves[0]
                     # If the directions are equal,
                     # then both infinites are the same
                     if self.equal2(dir1, dir2):
->>>>>>> 54309f06
                         return True
                     # Now, compare the signs:
                     dir1 = Expression("Sign", dir1)
                     dir2 = Expression("Sign", dir2)
-<<<<<<< HEAD
-                    return self.do_compare(dir1, dir2)
-
-        # Dealing with one expression
-        elif not l1.is_atom():
-            if l1.get_head_name() == "System`CompiledFunction":
-                return None
-            if l1.get_head().sameQ(SymbolDirectedInfinity):
-                if isinstance(l2, Number):
-                    return False
-                elif SymbolInfinity.sameQ(l2):
-                    if len(l1._leaves) == 0 or do_compare(l1._leaves[0], Integer(1)):
-=======
                     return self.equal2(dir1, dir2)
 
         # Dealing with one expression
@@ -391,7 +314,6 @@
                     return False
                 elif SymbolInfinity.sameQ(rhs):
                     if len(lhs._leaves) == 0 or self.equal2(lhs._leaves[0], Integer(1)):
->>>>>>> 54309f06
                         return True
 
         # For everything else, use sympy.
@@ -407,24 +329,14 @@
         if not is_number(rhs_sympy):
             rhs_sympy = mp_convert_constant(rhs_sympy, prec=COMPARE_PREC)
 
-<<<<<<< HEAD
-        if l1_sympy.is_number and l2_sympy.is_number:
-            # assert min_prec(l1, l2) is None
-=======
         if lhs_sympy.is_number and rhs_sympy.is_number:
             # assert min_prec(lhs, rhs) is None
->>>>>>> 54309f06
             if max_extra_prec:
                 prec = max_extra_prec
             else:
                 prec = COMPARE_PREC
-<<<<<<< HEAD
-            lhs = l1_sympy.n(dps(prec))
-            rhs = l2_sympy.n(dps(prec))
-=======
             lhs = lhs_sympy.n(dps(prec))
             rhs = rhs_sympy.n(dps(prec))
->>>>>>> 54309f06
             if lhs == rhs:
                 return True
             tol = 10 ** (-prec)
