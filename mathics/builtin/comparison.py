# -*- coding: utf-8 -*-


from mathics.version import __version__  # noqa used in loading to check consistency.

import itertools
from typing import Optional, Union, Any

import sympy

from mathics.builtin.base import (
    BinaryOperator,
    Builtin,
    SympyFunction,
)

from mathics.builtin.constants import mp_convert_constant

from mathics.core.expression import (
    Complex,
    Expression,
    Atom,
    Integer,
    Number,
    Symbol,
    SymbolFalse,
    SymbolTrue,
    SymbolDirectedInfinity,
    SymbolInfinity,
)
from mathics.core.numbers import dps


def cmp(a, b) -> int:
    "Returns 0 if a == b, -1 if a < b and 1 if a > b"
    return (a > b) - (a < b)


def is_number(sympy_value) -> bool:
    return hasattr(sympy_value, "is_number") or isinstance(sympy_value, sympy.Float)


class SameQ(BinaryOperator):
    """
    <dl>
    <dt>'SameQ[$x$, $y$]'
    <dt>'$x$ === $y$'
        <dd>returns 'True' if $x$ and $y$ are structurally identical.
    </dl>

    Any object is the same as itself:
    >> a===a
     = True

    Unlike 'Equal', 'SameQ' only yields 'True' if $x$ and $y$ have the
    same type:
    >> {1==1., 1===1.}
     = {True, False}
    """

    operator = "==="
    precedence = 290

    def apply(self, lhs, rhs, evaluation):
        "lhs_ === rhs_"

        if lhs.sameQ(rhs):
            return SymbolTrue
        else:
            return SymbolFalse


class UnsameQ(BinaryOperator):
    """
    <dl>
    <dt>'UnsameQ[$x$, $y$]'
    <dt>'$x$ =!= $y$'
        <dd>returns 'True' if $x$ and $y$ are not structurally identical.
    </dl>

    >> a=!=a
     = False
    >> 1=!=1.
     = True
    """

    operator = "=!="
    precedence = 290

    def apply(self, lhs, rhs, evaluation):
        "lhs_ =!= rhs_"

        if lhs.sameQ(rhs):
            return SymbolFalse
        else:
            return SymbolTrue


class TrueQ(Builtin):
    """
    <dl>
    <dt>'TrueQ[$expr$]'
        <dd>returns 'True' if and only if $expr$ is 'True'.
    </dl>

    >> TrueQ[True]
     = True

    >> TrueQ[False]
     = False

    >> TrueQ[a]
     = False
    """

    rules = {
        "TrueQ[expr_]": "If[expr, True, False, False]",
    }


class BooleanQ(Builtin):
    """
    <dl>
    <dt>'BooleanQ[$expr$]'
        <dd>returns 'True' if $expr$ is either 'True' or 'False'.
    </dl>

    >> BooleanQ[True]
     = True

    >> BooleanQ[False]
     = True

    >> BooleanQ[a]
     = False

    >> BooleanQ[1 < 2]
     = True

    #> BooleanQ["string"]
     = False

    #> BooleanQ[Together[x/y + y/x]]
     = False
    """

    rules = {
        "BooleanQ[expr_]": "If[expr, True, True, False]",
    }


class ValueQ(Builtin):
    """
    <dl>
    <dt>'ValueQ[$expr$]'
        <dd>returns 'True' if and only if $expr$ is defined.
    </dl>

    >> ValueQ[x]
     = False
    >> x = 1;
    >> ValueQ[x]
     = True

    #> ValueQ[True]
     = False
    """

    attributes = ("HoldFirst",)

    def apply(self, expr, evaluation):
        "ValueQ[expr_]"
        evaluated_expr = expr.evaluate(evaluation)
        if expr.sameQ(evaluated_expr):
            return SymbolFalse
        return SymbolTrue


operators = {
    "System`Less": (-1,),
    "System`LessEqual": (-1, 0),
    "System`Equal": (0,),
    "System`GreaterEqual": (0, 1),
    "System`Greater": (1,),
    "System`Unequal": (-1, 1),
}


class _InequalityOperator(BinaryOperator):
    precedence = 290
    grouping = "NonAssociative"

    @staticmethod
    def numerify_args(items, evaluation):
        items_sequence = items.get_sequence()
        all_numeric = all(
            item.is_numeric() and item.get_precision() is None
            for item in items_sequence
        )

        # All expressions are numeric but exact and they are not all numbers,
        if all_numeric and any(not isinstance(item, Number) for item in items_sequence):
            # so apply N and compare them.
            items = items_sequence
            n_items = []
            for item in items:
                if not isinstance(item, Number):
                    # TODO: use $MaxExtraPrecision insterad of hard-coded 50
                    n_expr = Expression("N", item, Integer(50))
                    item = n_expr.evaluate(evaluation)
                n_items.append(item)
            items = n_items
        else:
            items = items.numerify(evaluation).get_sequence()
        return items


# Imperical number that seems to work.
# We have to be able to match mpmath values with sympy values
COMPARE_PREC = 50


class _EqualityOperator(_InequalityOperator):
    "Compares all pairs e.g. a == b == c compares a == b, b == c, and a == c."

<<<<<<< HEAD
    def equal2(self, lhs, rhs, max_extra_prec=None) -> Union[bool, None]:
        """
        Two-argument Equal[]
        """
        # See comments in
        # [https://github.com/mathics/Mathics/pull/1209#issuecomment-810277502]
        # for a future refactory of this methods...
        if lhs.same(rhs):
=======
    def equal2(self, l1: Any, l2: Any) -> Union[bool, None]:
        """
        Two-argument Equal[]
        """
        if l1.sameQ(l2):
>>>>>>> eebf1ca1
            return True
        else:
            if not (isinstance(lhs, Symbol) or isinstance(rhs, Symbol)) and (
                isinstance(lhs, Atom) and isinstance(rhs, Atom)
            ):
                return lhs == rhs
            elif lhs == SymbolTrue and rhs == SymbolFalse:
                return False
            elif lhs == SymbolFalse and rhs == SymbolTrue:
                return False
<<<<<<< HEAD
        # Comparing lists: compare leaves
        if lhs.has_form("List", None) and rhs.has_form("List", None):
            if len(lhs.leaves) != len(rhs.leaves):
                return False
            for item1, item2 in zip(lhs.leaves, rhs.leaves):
=======
            for item1, item2 in zip(l1.leaves, l2.leaves):
>>>>>>> eebf1ca1
                result = self.equal2(item1, item2)
                if not result:
                    return result
            return True

        if lhs.is_atom():
            lhs, rhs = rhs, lhs
        # Dealing with two non-atomic expressions:
        if not rhs.is_atom():
            head_name_1 = lhs.get_head_name()
            head_name_2 = rhs.get_head_name()
            head1 = lhs.get_head()
            head2 = rhs.get_head()
            # Handling comparisons between CompiledFunction and expressions
            if head_name_2 in ("System`CompiledFunction",):
                lhs, rhs == rhs, lhs
                head_name_2, head_name_1 = head_name_1, head_name_2
            if head_name_1 == "System`CompiledFunction":
                # If rhs is not a CompiledFunction, can not be compared.
                if head_name_2 != "System`CompiledFunction":
                    return None
                if not self.equal2(lhs._leaves[0], rhs._leaves[0]):
                    return None
                if not self.equal2(lhs._leaves[1], rhs._leaves[1]):
                    return None
                return True

            # Handling comparisons with DirectedInfinity
            if head2.same(SymbolDirectedInfinity):
                lhs, rhs = rhs, lhs
                head1, head2 = head2, head1
            if head1.same(SymbolDirectedInfinity):
                if head2.same(SymbolDirectedInfinity):
                    dir1 = dir2 = Integer(1)
                    if len(lhs._leaves) == 0:
                        if len(rhs._leaves) == 0:
                            return True
                        dir1 = Integer(1)
                    else:
                        dir1 = lhs._leaves[0]
                    if len(rhs._leaves) == 0:
                        if dir1.same(Integer(1)):
                            return True
                        dir2 = Integer(1)
                    else:
                        dir2 = rhs._leaves[0]
                    # If the directions are equal,
                    # then both infinites are the same
                    if self.equal2(dir1, dir2):
                        return True
                    # Now, compare the signs:
                    dir1 = Expression("Sign", dir1)
                    dir2 = Expression("Sign", dir2)
                    return self.equal2(dir1, dir2)

        # Dealing with one expression
        elif not lhs.is_atom():
            if lhs.get_head_name() == "System`CompiledFunction":
                return None
            if lhs.get_head().same(SymbolDirectedInfinity):
                if isinstance(rhs, Number):
                    return False
                elif SymbolInfinity.same(rhs):
                    if len(lhs._leaves) == 0 or self.equal2(lhs._leaves[0], Integer(1)):
                        return True

        # For everything else, use sympy.

        lhs_sympy = lhs.to_sympy(evaluate=True, prec=COMPARE_PREC)
        rhs_sympy = rhs.to_sympy(evaluate=True, prec=COMPARE_PREC)

        if lhs_sympy is None or rhs_sympy is None:
            return None

        if not is_number(lhs_sympy):
            lhs_sympy = mp_convert_constant(lhs_sympy, prec=COMPARE_PREC)
        if not is_number(rhs_sympy):
            rhs_sympy = mp_convert_constant(rhs_sympy, prec=COMPARE_PREC)

        if lhs_sympy.is_number and rhs_sympy.is_number:
            # assert min_prec(lhs, rhs) is None
            if max_extra_prec:
                prec = max_extra_prec
            else:
                prec = COMPARE_PREC
            lhs = lhs_sympy.n(dps(prec))
            rhs = rhs_sympy.n(dps(prec))
            if lhs == rhs:
                return True
            tol = 10 ** (-prec)
            diff = abs(lhs - rhs)
            if isinstance(diff, sympy.core.add.Add):
                return sympy.re(diff) < tol
            else:
                return diff < tol
        else:
            return None

    def apply(self, items, evaluation):
        "%(name)s[items___]"
        items_sequence = items.get_sequence()
        n = len(items_sequence)
        if n <= 1:
            return SymbolTrue
        is_exact_vals = [
            Expression("ExactNumberQ", arg).evaluate(evaluation)
            for arg in items_sequence
        ]
        if not all(val == SymbolTrue for val in is_exact_vals):
            return self.apply_other(items, evaluation)
        args = self.numerify_args(items, evaluation)
        wanted = operators[self.get_name()]
        for x, y in itertools.combinations(args, 2):
            if isinstance(y, Complex):
                x, y = y, x
            if isinstance(x, Complex):
                if isinstance(y, Complex):
                    c = do_cmp(x.real, y.real)
                    if c is None:
                        return
                    if c not in wanted:
                        return SymbolFalse
                    c = do_cmp(x.imag, y.imag)
                    if c is None:
                        return
                    if c not in wanted:
                        return SymbolFalse
                    else:
                        return SymbolTrue
                else:
                    c = do_cmp(x.imag, Integer(0))
                    if c is None:
                        return
                    if c not in wanted:
                        return SymbolFalse
                    c = do_cmp(x.real, y.real)
                    if c is None:
                        return
                    if c not in wanted:
                        return SymbolFalse
                    else:
                        return SymbolTrue
            # if isinstance(x, String) or isinstance(y, String):
            # if not (isinstance(x, String) and isinstance(y, String)):
            #    c = 1
            # else:
            #    c = cmp(x.get_string_value(), y.get_string_value())
            else:
                c = do_cmp(x, y)
            if c is None:
                return
            elif c not in wanted:
                return SymbolFalse
            assert c in wanted
        return SymbolTrue

    def apply_other(self, args, evaluation):
        "%(name)s[args___?(!ExactNumberQ[#]&)]"
        args = args.get_sequence()
        max_extra_prec = (
            Symbol("$MaxExtraPrecision").evaluate(evaluation).get_int_value()
        )
        if type(max_extra_prec) is not int:
            max_extra_prec = COMPARE_PREC
        for x, y in itertools.combinations(args, 2):
<<<<<<< HEAD
            c = self.equal2(x, y, max_extra_prec)
=======
            c = self.equal2(x, y)
>>>>>>> eebf1ca1
            if c is None:
                return
            if not self._op(c):
                return SymbolFalse
        return SymbolTrue


class _ComparisonOperator(_InequalityOperator):
    "Compares arguments in a chain e.g. a < b < c compares a < b and b < c."

    def apply(self, items, evaluation):
        "%(name)s[items___]"
        items_sequence = items.get_sequence()
        if len(items_sequence) <= 1:
            return SymbolTrue
        items = self.numerify_args(items, evaluation)
        wanted = operators[self.get_name()]
        for i in range(len(items) - 1):
            x = items[i]
            y = items[i + 1]
            c = do_cmp(x, y)
            if c is None:
                return
            elif c not in wanted:
                return SymbolFalse
            assert c in wanted
        return SymbolTrue


class Inequality(Builtin):
    """
    <dl>
    <dt>'Inequality'
        <dd>is the head of expressions involving different inequality
        operators (at least temporarily). Thus, it is possible to
        write chains of inequalities.
    </dl>

    >> a < b <= c
     = a < b && b <= c
    >> Inequality[a, Greater, b, LessEqual, c]
     = a > b && b <= c
    >> 1 < 2 <= 3
     = True
    >> 1 < 2 > 0
     = True
    >> 1 < 2 < -1
     = False
    """

    messages = {
        "ineq": (
            "Inequality called with `` arguments; the number of "
            "arguments is expected to be an odd number >= 3."
        ),
    }

    def apply(self, items, evaluation):
        "Inequality[items___]"

        items = items.numerify(evaluation).get_sequence()
        count = len(items)
        if count == 1:
            return SymbolTrue
        elif count % 2 == 0:
            evaluation.message("Inequality", "ineq", count)
        elif count == 3:
            name = items[1].get_name()
            if name in operators:
                return Expression(name, items[0], items[2])
        else:
            groups = [
                Expression("Inequality", *items[index - 1 : index + 2])
                for index in range(1, count - 1, 2)
            ]
            return Expression("And", *groups)


def do_cmp(x1, x2) -> Optional[int]:

    # don't attempt to compare complex numbers
    for x in (x1, x2):
        # TODO: Send message General::nord
        if isinstance(x, Complex) or (
            x.has_form("DirectedInfinity", 1) and isinstance(x.leaves[0], Complex)
        ):
            return None

    s1 = x1.to_sympy()
    s2 = x2.to_sympy()

    # Use internal comparisons only for Real which is uses
    # WL's interpretation of equal (which allows for slop
    # in the least significant digit of precision), and use
    # use sympy for everything else
    if s1.is_Float and s2.is_Float:
        if x1 == x2:
            return 0
        if x1 < x2:
            return -1
        return 1

    # we don't want to compare anything that
    # cannot be represented as a numeric value
    if s1.is_number and s2.is_number:
        if s1 == s2:
            return 0
        if s1 < s2:
            return -1
        return 1

    return None


class SympyComparison(SympyFunction):
    def to_sympy(self, expr, **kwargs):
        to_sympy = super(SympyComparison, self).to_sympy
        if len(expr.leaves) > 2:

            def pairs(items):
                yield Expression(expr.get_head_name(), *items[:2])
                items = items[1:]
                while len(items) >= 2:
                    yield Expression(expr.get_head_name(), *items[:2])
                    items = items[1:]

            return sympy.And(*[to_sympy(p, **kwargs) for p in pairs(expr.leaves)])
        return to_sympy(expr, **kwargs)


class Equal(_EqualityOperator, SympyComparison):
    """
    <dl>
    <dt>'Equal[$x$, $y$]'
      <dt>'$x$ == $y$'
      <dd>yields 'True' if $x$ and $y$ are known to be equal, or
        'False' if $x$ and $y$ are known to be unequal.
    <dt>'$lhs$ == $rhs$'
        <dd>represents the equation $lhs$ = $rhs$.
    </dl>

    >> a==a
     = True
    >> a==b
     = a == b
    >> 1==1.
     = True

    Strings are allowed:

    >> Equal["11", "11"]
     = True

    >> Equal["121", "11"]
     = False

    Comparision to mismatched types is False:

    >> Equal[11, "11"]
     = False

    Lists are compared based on their elements:
    >> {{1}, {2}} == {{1}, {2}}
     = True
    >> {1, 2} == {1, 2, 3}
     = False

    Real values are considered equal if they only differ in their last digits:
    >> 0.739085133215160642 == 0.739085133215160641
     = True
    >> 0.73908513321516064200000000 == 0.73908513321516064100000000
     = False

    ## TODO Needs power precision tracking
    ## >> 0.1 ^ 10000 == 0.1 ^ 10000 + 0.1 ^ 10012
    ##  = False

    #> 0.1 ^ 10000 == 0.1 ^ 10000 + 0.1 ^ 10013
      = True

    #> 0.1111111111111111 ==  0.1111111111111126
     = True
    #> 0.1111111111111111 ==  0.1111111111111127
     = False

    ## TODO needs better precision tracking
    ## #> 2^^1.000000000000000000000000000000000000000000000000000000000000 ==  2^^1.000000000000000000000000000000000000000000000000000001111111
    ##  = True
    ## #> 2^^1.000000000000000000000000000000000000000000000000000000000000 ==  2^^1.000000000000000000000000000000000000000000000000000010000000
    ##  = False

    Comparisons are done using the lower precision:
    >> N[E, 100] == N[E, 150]
     = True

    Symbolic constants are compared numerically:
    >> E > 1
     = True
    >> Pi == 3.14
     = False

    #> Pi ^ E == E ^ Pi
     = False

    #> N[E, 3] == N[E]
     = True

    #> {1, 2, 3} < {1, 2, 3}
     = {1, 2, 3} < {1, 2, 3}

    #> E == N[E]
     = True

    ## Issue260
    #> {Equal[Equal[0, 0], True], Equal[0, 0] == True}
     = {True, True}
    #> {Mod[6, 2] == 0, Mod[6, 4] == 0, (Mod[6, 2] == 0) == (Mod[6, 4] == 0), (Mod[6, 2] == 0) != (Mod[6, 4] == 0)}
     = {True, False, False, True}

    #> a == a == a
     = True

    #> {Equal[], Equal[x], Equal[1]}
     = {True, True, True}
    """

    operator = "=="
    grouping = "None"
    sympy_name = "Eq"

    @staticmethod
    def _op(x):
        return x


class Unequal(_EqualityOperator, SympyComparison):
    """
    <dl>
    <dt>'Unequal[$x$, $y$]'
    <dt>'$x$ != $y$'
        <dd>yields 'False' if $x$ and $y$ are known to be equal, or
        'True' if $x$ and $y$ are known to be unequal.
    <dt>'$lhs$ == $rhs$'
        <dd>represents the inequality $lhs$   $rhs$.
    </dl>

    >> 1 != 1.
     = False

    Strings are allowed:
    Unequal["11", "11"]
     = False

    Equal["121", "11"]
     = True

    Comparision to mismatched types is True:
    Equal[11, "11"]
     = True

    Lists are compared based on their elements:
    >> {1} != {2}
     = True
    >> {1, 2} != {1, 2}
     = False
    >> {a} != {a}
     = False
    >> "a" != "b"
     = True
    >> "a" != "a"
     = False

    #> Pi != N[Pi]
     = False

    #> a_ != b_
     = a_ != b_

    #> a != a != a
     = False
    #> "abc" != "def" != "abc"
     = False

    ## Reproduce strange MMA behaviour
    #> a != a != b
     = False
    #> a != b != a
     = a != b != a

    #> {Unequal[], Unequal[x], Unequal[1]}
     = {True, True, True}
    """

    operator = "!="
    sympy_name = "Ne"

    @staticmethod
    def _op(x):
        return not x


class Less(_ComparisonOperator, SympyComparison):
    """
    <dl>
    <dt>'Less[$x$, $y$]'
    <dt>'$x$ < $y$'
        <dd>yields 'True' if $x$ is known to be less than $y$.
    <dt>'$lhs$ < $rhs$'
        <dd>represents the inequality $lhs$ < $rhs$.
    </dl>

    #> {Less[], Less[x], Less[1]}
     = {True, True, True}

    """

    operator = "<"
    sympy_name = "StrictLessThan"


class LessEqual(_ComparisonOperator, SympyComparison):
    """
    <dl>
    <dt>'LessEqual[$x$, $y$]'
    <dt>'$x$ <= $y$'
        <dd>yields 'True' if $x$ is known to be less than or equal to $y$.
    <dt>'$lhs$ <= $rhs$'
        <dd>represents the inequality $lhs$   $rhs$.
    </dl>
    """

    operator = "<="
    sympy_name = "LessThan"


class Greater(_ComparisonOperator, SympyComparison):
    """
    <dl>
    <dt>'Greater[$x$, $y$]'
    <dt>'$x$ > $y$'
        <dd>yields 'True' if $x$ is known to be greater than $y$.
    <dt>'$lhs$ > $rhs$'
        <dd>represents the inequality $lhs$ > $rhs$.
    </dl>
    >> a > b > c //FullForm
     = Greater[a, b, c]
    >> Greater[3, 2, 1]
     = True
    """

    operator = ">"
    sympy_name = "StrictGreaterThan"


class GreaterEqual(_ComparisonOperator, SympyComparison):
    """
    <dl>
    <dt>'GreaterEqual[$x$, $y$]'
    <dt>'$x$ >= $y$'
        <dd>yields 'True' if $x$ is known to be greater than or equal
        to $y$.
    <dt>'$lhs$ >= $rhs$'
        <dd>represents the inequality $lhs$   $rhs$.
    </dl>
    """

    operator = ">="
    sympy_name = "GreaterThan"


class Positive(Builtin):
    """
    <dl>
    <dt>'Positive[$x$]'
        <dd>returns 'True' if $x$ is a positive real number.
    </dl>

    >> Positive[1]
     = True

    'Positive' returns 'False' if $x$ is zero or a complex number:
    >> Positive[0]
     = False
    >> Positive[1 + 2 I]
     = False

    #> Positive[Pi]
     = True
    #> Positive[x]
     = Positive[x]
    #> Positive[Sin[{11, 14}]]
     = {False, True}
    """

    attributes = ("Listable",)

    rules = {
        "Positive[x_?NumericQ]": "If[x > 0, True, False, False]",
    }


class Negative(Builtin):
    """
    <dl>
    <dt>'Negative[$x$]'
        <dd>returns 'True' if $x$ is a negative real number.
    </dl>
    >> Negative[0]
     = False
    >> Negative[-3]
     = True
    >> Negative[10/7]
     = False
    >> Negative[1+2I]
     = False
    >> Negative[a + b]
     = Negative[a + b]
    #> Negative[-E]
     = True
    #> Negative[Sin[{11, 14}]]
     = {True, False}
    """

    attributes = ("Listable",)

    rules = {
        "Negative[x_?NumericQ]": "If[x < 0, True, False, False]",
    }


class NonNegative(Builtin):
    """
    <dl>
    <dt>'NonNegative[$x$]'
        <dd>returns 'True' if $x$ is a positive real number or zero.
    </dl>

    >> {Positive[0], NonNegative[0]}
     = {False, True}
    """

    attributes = ("Listable",)

    rules = {
        "NonNegative[x_?NumericQ]": "If[x >= 0, True, False, False]",
    }


class NonPositive(Builtin):
    """
    <dl>
    <dt>'NonPositive[$x$]'
        <dd>returns 'True' if $x$ is a negative real number or zero.
    </dl>

    >> {Negative[0], NonPositive[0]}
     = {False, True}
    """

    attributes = ("Listable",)

    rules = {
        "NonPositive[x_?NumericQ]": "If[x <= 0, True, False, False]",
    }


def expr_max(items):
    result = Expression("DirectedInfinity", -1)
    for item in items:
        c = do_cmp(item, result)
        if c > 0:
            result = item
    return result


def expr_min(items):
    result = Expression("DirectedInfinity", 1)
    for item in items:
        c = do_cmp(item, result)
        if c < 0:
            result = item
    return result


class _MinMax(Builtin):

    attributes = ("Flat", "NumericFunction", "OneIdentity", "Orderless")

    def apply(self, items, evaluation):
        "%(name)s[items___]"

        items = items.flatten(Symbol("List")).get_sequence()
        results = []
        best = None

        for item in items:
            if item.has_form("List", None):
                leaves = item.leaves
            else:
                leaves = [item]
            for leaf in leaves:
                if best is None:
                    best = leaf
                    results.append(best)
                    continue
                c = do_cmp(leaf, best)
                if c is None:
                    results.append(leaf)
                elif (self.sense == 1 and c > 0) or (self.sense == -1 and c < 0):
                    results.remove(best)
                    best = leaf
                    results.append(leaf)

        if not results:
            return Expression("DirectedInfinity", -self.sense)
        if len(results) == 1:
            return results.pop()
        if len(results) < len(items):
            # Some simplification was possible because we discarded
            # elements.
            return Expression(self.get_name(), *results)
        # If we get here, no simplification was possible.
        return None


class Max(_MinMax):
    """
    <dl>
    <dt>'Max[$e_1$, $e_2$, ..., $e_i$]'
        <dd>returns the expression with the greatest value among the $e_i$.
    </dl>

    Maximum of a series of values:
    >> Max[4, -8, 1]
     = 4
    >> Max[E - Pi, Pi, E + Pi, 2 E]
     = E + Pi

    'Max' flattens lists in its arguments:
    >> Max[{1,2},3,{-3,3.5,-Infinity},{{1/2}}]
     = 3.5

    'Max' with symbolic arguments remains in symbolic form:
    >> Max[x, y]
     = Max[x, y]
    >> Max[5, x, -3, y, 40]
     = Max[40, x, y]

    With no arguments, 'Max' gives '-Infinity':
    >> Max[]
     = -Infinity

    #> Max[x]
     = x
    """

    sense = 1


class Min(_MinMax):
    """
    <dl>
    <dt>'Min[$e_1$, $e_2$, ..., $e_i$]'
        <dd>returns the expression with the lowest value among the $e_i$.
    </dl>

    Minimum of a series of values:
    >> Min[4, -8, 1]
     = -8
    >> Min[E - Pi, Pi, E + Pi, 2 E]
     = E - Pi

    'Min' flattens lists in its arguments:
    >> Min[{1,2},3,{-3,3.5,-Infinity},{{1/2}}]
     = -Infinity

    'Min' with symbolic arguments remains in symbolic form:
    >> Min[x, y]
     = Min[x, y]
    >> Min[5, x, -3, y, 40]
     = Min[-3, x, y]

    With no arguments, 'Min' gives 'Infinity':
    >> Min[]
     = Infinity

    #> Min[x]
     = x
    """

    sense = -1<|MERGE_RESOLUTION|>--- conflicted
+++ resolved
@@ -223,7 +223,6 @@
 class _EqualityOperator(_InequalityOperator):
     "Compares all pairs e.g. a == b == c compares a == b, b == c, and a == c."
 
-<<<<<<< HEAD
     def equal2(self, lhs, rhs, max_extra_prec=None) -> Union[bool, None]:
         """
         Two-argument Equal[]
@@ -231,14 +230,7 @@
         # See comments in
         # [https://github.com/mathics/Mathics/pull/1209#issuecomment-810277502]
         # for a future refactory of this methods...
-        if lhs.same(rhs):
-=======
-    def equal2(self, l1: Any, l2: Any) -> Union[bool, None]:
-        """
-        Two-argument Equal[]
-        """
-        if l1.sameQ(l2):
->>>>>>> eebf1ca1
+        if lhs.sameQ(rhs):
             return True
         else:
             if not (isinstance(lhs, Symbol) or isinstance(rhs, Symbol)) and (
@@ -249,15 +241,11 @@
                 return False
             elif lhs == SymbolFalse and rhs == SymbolTrue:
                 return False
-<<<<<<< HEAD
         # Comparing lists: compare leaves
         if lhs.has_form("List", None) and rhs.has_form("List", None):
             if len(lhs.leaves) != len(rhs.leaves):
                 return False
             for item1, item2 in zip(lhs.leaves, rhs.leaves):
-=======
-            for item1, item2 in zip(l1.leaves, l2.leaves):
->>>>>>> eebf1ca1
                 result = self.equal2(item1, item2)
                 if not result:
                     return result
@@ -286,11 +274,11 @@
                 return True
 
             # Handling comparisons with DirectedInfinity
-            if head2.same(SymbolDirectedInfinity):
+            if head2.sameQ(SymbolDirectedInfinity):
                 lhs, rhs = rhs, lhs
                 head1, head2 = head2, head1
-            if head1.same(SymbolDirectedInfinity):
-                if head2.same(SymbolDirectedInfinity):
+            if head1.sameQ(SymbolDirectedInfinity):
+                if head2.sameQ(SymbolDirectedInfinity):
                     dir1 = dir2 = Integer(1)
                     if len(lhs._leaves) == 0:
                         if len(rhs._leaves) == 0:
@@ -299,7 +287,7 @@
                     else:
                         dir1 = lhs._leaves[0]
                     if len(rhs._leaves) == 0:
-                        if dir1.same(Integer(1)):
+                        if dir1.sameQ(Integer(1)):
                             return True
                         dir2 = Integer(1)
                     else:
@@ -317,10 +305,10 @@
         elif not lhs.is_atom():
             if lhs.get_head_name() == "System`CompiledFunction":
                 return None
-            if lhs.get_head().same(SymbolDirectedInfinity):
+            if lhs.get_head().sameQ(SymbolDirectedInfinity):
                 if isinstance(rhs, Number):
                     return False
-                elif SymbolInfinity.same(rhs):
+                elif SymbolInfinity.sameQ(rhs):
                     if len(lhs._leaves) == 0 or self.equal2(lhs._leaves[0], Integer(1)):
                         return True
 
@@ -423,11 +411,7 @@
         if type(max_extra_prec) is not int:
             max_extra_prec = COMPARE_PREC
         for x, y in itertools.combinations(args, 2):
-<<<<<<< HEAD
             c = self.equal2(x, y, max_extra_prec)
-=======
-            c = self.equal2(x, y)
->>>>>>> eebf1ca1
             if c is None:
                 return
             if not self._op(c):
