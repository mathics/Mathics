#!/usr/bin/env python3
# -*- coding: utf-8 -*-

"""
Input and Output
"""

import re
import mpmath

import typing
from typing import Any


from mathics.builtin.base import (
    Builtin, BinaryOperator, BoxConstruct, BoxConstructError, Operator,
    Predefined)
from mathics.builtin.tensors import get_dimensions
from mathics.builtin.comparison import expr_min
from mathics.builtin.lists import list_boxes
from mathics.builtin.options import options_to_rules
from mathics.core.expression import (
    Expression, String, Symbol, Integer, Real, BoxError,
    from_python, MachineReal, PrecisionReal)
from mathics.core.numbers import (
    dps, convert_base, machine_precision, reconstruct_digits)

MULTI_NEWLINE_RE = re.compile(r"\n{2,}")



class UseSansSerif(Predefined):
    """
    <dl>
      <dt>'$UseSansSerif'
      <dd>controls whether the Web interfaces use a Sans-Serif font.
    </dl>

    When set True, the output in MathMLForm uses SansSerif fonts instead
    of the standard fonts.

    X> $UseSansSerif
     = True
    X> $UseSansSerif = False

    """
    context = "System`"
    name = '$UseSansSerif'
    attributes = ("Unprotected",)
    value = True

    rules = {
        '$UseSansSerif': str(value),
    }

    messages = {
    }

    def evaluate(self, evaluation):
        print("evaluation $UseSansSerif")
        return Integer(self.value)

class Format(Builtin):
    """
    <dl>
      <dt>'Format[$expr$]'
      <dd>holds values specifying how $expr$ should be printed.
    </dl>

    Assign values to 'Format' to control how particular expressions
    should be formatted when printed to the user.
    >> Format[f[x___]] := Infix[{x}, "~"]
    >> f[1, 2, 3]
     = 1 ~ 2 ~ 3
    >> f[1]
     = 1

    Raw objects cannot be formatted:
    >> Format[3] = "three";
     : Cannot assign to raw object 3.

    Format types must be symbols:
    >> Format[r, a + b] = "r";
     : Format type a + b is not a symbol.

    Formats must be attached to the head of an expression:
    >> f /: Format[g[f]] = "my f";
     : Tag f not found or too deep for an assigned rule.
    """

    messages = {
        'fttp': "Format type `1` is not a symbol.",
    }


def parenthesize(precedence, leaf, leaf_boxes, when_equal):
    from mathics.builtin import builtins_precedence

    while leaf.has_form('HoldForm', 1):
        leaf = leaf.leaves[0]
    if leaf.has_form(('Infix', 'Prefix', 'Postfix'), 3, None):
        leaf_prec = leaf.leaves[2].get_int_value()
    elif leaf.has_form('PrecedenceForm', 2):
        leaf_prec = leaf.leaves[1].get_int_value()
    else:
        leaf_prec = builtins_precedence.get(leaf.get_head_name())
    if precedence is not None and leaf_prec is not None:
        if precedence > leaf_prec or (precedence == leaf_prec and when_equal):
            return Expression(
                'RowBox',
                Expression('List', String("("), leaf_boxes, String(")")))
    return leaf_boxes


def make_boxes_infix(leaves, ops, precedence, grouping, form):
    result = []
    for index, leaf in enumerate(leaves):
        if index > 0:
            result.append(ops[index - 1])
        parenthesized = False
        if grouping == 'System`NonAssociative':
            parenthesized = True
        elif grouping == 'System`Left' and index > 0:
            parenthesized = True
        elif grouping == 'System`Right' and index == 0:
            parenthesized = True

        leaf_boxes = MakeBoxes(leaf, form)
        leaf = parenthesize(precedence, leaf, leaf_boxes, parenthesized)

        result.append(leaf)
    return Expression('RowBox', Expression('List', *result))


def real_to_s_exp(expr, n):
    if expr.is_zero:
        s = '0'
        sign_prefix = ''
        if expr.is_machine_precision():
            exp = 0
        else:
            p = expr.get_precision()
            exp = -dps(p)
        nonnegative = 1
    else:
        if n is None:
            if expr.is_machine_precision():
                value = expr.get_float_value()
                s = repr(value)
            else:
                with mpmath.workprec(expr.get_precision()):
                    value = expr.to_mpmath()
                    s = mpmath.nstr(value, dps(expr.get_precision()) + 1)
        else:
            with mpmath.workprec(expr.get_precision()):
                value = expr.to_mpmath()
                s = mpmath.nstr(value, n)

        # sign prefix
        if s[0] == '-':
            assert value < 0
            nonnegative = 0
            s = s[1:]
        else:
            assert value >= 0
            nonnegative = 1

        # exponent (exp is actual, pexp is printed)
        if 'e' in s:
            s, exp = s.split('e')
            exp = int(exp)
            if len(s) > 1 and s[1] == '.':
                # str(float) doesn't always include '.' if 'e' is present.
                s = s[0] + s[2:].rstrip('0')
        else:
            exp = s.index('.') - 1
            s = s[:exp + 1] + s[exp + 2:].rstrip('0')

            # consume leading '0's.
            i = 0
            while s[i] == '0':
                i += 1
                exp -= 1
            s = s[i:]

        # add trailing zeros for precision reals
        if n is not None and not expr.is_machine_precision() and len(s) < n:
            s = s + '0' * (n - len(s))
    return s, exp, nonnegative


def int_to_s_exp(expr, n):
    n = expr.get_int_value()
    if n < 0:
        nonnegative = 0
        s = str(-n)
    else:
        nonnegative = 1
        s = str(n)
    exp = len(s) - 1
    return s, exp, nonnegative


def number_form(expr, n, f, evaluation, options):
    '''
    Converts a Real or Integer instance to Boxes.

    n digits of precision with f (can be None) digits after the decimal point.
    evaluation (can be None) is used for messages.

    The allowed options are python versions of the options permitted to
    NumberForm and must be supplied. See NumberForm or Real.make_boxes
    for correct option examples.
    '''

    assert isinstance(n, int) and n > 0 or n is None
    assert f is None or (isinstance(f, int) and f >= 0)

    is_int = False
    if isinstance(expr, Integer):
        assert n is not None
        s, exp, nonnegative = int_to_s_exp(expr, n)
        if f is None:
            is_int = True
    elif isinstance(expr, Real):
        if n is not None:
            n = min(n, dps(expr.get_precision()) + 1)
        s, exp, nonnegative = real_to_s_exp(expr, n)
        if n is None:
            n = len(s)
    else:
        raise ValueError('Expected Real or Integer.')

    assert isinstance(n, int) and n > 0

    sign_prefix = options['NumberSigns'][nonnegative]

    # round exponent to ExponentStep
    rexp = (exp // options['ExponentStep']) * options['ExponentStep']

    if is_int:
        # integer never uses scientific notation
        pexp = ''
    else:
        method = options['ExponentFunction']
        pexp = method(Integer(rexp)).get_int_value()
        if pexp is not None:
            exp -= pexp
            pexp = str(pexp)
        else:
            pexp = ''

    # pad right with '0'.
    if len(s) < exp + 1:
        if evaluation is not None:
            evaluation.message('NumberForm', 'sigz')
        # TODO NumberPadding?
        s = s + '0' * (1 + exp - len(s))
    # pad left with '0'.
    if exp < 0:
        s = '0' * (-exp) + s
        exp = 0

    # left and right of NumberPoint
    left, right = s[:exp + 1], s[exp + 1:]

    def _round(number, ndigits):
        '''
        python round() for integers but with correct rounding.
        e.g. `_round(14225, -1)` is `14230` not `14220`.
        '''
        assert isinstance(ndigits, int)
        assert ndigits < 0
        assert isinstance(number, int)
        assert number >= 0
        number += 5 * int(10 ** -(1 + ndigits))
        number //= int(10 ** -ndigits)
        return number

    # pad with NumberPadding
    if f is not None:
        if len(right) < f:
            # pad right
            right = right + (f - len(right)) * options['NumberPadding'][1]
        elif len(right) > f:
            # round right
            tmp = int(left + right)
            tmp = _round(tmp, f - len(right))
            tmp = str(tmp)
            left, right = tmp[:exp + 1], tmp[exp + 1:]

    def split_string(s, start, step):
        if start > 0:
            yield s[:start]
        for i in range(start, len(s), step):
            yield s[i:i+step]

    # insert NumberSeparator
    digit_block = options['DigitBlock']
    if digit_block[0] != 0:
        left = split_string(left, len(left) % digit_block[0], digit_block[0])
        left = options['NumberSeparator'][0].join(left)
    if digit_block[1] != 0:
        right = split_string(right, 0, digit_block[1])
        right = options['NumberSeparator'][1].join(right)

    left_padding = 0
    max_sign_len = max(len(options['NumberSigns'][0]), len(options['NumberSigns'][1]))
    l = len(sign_prefix) + len(left) + len(right) - max_sign_len
    if l < n:
        left_padding = n - l
    elif len(sign_prefix) < max_sign_len:
        left_padding = max_sign_len - len(sign_prefix)
    left_padding = left_padding * options['NumberPadding'][0]

    # insert NumberPoint
    if options['SignPadding']:
        prefix = sign_prefix + left_padding
    else:
        prefix = left_padding + sign_prefix

    if is_int:
        s = prefix + left
    else:
        s = prefix + left + options['NumberPoint'] + right

    # base
    base = '10'

    # build number
    method = options['NumberFormat']
    return method(String(s), String(base), String(pexp), options)


class MakeBoxes(Builtin):
    """
    <dl>
    <dt>'MakeBoxes[$expr$]'
        <dd>is a low-level formatting primitive that converts $expr$
        to box form, without evaluating it.
    <dt>'\\( ... \\)'
        <dd>directly inputs box objects.
    </dl>

    String representation of boxes
    >> \\(x \\^ 2\\)
     = SuperscriptBox[x, 2]

    >> \\(x \\_ 2\\)
     = SubscriptBox[x, 2]

    >> \\( a \\+ b \\% c\\)
     = UnderoverscriptBox[a, b, c]

    >> \\( a \\& b \\% c\\)
     = UnderoverscriptBox[a, c, b]

    #> \\( \\@ 5 \\)
     = SqrtBox[5]

    >> \\(x \\& y \\)
     = OverscriptBox[x, y]

    >> \\(x \\+ y \\)
     = UnderscriptBox[x, y]

    #> \\( x \\^ 2 \\_ 4 \\)
     = SuperscriptBox[x, SubscriptBox[2, 4]]

    ## Tests for issue 151 (infix operators in heads)
    #> (a + b)[x]
     = (a + b)[x]
    #> (a b)[x]
     = (a b)[x]
    #> (a <> b)[x]
     : String expected.
     = (a <> b)[x]
    """

    # TODO: Convert operators to appropriate representations e.g. 'Plus' to '+'
    """
    >> \\(a + b\\)
     = RowBox[{a, +, b}]

    >> \\(TraditionalForm \\` a + b\\)
     = FormBox[RowBox[{a, +, b}], TraditionalForm]

    >> \\(x \\/ \\(y + z\\)\\)
     =  FractionBox[x, RowBox[{y, +, z}]]
    """

    # TODO: Constructing boxes from Real
    """
    ## Test Real MakeBoxes
    #> MakeBoxes[1.4]
     = 1.4`
    #> MakeBoxes[1.4`]
     = 1.4`
    #> MakeBoxes[1.5`20]
     = 1.5`20.
    #> MakeBoxes[1.4`20]
     = 1.4`20.
    #> MakeBoxes[1.5``20]
     = 1.5`20.1760912591
    #> MakeBoxes[-1.4]
     = RowBox[{-, 1.4`}]
    #> MakeBoxes[34.*^3]
     = 34000.`

    #> MakeBoxes[0`]
     = 0.`
    #> MakeBoxes[0`3]
     = 0
    #> MakeBoxes[0``30]
     = 0.``30.
    #> MakeBoxes[0.`]
     = 0.`
    #> MakeBoxes[0.`3]
     = 0.`
    #> MakeBoxes[0.``30]
     = 0.``30.

    #> MakeBoxes[14]
     = 14
    #> MakeBoxes[-14]
     = RowBox[{-, 14}]
    """

    # TODO: Correct precedence
    """
    >> \\(x \\/ y + z\\)
     = RowBox[{FractionBox[x, y], +, z}]
    >> \\(x \\/ (y + z)\\)
     = FractionBox[x, RowBox[{(, RowBox[{y, +, z}], )}]]

    #> \\( \\@ a + b \\)
     = RowBox[{SqrtBox[a], +, b}]
    """

    # FIXME: Don't insert spaces with brackets
    """
    #> \\(c (1 + x)\\)
     = RowBox[{c, RowBox[{(, RowBox[{1, +, x}], )}]}]
    """

    # TODO: Required MakeExpression
    """
    #> \\!\\(x \\^ 2\\)
     = x ^ 2
    #> FullForm[%]
     = Power[x, 2]
    """

    # TODO: Fix Infix operators
    """
    >> MakeBoxes[1 + 1]
     = RowBox[{1, +, 1}]
    """

    # TODO: Parsing of special characters (like commas)
    """
    >> \\( a, b \\)
     = RowBox[{a, ,, b}]
    """

    attributes = ('HoldAllComplete', "Unprotected")

    rules = {
        'MakeBoxes[Infix[head_[leaves___]], '
        '    f:StandardForm|TraditionalForm|OutputForm|InputForm]': (
            'MakeBoxes[Infix[head[leaves], StringForm["~`1`~", head]], f]'),
        'MakeBoxes[expr_]': 'MakeBoxes[expr, StandardForm]',
        'MakeBoxes[(form:StandardForm|TraditionalForm|OutputForm|TeXForm|'
        'MathMLForm)[expr_], StandardForm|TraditionalForm]': (
            'MakeBoxes[expr, form]'),
        'MakeBoxes[(form:OutputForm|MathMLForm|TeXForm)[expr_], OutputForm]':
        'MakeBoxes[expr, form]',
        'MakeBoxes[StandardForm[expr_], OutputForm]':
        'MakeBoxes[expr, OutputForm]',
        'MakeBoxes[FullForm[expr_], StandardForm|TraditionalForm|OutputForm]':
        'StyleBox[MakeBoxes[expr, FullForm], ShowStringCharacters->True]',
        'MakeBoxes[InputForm[expr_], StandardForm|TraditionalForm|OutputForm]':
        'StyleBox[MakeBoxes[expr, InputForm], ShowStringCharacters->True]',
        'MakeBoxes[PrecedenceForm[expr_, prec_], f_]': 'MakeBoxes[expr, f]',
        'MakeBoxes[Style[expr_, OptionsPattern[Style]], f_]': (
            'StyleBox[MakeBoxes[expr, f], '
            'ImageSizeMultipliers -> OptionValue[ImageSizeMultipliers]]'),
    }

    def apply_general(self, expr, f, evaluation):
        '''MakeBoxes[expr_,
            f:TraditionalForm|StandardForm|OutputForm|InputForm|FullForm]'''

        if expr.is_atom():
            return expr.atom_to_boxes(f, evaluation)
        else:
            head = expr.head
            leaves = expr.leaves

            f_name = f.get_name()
            if f_name == 'System`TraditionalForm':
                left, right = '(', ')'
            else:
                left, right = '[', ']'

            # Parenthesize infix operators at the head of expressions,
            # like (a + b)[x], but not f[a] in f[a][b].
            #
            head_boxes = parenthesize(670,
                                      head, MakeBoxes(head, f), False)
            result = [head_boxes, String(left)]

            if len(leaves) > 1:
                row = []
                if f_name in ('System`InputForm', 'System`OutputForm',
                              'System`FullForm'):
                    sep = ', '
                else:
                    sep = ','
                for index, leaf in enumerate(leaves):
                    if index > 0:
                        row.append(String(sep))
                    row.append(MakeBoxes(leaf, f))
                result.append(RowBox(Expression('List', *row)))
            elif len(leaves) == 1:
                result.append(MakeBoxes(leaves[0], f))
            result.append(String(right))
            return RowBox(Expression('List', *result))

    def _apply_atom(self, x, f, evaluation):
        '''MakeBoxes[x_?AtomQ,
            f:TraditionalForm|StandardForm|OutputForm|InputForm|FullForm]'''

        return x.atom_to_boxes(f, evaluation)

    def apply_outerprecedenceform(self, expr, prec, f, evaluation):
        '''MakeBoxes[OuterPrecedenceForm[expr_, prec_],
            f:StandardForm|TraditionalForm|OutputForm|InputForm]'''

        precedence = prec.get_int_value()
        boxes = MakeBoxes(expr)
        return parenthesize(precedence, expr, boxes, True)

    def apply_postprefix(self, p, expr, h, prec, f, evaluation):
        '''MakeBoxes[(p:Prefix|Postfix)[expr_, h_, prec_:None],
            f:StandardForm|TraditionalForm|OutputForm|InputForm]'''

        if not isinstance(h, String):
            h = MakeBoxes(h, f)

        precedence = prec.get_int_value()

        leaves = expr.get_leaves()
        if len(leaves) == 1:
            leaf = leaves[0]
            leaf_boxes = MakeBoxes(leaf, f)
            leaf = parenthesize(precedence, leaf, leaf_boxes, True)
            if p.get_name() == 'System`Postfix':
                args = (leaf, h)
            else:
                args = (h, leaf)

            return Expression('RowBox', Expression('List', *args))
        else:
            return MakeBoxes(expr, f)

    def apply_infix(self, expr, h, prec, grouping, f, evaluation):
        '''MakeBoxes[Infix[expr_, h_, prec_:None, grouping_:None],
            f:StandardForm|TraditionalForm|OutputForm|InputForm]'''

        def get_op(op):
            if not isinstance(op, String):
                op = MakeBoxes(op, f)
            else:
                op_value = op.get_string_value()
                if (f.get_name() == 'System`InputForm' and op_value in ['*', '^']):
                    pass
                elif (f.get_name() in ('System`InputForm',
                                       'System`OutputForm') and
                      not op_value.startswith(' ') and
                      not op_value.endswith(' ')):
                    op = String(' ' + op_value + ' ')
            return op

        precedence = prec.get_int_value()
        grouping = grouping.get_name()

        leaves = expr.get_leaves()
        if len(leaves) > 1:
            if h.has_form('List', len(leaves) - 1):
                ops = [get_op(op) for op in h.leaves]
            else:
                ops = [get_op(h)] * (len(leaves) - 1)
            return make_boxes_infix(leaves, ops, precedence, grouping, f)
        elif len(leaves) == 1:
            return MakeBoxes(leaves[0], f)
        else:
            return MakeBoxes(expr, f)


class ToBoxes(Builtin):
    """
    <dl>
    <dt>'ToBoxes[$expr$]'
        <dd>evaluates $expr$ and converts the result to box form.
    </dl>

    Unlike 'MakeBoxes', 'ToBoxes' evaluates its argument:
    >> ToBoxes[a + a]
     = RowBox[{2,  , a}]

    >> ToBoxes[a + b]
     = RowBox[{a, +, b}]
    >> ToBoxes[a ^ b] // FullForm
     = SuperscriptBox["a", "b"]
    """

    def apply(self, expr, form, evaluation):
        'ToBoxes[expr_, form_:StandardForm]'

        form_name = form.get_name()
        if form_name is None:
            evaluation.message('ToBoxes', 'boxfmt', form)
        boxes = expr.format(evaluation, form_name)
        return boxes


class RowBox(Builtin):
    """
    <dl>
    <dt>'RowBox[{...}]'
        <dd>is a box construct that represents a sequence of boxes
        arranged in a horizontal row.
    </dl>
    """


class Row(Builtin):
    """
    <dl>
    <dt>'Row[{$expr$, ...}]'
        <dd>formats several expressions inside a 'RowBox'.
    </dl>
    """
    def apply_makeboxes(self, items, sep, f, evaluation):
        '''MakeBoxes[Row[{items___}, sep_:""],
            f:StandardForm|TraditionalForm|OutputForm]'''

        items = items.get_sequence()
        if not isinstance(sep, String):
            sep = MakeBoxes(sep, f)
        if len(items) == 1:
            return MakeBoxes(items[0], f)
        else:
            result = []
            for index, item in enumerate(items):
                if index > 0 and not sep.same(String('')):
                    result.append(sep)
                result.append(MakeBoxes(item, f))
            return RowBox(Expression('List', *result))


def is_constant(list):
    if list:
        return all(item == list[0] for item in list[1:])
    return True


class GridBox(BoxConstruct):
    r"""
    <dl>
    <dt>'GridBox[{{...}, {...}}]'
        <dd>is a box construct that represents a sequence of boxes
        arranged in a grid.
    </dl>

    #> Grid[{{a,bc},{d,e}}, ColumnAlignments:>Symbol["Rig"<>"ht"]]
     = a   bc
     .
     . d   e

    #> TeXForm@Grid[{{a,bc},{d,e}}, ColumnAlignments->Left]
     = \begin{array}{ll} a & \text{bc}\\ d & e\end{array}

    #> TeXForm[TableForm[{{a,b},{c,d}}]]
     = \begin{array}{cc} a & b\\ c & d\end{array}

    # >> MathMLForm[TableForm[{{a,b},{c,d}}]]
    #  = ...
    """

    options = {
        'ColumnAlignments': 'Center',
    }

    def get_array(self, leaves, evaluation):
        options = self.get_option_values(leaves[1:], evaluation)
        if not leaves:
            raise BoxConstructError
        expr = leaves[0]
        if not expr.has_form('List', None):
            if not all(leaf.has_form('List', None) for leaf in expr.leaves):
                raise BoxConstructError
        items = [leaf.leaves for leaf in expr.leaves]
        if not is_constant([len(row) for row in items]):
            raise BoxConstructError
        return items, options

    def boxes_to_tex(self, leaves, **box_options) -> str:
        evaluation = box_options.get('evaluation')
        items, options = self.get_array(leaves, evaluation)
        new_box_options = box_options.copy()
        new_box_options['inside_list'] = True
        column_alignments = options['System`ColumnAlignments'].get_name()
        try:
            column_alignments = {
                'System`Center': 'c',
                'System`Left': 'l',
                'System`Right': 'r'
            }[column_alignments]
        except KeyError:
            # invalid column alignment
            raise BoxConstructError
        column_count = 0
        for row in items:
            column_count = max(column_count, len(row))
        result = r'\begin{array}{%s} ' % (column_alignments * column_count)
        for index, row in enumerate(items):
            result += ' & '.join(item.boxes_to_tex(**new_box_options)
                                 for item in row)
            if index != len(items) - 1:
                result += '\\\\ '
        result += r'\end{array}'
        return result

    def boxes_to_xml(self, leaves, **box_options) -> str:
        evaluation = box_options.get('evaluation')
        items, options = self.get_array(leaves, evaluation)
        attrs = {}
        column_alignments = options['System`ColumnAlignments'].get_name()
        try:
            attrs['columnalign'] = {
                'System`Center': 'center',
                'System`Left': 'left',
                'System`Right': 'right',
            }[column_alignments]
        except KeyError:
            # invalid column alignment
            raise BoxConstructError
        joined_attrs = ' '.join('{0}="{1}"'.format(name, value)
                         for name, value in attrs.items())
        result = '<mtable {0}>\n'.format(joined_attrs)
        new_box_options = box_options.copy()
        new_box_options['inside_list'] = True
        for row in items:
            result += '<mtr>'
            for item in row:
                result += '<mtd {0}>{1}</mtd>'.format(
                    joined_attrs, item.boxes_to_xml(**new_box_options))
            result += '</mtr>\n'
        result += '</mtable>'
        return result

    def boxes_to_text(self, leaves, **box_options) -> str:
        evaluation = box_options.get('evaluation')
        items, options = self.get_array(leaves, evaluation)
        result = ''
        if not items:
            return ''
        widths = [0] * len(items[0])
        cells = [[item.boxes_to_text(**box_options).splitlines()
                  for item in row] for row in items]
        for row in cells:
            for index, cell in enumerate(row):
                if index >= len(widths):
                    raise BoxConstructError
                for line in cell:
                    widths[index] = max(widths[index], len(line))
        for row_index, row in enumerate(cells):
            if row_index > 0:
                result += '\n'
            k = 0
            while True:
                line_exists = False
                line = ''
                for cell_index, cell in enumerate(row):
                    if len(cell) > k:
                        line_exists = True
                        text = cell[k]
                    else:
                        text = ''
                    line += text
                    if cell_index < len(row) - 1:
                        line += ' ' * (widths[cell_index] - len(text))
                        # if cell_index < len(row) - 1:
                        line += '   '
                if line_exists:
                    result += line + '\n'
                else:
                    break
                k += 1
        return result


class Grid(Builtin):
    """
    <dl>
    <dt>'Grid[{{$a1$, $a2$, ...}, {$b1$, $b2$, ...}, ...}]'
        <dd>formats several expressions inside a 'GridBox'.
    </dl>

    >> Grid[{{a, b}, {c, d}}]
     = a   b
     .
     . c   d
    """

    options = GridBox.options

    def apply_makeboxes(self, array, f, evaluation, options) -> Expression:
        '''MakeBoxes[Grid[array_?MatrixQ, OptionsPattern[Grid]],
            f:StandardForm|TraditionalForm|OutputForm]'''

        return Expression(
            'GridBox',
            Expression('List', *(
                Expression('List', *(
                    Expression('MakeBoxes', item, f) for item in row.leaves))
                for row in array.leaves)),
            *options_to_rules(options))


class TableForm(Builtin):
    """
    <dl>
    <dt>'TableForm[$expr$]'
        <dd>displays $expr$ as a table.
    </dl>

    >> TableForm[Array[a, {3,2}],TableDepth->1]
     = {a[1, 1], a[1, 2]}
     .
     . {a[2, 1], a[2, 2]}
     .
     . {a[3, 1], a[3, 2]}

    A table of Graphics:
    >> Table[Style[Graphics[{EdgeForm[{Black}], RGBColor[r,g,b], Rectangle[]}], ImageSizeMultipliers->{0.2, 1}], {r,0,1,1/2}, {g,0,1,1/2}, {b,0,1,1/2}] // TableForm
     = -Graphics-   -Graphics-   -Graphics-
     .
     . -Graphics-   -Graphics-   -Graphics-
     .
     . -Graphics-   -Graphics-   -Graphics-
     .
     . -Graphics-   -Graphics-   -Graphics-
     .
     . -Graphics-   -Graphics-   -Graphics-
     .
     . -Graphics-   -Graphics-   -Graphics-
     .
     . -Graphics-   -Graphics-   -Graphics-
     .
     . -Graphics-   -Graphics-   -Graphics-
     .
     . -Graphics-   -Graphics-   -Graphics-

    #> TableForm[{}]
     = #<--#
    """

    options = {
        'TableDepth': 'Infinity',
    }

    def apply_makeboxes(self, table, f, evaluation, options):
        '''MakeBoxes[%(name)s[table_, OptionsPattern[%(name)s]],
            f:StandardForm|TraditionalForm|OutputForm]'''

        dims = len(get_dimensions(table, head=Symbol('List')))
        depth = self.get_option(options, 'TableDepth', evaluation).unformatted
        depth = expr_min((Integer(dims), depth))
        depth = depth.get_int_value()
        if depth is None:
            evaluation.message(self.get_name(), 'int')
            return

        if depth <= 0:
            return Expression('MakeBoxes', table, f)
        elif depth == 1:
            return Expression(
                'GridBox', Expression('List', *(
                    Expression('List', Expression('MakeBoxes', item, f))
                    for item in table.leaves)))
        else:
            new_depth = Expression('Rule', Symbol('TableDepth'), depth - 2)

            def transform_item(item):
                if depth > 2:
                    return Expression(self.get_name(), item, new_depth)
                else:
                    return item

            return Expression(
                'GridBox', Expression('List', *(
                    Expression('List', *(
                        Expression('MakeBoxes', transform_item(item), f)
                        for item in row.leaves)) for row in table.leaves)))


class MatrixForm(TableForm):
    """
    <dl>
    <dt>'MatrixForm[$m$]'
        <dd>displays a matrix $m$, hiding the underlying list
        structure.
    </dl>

    >> Array[a,{4,3}]//MatrixForm
     = a[1, 1]   a[1, 2]   a[1, 3]
     .
     . a[2, 1]   a[2, 2]   a[2, 3]
     .
     . a[3, 1]   a[3, 2]   a[3, 3]
     .
     . a[4, 1]   a[4, 2]   a[4, 3]

    ## Issue #182
    #> {{2*a, 0},{0,0}}//MatrixForm
     = 2 a   0
     .
     . 0     0
    """

    def apply_makeboxes_matrix(self, table, f, evaluation, options):
        '''MakeBoxes[%(name)s[table_, OptionsPattern[%(name)s]],
            f:StandardForm|TraditionalForm]'''

        result = super(MatrixForm, self).apply_makeboxes(
            table, f, evaluation, options)
        if result.get_head_name() == 'System`GridBox':
            return Expression('RowBox', Expression(
                'List', String("("), result, String(")")))
        return result


class Superscript(Builtin):
    """
    <dl>
    <dt>'Superscript[$x$, $y$]'
        <dd>displays as $x$^$y$.
    </dl>

    >> Superscript[x,3] // TeXForm
     = x^3
    """

    rules = {
        'MakeBoxes[Superscript[x_, y_], f:StandardForm|TraditionalForm]': (
            'SuperscriptBox[MakeBoxes[x, f], MakeBoxes[y, f]]'),
    }


class SuperscriptBox(Builtin):
    pass


class Subscript(Builtin):
    """
    <dl>
    <dt>'Subscript[$a$, $i$]'
        <dd>displays as $a_i$.
    </dl>

    >> Subscript[x,1,2,3] // TeXForm
     = x_{1,2,3}
    """

    def apply_makeboxes(self, x, y, f, evaluation) -> Expression:
        'MakeBoxes[Subscript[x_, y__], f:StandardForm|TraditionalForm]'

        y = y.get_sequence()
        return Expression(
            'SubscriptBox', Expression('MakeBoxes', x, f), *list_boxes(y, f))


class SubscriptBox(Builtin):
    pass


class Subsuperscript(Builtin):
    """
    <dl>
    <dt>'Subsuperscript[$a$, $b$, $c$]'
        <dd>displays as $a_b^c$.
    </dl>

    >> Subsuperscript[a, b, c] // TeXForm
     = a_b^c
    """

    rules = {
        'MakeBoxes[Subsuperscript[x_, y_, z_], '
        'f:StandardForm|TraditionalForm]': (
            'SubsuperscriptBox[MakeBoxes[x, f], MakeBoxes[y, f], '
            'MakeBoxes[z, f]]'),
    }


class SubsuperscriptBox(Builtin):
    pass


class Postfix(BinaryOperator):
    """
    <dl>
    <dt>'$x$ // $f$'
        <dd>is equivalent to '$f$[$x$]'.
    </dl>

    >> b // a
     = a[b]
    >> c // b // a
     = a[b[c]]

    The postfix operator '//' is parsed to an expression before evaluation:
    >> Hold[x // a // b // c // d // e // f]
     = Hold[f[e[d[c[b[a[x]]]]]]]
    """

    operator = '//'
    operator_display = None
    precedence = 70
    grouping = 'Left'


class Prefix(BinaryOperator):
    """
    <dl>
    <dt>'$f$ @ $x$'
        <dd>is equivalent to '$f$[$x$]'.
    </dl>

    >> a @ b
     = a[b]
    >> a @ b @ c
     = a[b[c]]
    >> Format[p[x_]] := Prefix[{x}, "*"]
    >> p[3]
     = *3
    >> Format[q[x_]] := Prefix[{x}, "~", 350]
    >> q[a+b]
     = ~(a + b)
    >> q[a*b]
     = ~a b
    >> q[a]+b
     = b + ~a

    The prefix operator '@' is parsed to an expression before evaluation:
    >> Hold[a @ b @ c @ d @ e @ f @ x]
     = Hold[a[b[c[d[e[f[x]]]]]]]
    """

    operator = '@'
    operator_display = None
    precedence = 640
    grouping = 'Right'


class Infix(Builtin):
    """
    <dl>
    <dt>'Infix[$expr$, $oper$, $prec$, $assoc$]'
        <dd>displays $expr$ with the infix operator $oper$, with
        precedence $prec$ and associativity $assoc$.
    </dl>

    'Infix' can be used with 'Format' to display certain forms with
    user-defined infix notation:
    >> Format[g[x_, y_]] := Infix[{x, y}, "#", 350, Left]
    >> g[a, g[b, c]]
     = a # (b # c)
    >> g[g[a, b], c]
     = a # b # c
    >> g[a + b, c]
     = (a + b) # c
    >> g[a * b, c]
     = a b # c
    >> g[a, b] + c
     = c + a # b
    >> g[a, b] * c
     = c (a # b)

    >> Infix[{a, b, c}, {"+", "-"}]
     = a + b - c

    #> Format[r[items___]] := Infix[If[Length[{items}] > 1, {items}, {ab}], "~"]
    #> r[1, 2, 3]
     = 1 ~ 2 ~ 3
    #> r[1]
     = ab
    """


class NonAssociative(Builtin):
    """
    <dl>
    <dt>'NonAssociative'
        <dd>is used with operator formatting constructs to specify a
        non-associative operator.
    </dl>
    """


class Left(Builtin):
    """
    <dl>
    <dt>'Left'
        <dd>is used with operator formatting constructs to specify a
        left-associative operator.
    </dl>
    """


class Right(Builtin):
    """
    <dl>
    <dt>'Right'
        <dd>is used with operator formatting constructs to specify a
        right-associative operator.
    </dl>
    """


class Center(Builtin):
    """
    <dl>
    <dt>'Center'
        <dd>is used with the 'ColumnAlignments' option to 'Grid' or
        'TableForm' to specify a centered column.
    </dl>
    """


class StringForm(Builtin):
    """
    <dl>
    <dt>'StringForm[$str$, $expr1$, $expr2$, ...]'
        <dd>displays the string $str$, replacing placeholders in $str$
        with the corresponding expressions.
    </dl>

    >> StringForm["`1` bla `2` blub `` bla `2`", a, b, c]
     = a bla b blub c bla b
    """

    def apply_makeboxes(self, s, args, f, evaluation):
        '''MakeBoxes[StringForm[s_String, args___],
            f:StandardForm|TraditionalForm|OutputForm]'''

        s = s.value
        args = args.get_sequence()
        result = []
        pos = 0
        last_index = 0
        for match in re.finditer(r'(\`(\d*)\`)', s):
            start, end = match.span(1)
            if match.group(2):
                index = int(match.group(2))
            else:
                index = last_index + 1
            if index > last_index:
                last_index = index
            if start > pos:
                result.append(String(s[pos:start]))
            pos = end
            if 1 <= index <= len(args):
                arg = args[index - 1]
                result.append(MakeBoxes(arg, f))
        if pos < len(s):
            result.append(String(s[pos:]))
        return RowBox(Expression('List', *result))


class Message(Builtin):
    """
    <dl>
    <dt>'Message[$symbol$::$msg$, $expr1$, $expr2$, ...]'
        <dd>displays the specified message, replacing placeholders in
        the message text with the corresponding expressions.
    </dl>

    >> a::b = "Hello world!"
     = Hello world!
    >> Message[a::b]
     : Hello world!
    >> a::c := "Hello `1`, Mr 00`2`!"
    >> Message[a::c, "you", 3 + 4]
     : Hello you, Mr 007!
    """

    attributes = ('HoldFirst',)

    messages = {
        'name': 'Message name `1` is not of the form symbol::name or symbol::name::language.',
    }

    def apply(self, symbol, tag, params, evaluation):
        'Message[MessageName[symbol_Symbol, tag_String], params___]'

        params = params.get_sequence()
        evaluation.message(symbol.name, tag.value, *params)
        return Symbol('Null')


def check_message(expr) -> bool:
    'checks if an expression is a valid message'
    if expr.has_form('MessageName', 2):
        symbol, tag = expr.get_leaves()
        if symbol.get_name() and tag.get_string_value():
            return True
    return False

class Check(Builtin):
    """
    <dl>
    <dt>'Check[$expr$, $failexpr$]'
        <dd>evaluates $expr$, and returns the result, unless messages were generated, in which case it evaluates and $failexpr$ will be returned.
    <dt>'Check[$expr$, $failexpr$, {s1::t1,s2::t2,…}]'
        <dd>checks only for the specified messages.
    </dl>

    Return err when a message is generated:
    >> Check[1/0, err]
     : Infinite expression 1 / 0 encountered.
     = err

    #> Check[1^0, err]
     = 1

    Check only for specific messages:
    >> Check[Sin[0^0], err, Sin::argx]
     : Indeterminate expression 0 ^ 0 encountered.
     = Indeterminate

    >> Check[1/0, err, Power::infy]
     : Infinite expression 1 / 0 encountered.
     = err

    #> Check[1 + 2]
     : Check called with 1 argument; 2 or more arguments are expected.
     = Check[1 + 2]

    #> Check[1 + 2, err, 3 + 1]
     : Message name 3 + 1 is not of the form symbol::name or symbol::name::language.
     = Check[1 + 2, err, 3 + 1]

    #> Check[1 + 2, err, hello]
     : Message name hello is not of the form symbol::name or symbol::name::language.
     = Check[1 + 2, err, hello]

    #> Check[1/0, err, Compile::cpbool]
     : Infinite expression 1 / 0 encountered.
     = ComplexInfinity

    #> Check[{0^0, 1/0}, err]
     : Indeterminate expression 0 ^ 0 encountered.
     : Infinite expression 1 / 0 encountered.
     = err

    #> Check[0^0/0, err, Power::indet]
     : Indeterminate expression 0 ^ 0 encountered.
     : Infinite expression 1 / 0 encountered.
     = err

    #> Check[{0^0, 3/0}, err, Power::indet]
     : Indeterminate expression 0 ^ 0 encountered.
     : Infinite expression 1 / 0 encountered.
     = err

    #> Check[1 + 2, err, {a::b, 2 + 5}]
     : Message name 2 + 5 is not of the form symbol::name or symbol::name::language.
     = Check[1 + 2, err, {a::b, 2 + 5}]

    #> Off[Power::infy]
    #> Check[1 / 0, err]
     = ComplexInfinity

    #> On[Power::infy]
    #> Check[1 / 0, err]
     : Infinite expression 1 / 0 encountered.
     = err
    """

    attributes = ('HoldAll',)

    messages = {
        'argmu': 'Check called with 1 argument; 2 or more arguments are expected.',
        'name': 'Message name `1` is not of the form symbol::name or symbol::name::language.',
    }

    def apply_1_argument(self, expr, evaluation):
        'Check[expr_]'
        return evaluation.message('Check', 'argmu')

    def apply(self, expr, failexpr, params, evaluation):
        'Check[expr_, failexpr_, params___]'

        #Todo: To implement the third form of this function , we need to implement the function $MessageGroups first
            #<dt>'Check[$expr$, $failexpr$, "name"]'
               #<dd>checks only for messages in the named message group.

        def get_msg_list(exprs):
            messages = []
            for expr in exprs:
                if expr.has_form('List', None):
                    messages.extend(get_msg_list(expr.leaves))
                elif check_message(expr):
                    messages.append(expr)
                else:
                    raise Exception(expr)
            return messages

        check_messages = set(evaluation.get_quiet_messages())
        display_fail_expr = False

        params = params.get_sequence()
        if len(params) == 0:
            result = expr.evaluate(evaluation)
            if(len(evaluation.out)):
                display_fail_expr = True
        else:
            try:
                msgs = get_msg_list(params)
                for x in msgs:
                    check_messages.add(x)
            except Exception as inst :
                evaluation.message('Check', 'name', inst.args[0])
                return
            result = expr.evaluate(evaluation)
            for out_msg in evaluation.out:
                pattern = Expression('MessageName', Symbol(out_msg.symbol), String(out_msg.tag))
                if pattern in check_messages:
                    display_fail_expr = True
                    break
        return failexpr if display_fail_expr is True else result

class Quiet(Builtin):
    """
    <dl>
    <dt>'Quiet[$expr$, {$s1$::$t1$, ...}]'
        <dd>evaluates $expr$, without messages '{$s1$::$t1$, ...}' being displayed.
    <dt>'Quiet[$expr$, All]'
        <dd>evaluates $expr$, without any messages being displayed.
    <dt>'Quiet[$expr$, None]'
        <dd>evaluates $expr$, without all messages being displayed.
    <dt>'Quiet[$expr$, $off$, $on$]'
        <dd>evaluates $expr$, with messages $off$ being suppressed, but messages $on$ being displayed.
    </dl>

    >> a::b = "Hello";
    >> Quiet[x+x, {a::b}]
     = 2 x
    >> Quiet[Message[a::b]; x+x, {a::b}]
     = 2 x

    >> Message[a::b]; y=Quiet[Message[a::b]; x+x, {a::b}]; Message[a::b]; y
     : Hello
     : Hello
     = 2 x

    >> Quiet[expr, All, All]
     : Arguments 2 and 3 of Quiet[expr, All, All] should not both be All.
     = Quiet[expr, All, All]
    >> Quiet[x + x, {a::b}, {a::b}]
     : In Quiet[x + x, {a::b}, {a::b}] the message name(s) {a::b} appear in both the list of messages to switch off and the list of messages to switch on.
     = Quiet[x + x, {a::b}, {a::b}]
    """

    attributes = ('HoldAll',)

    messages = {
        'anmlist': ("Argument `1` of `2` should be All, None, a message name, "
                    "or a list of message names."),
        'allall': "Arguments 2 and 3 of `1` should not both be All.",
        'conflict': (
            "In `1` the message name(s) `2` appear in both the list of "
            "messages to switch off and the list of messages to switch on."),
    }

    rules = {
        'Quiet[expr_]': 'Quiet[expr, All]',
        'Quiet[expr_, moff_]': 'Quiet[expr, moff, None]',
    }

    def apply(self, expr, moff, mon, evaluation):
        'Quiet[expr_, moff_, mon_]'

        def get_msg_list(expr):
            if check_message(expr):
                expr = Expression('List', expr)
            if expr.get_name() == 'System`All':
                all = True
                messages = []
            elif expr.get_name() == 'System`None':
                all = False
                messages = []
            elif expr.has_form('List', None):
                all = False
                messages = []
                for item in expr.leaves:
                    if check_message(item):
                        messages.append(item)
                    else:
                        raise ValueError
            else:
                raise ValueError
            return all, messages

        old_quiet_all = evaluation.quiet_all
        old_quiet_messages = set(evaluation.get_quiet_messages())
        quiet_messages = old_quiet_messages.copy()
        try:
            quiet_expr = Expression('Quiet', expr, moff, mon)
            try:
                off_all, off_messages = get_msg_list(moff)
            except ValueError:
                evaluation.message('Quiet', 'anmlist', 2, quiet_expr)
                return
            try:
                on_all, on_messages = get_msg_list(mon)
            except ValueError:
                evaluation.message('Quiet', 'anmlist', 2, quiet_expr)
                return
            if off_all and on_all:
                evaluation.message('Quiet', 'allall', quiet_expr)
                return
            evaluation.quiet_all = off_all
            conflict = []
            for off in off_messages:
                if off in on_messages:
                    conflict.append(off)
                    break
            if conflict:
                evaluation.message('Quiet', 'conflict', quiet_expr, Expression('List', *conflict))
                return
            for off in off_messages:
                quiet_messages.add(off)
            for on in on_messages:
                quiet_messages.discard(on)
            if on_all:
                quiet_messages = set()
            evaluation.set_quiet_messages(quiet_messages)

            return expr.evaluate(evaluation)
        finally:
            evaluation.quiet_all = old_quiet_all
            evaluation.set_quiet_messages(old_quiet_messages)


class Off(Builtin):
    '''
    <dl>
    <dt>'Off[$symbol$::$tag$]'
        <dd>turns a message off so it is no longer printed.
    </dl>

    >> Off[Power::infy]
    >> 1 / 0
     = ComplexInfinity

    >> Off[Power::indet, Syntax::com]
    >> {0 ^ 0,}
     = {Indeterminate, Null}

    #> Off[1]
     :  Message name 1 is not of the form symbol::name or symbol::name::language.
    #> Off[Message::name, 1]

    #> On[Power::infy, Power::indet, Syntax::com]
    '''

    attributes = ('HoldAll',)

    def apply(self, expr, evaluation):
        'Off[expr___]'

        seq = expr.get_sequence()
        quiet_messages = set(evaluation.get_quiet_messages())

        if not seq:
            # TODO Off[s::trace] for all symbols
            return

        for e in seq:
            if isinstance(e, Symbol):
                quiet_messages.add(Expression('MessageName', e, String('trace')))
            elif check_message(e):
                quiet_messages.add(e)
            else:
                evaluation.message('Message', 'name', e)
            evaluation.set_quiet_messages(quiet_messages)

        return Symbol('Null')


class On(Builtin):
    '''
    <dl>
    <dt>'On[$symbol$::$tag$]'
        <dd>turns a message on for printing.
    </dl>

    >> Off[Power::infy]
    >> 1 / 0
     = ComplexInfinity
    >> On[Power::infy]
    >> 1 / 0
     : Infinite expression 1 / 0 encountered.
     = ComplexInfinity
    '''

    # TODO
    '''
    #> On[f::x]
     : Message f::x not found.
    '''

    attributes = ('HoldAll',)

    def apply(self, expr, evaluation):
        'On[expr___]'

        seq = expr.get_sequence()
        quiet_messages = set(evaluation.get_quiet_messages())

        if not seq:
            # TODO On[s::trace] for all symbols
            return

        for e in seq:
            if isinstance(e, Symbol):
                quiet_messages.discard(Expression('MessageName', e, String('trace')))
            elif check_message(e):
                quiet_messages.discard(e)
            else:
                evaluation.message('Message', 'name', e)
            evaluation.set_quiet_messages(quiet_messages)
        return Symbol('Null')


class MessageName(BinaryOperator):
    """
    <dl>
    <dt>'MessageName[$symbol$, $tag$]'</dt>
    <dt>'$symbol$::$tag$'</dt>
        <dd>identifies a message.
    </dl>

    'MessageName' is the head of message IDs of the form 'symbol::tag'.
    >> FullForm[a::b]
     = MessageName[a, "b"]

    The second parameter 'tag' is interpreted as a string.
    >> FullForm[a::"b"]
     = MessageName[a, "b"]
    """

    messages = {
        'messg': "Message cannot be set to `1`. It must be set to a string.",
    }

    operator = '::'
    precedence = 750
    attributes = ('HoldFirst',)

    default_formats = False

    formats: typing.Dict[str, Any] = {
    }

    rules = {
        'MakeBoxes[MessageName[symbol_Symbol, tag_String], '
        'f:StandardForm|TraditionalForm|OutputForm]': (
            'RowBox[{MakeBoxes[symbol, f], "::", MakeBoxes[tag, f]}]'),
        'MakeBoxes[MessageName[symbol_Symbol, tag_String], InputForm]': (
            'RowBox[{MakeBoxes[symbol, InputForm], "::", tag}]'),
    }

    def apply(self, symbol, tag, evaluation):
        'MessageName[symbol_Symbol, tag_String]'

        pattern = Expression('MessageName', symbol, tag)
        return evaluation.definitions.get_value(
            symbol.get_name(), 'System`Messages', pattern, evaluation)


class Syntax(Builtin):
    r"""
    <dl>
    <dt>'Syntax'
        <dd>is a symbol to which all syntax messages are assigned.
    </dl>

    >> 1 +
     : Incomplete expression; more input is needed (line 1 of "<test>").

    >> Sin[1)
     : "Sin[1" cannot be followed by ")" (line 1 of "<test>").

    >> ^ 2
     : Expression cannot begin with "^ 2" (line 1 of "<test>").

    >> 1.5``
     : "1.5`" cannot be followed by "`" (line 1 of "<test>").

    #> (x]
     : "(x" cannot be followed by "]" (line 1 of "<test>").

    #> (x,)
     : "(x" cannot be followed by ",)" (line 1 of "<test>").

    #> {x]
     : "{x" cannot be followed by "]" (line 1 of "<test>").

    #> f[x)
     : "f[x" cannot be followed by ")" (line 1 of "<test>").

    #> a[[x)]
     : "a[[x" cannot be followed by ")]" (line 1 of "<test>").

    #> x /: y , z
     : "x /: y " cannot be followed by ", z" (line 1 of "<test>").

    #> a :: 1
     : "a :: " cannot be followed by "1" (line 1 of "<test>").

    #> a ? b ? c
     : "a ? b " cannot be followed by "? c" (line 1 of "<test>").

    #> \:000G
     : 4 hexadecimal digits are required after \: to construct a 16-bit character (line 1 of "<test>").
     : Expression cannot begin with "\:000G" (line 1 of "<test>").

    #> \:000
     : 4 hexadecimal digits are required after \: to construct a 16-bit character (line 1 of "<test>").
     : Expression cannot begin with "\:000" (line 1 of "<test>").

    #> \009
     : 3 octal digits are required after \ to construct an 8-bit character (line 1 of "<test>").
     : Expression cannot begin with "\009" (line 1 of "<test>").

    #> \00
     : 3 octal digits are required after \ to construct an 8-bit character (line 1 of "<test>").
     : Expression cannot begin with "\00" (line 1 of "<test>").

    #> \.0G
     : 2 hexadecimal digits are required after \. to construct an 8-bit character (line 1 of "<test>").
     : Expression cannot begin with "\.0G" (line 1 of "<test>").

    #> \.0
     : 2 hexadecimal digits are required after \. to construct an 8-bit character (line 1 of "<test>").
     : Expression cannot begin with "\.0" (line 1 of "<test>").

    #> "abc \[fake]"
     : Unknown unicode longname "fake" (line 1 of "<test>").
     = abc \[fake]

    #> a ~ b + c
     : "a ~ b " cannot be followed by "+ c" (line 1 of "<test>").

    #> {1,}
     : Warning: comma encountered with no adjacent expression. The expression will be treated as Null (line 1 of "<test>").
     = {1, Null}
    #> {, 1}
     : Warning: comma encountered with no adjacent expression. The expression will be treated as Null (line 1 of "<test>").
     = {Null, 1}
    #> {,,}
     : Warning: comma encountered with no adjacent expression. The expression will be treated as Null (line 1 of "<test>").
     : Warning: comma encountered with no adjacent expression. The expression will be treated as Null (line 1 of "<test>").
     : Warning: comma encountered with no adjacent expression. The expression will be treated as Null (line 1 of "<test>").
     = {Null, Null, Null}
    """

    # Extension: MMA does not provide lineno and filename in its error messages
    messages = {
        'snthex': r'4 hexadecimal digits are required after \: to construct a 16-bit character (line `4` of `5`).',
        'sntoct1': r'3 octal digits are required after \ to construct an 8-bit character (line `4` of `5`).',
        'sntoct2': r'2 hexadecimal digits are required after \. to construct an 8-bit character (line `4` of `5`).',
        'sntxi': 'Incomplete expression; more input is needed (line `4` of `5`).',
        'sntxb': 'Expression cannot begin with `1` (line `4` of `5`).',
        'sntxf': '`1` cannot be followed by `2` (line `4` of `5`).',
        'bktwrn': '`1` represents multiplication; use `2` to represent a function (line `4` of `5`).',    # TODO
        'bktmch': '`1` must be followed by `2`, not `3` (line `4` of `5`).',
        'sntue': 'Unexpected end of file; probably unfinished expression (line `4` of `5`).',
        'sntufn': 'Unknown unicode longname `1` (line `4` of `5`).',
        'com': 'Warning: comma encountered with no adjacent expression. The expression will be treated as Null (line `4` of `5`).',

    }


class General(Builtin):
    """
    <dl>
    <dt>'General'
        <dd>is a symbol to which all general-purpose messages are assigned.
    </dl>

    >> General::argr
     = `1` called with 1 argument; `2` arguments are expected.
    >> Message[Rule::argr, Rule, 2]
     : Rule called with 1 argument; 2 arguments are expected.
    """

    messages = {
        'argb': ("`1` called with `2` arguments; "
                 "between `3` and `4` arguments are expected."),
        'argct': "`1` called with `2` arguments.",
        'argctu': "`1` called with 1 argument.",
        'argr': "`1` called with 1 argument; `2` arguments are expected.",
        'argrx': "`1` called with `2` arguments; `3` arguments are expected.",
        'argx': "`1` called with `2` arguments; 1 argument is expected.",
        'argt': ("`1` called with `2` arguments; "
                 "`3` or `4` arguments are expected."),
        'argtu': (
            "`1` called with 1 argument; `2` or `3` arguments are expected."),
        'base': 'Requested base `1` in `2` should be between 2 and `3`.',
        'boxfmt': "`1` is not a box formatting type.",
        'color': "`1` is not a valid color or gray-level specification.",
        'cxt': "`1` is not a valid context name.",
        'divz': "The argument `1` should be nonzero.",
        'digit': 'Digit at position `1` in `2` is too large to be used in base `3`.',
        'exact': "Argument `1` is not an exact number.",
        'fnsym': ("First argument in `1` is not a symbol "
                  "or a string naming a symbol."),
        'heads': "Heads `1` and `2` are expected to be the same.",
        'ilsnn': ("Single or list of non-negative integers expected at "
                  "position `1`."),
        'indet': "Indeterminate expression `1` encountered.",
        'innf': "Non-negative integer or Infinity expected at position `1`.",
        'int': "Integer expected.",
        'intp': "Positive integer expected.",
        'intnn': "Non-negative integer expected.",
        'iterb': "Iterator does not have appropriate bounds.",
        'ivar': "`1` is not a valid variable.",
        'level': ("Level specification `1` is not of the form n, "
                  "{n}, or {m, n}."),
        'locked': "Symbol `1` is locked.",
        'matsq': "Argument `1` is not a non-empty square matrix.",
        'noopen': "Cannot open `1`.",
        'nord': "Invalid comparison with `1` attempted.",
        'normal': "Nonatomic expression expected.",
        'noval': (
            "Symbol `1` in part assignment does not have an immediate value."),
        'openx': "`1` is not open.",
        'optb': "Optional object `1` in `2` is not a single blank.",
        'ovfl': "Overflow occurred in computation.",
        'partd': "Part specification is longer than depth of object.",
        'partw': "Part `1` of `2` does not exist.",
        'plld': "Endpoints in `1` must be distinct machine-size real numbers.",
        'plln': "Limiting value `1` in `2` is not a machine-size real number.",
        'pspec': ("Part specification `1` is neither an integer nor "
                  "a list of integer."),
        'seqs': "Sequence specification expected, but got `1`.",
        'setp': "Part assignment to `1` could not be made",
        'setps': "`1` in the part assignment is not a symbol.",
        'span': "`1` is not a valid Span specification.",
        'stream': "`1` is not string, InputStream[], or OutputStream[]",
        'string': "String expected.",
        'sym': "Argument `1` at position `2` is expected to be a symbol.",
        'tag': "Rule for `1` can only be attached to `2`.",
        'take': "Cannot take positions `1` through `2` in `3`.",
        'vrule': ("Cannot set `1` to `2`, "
                  "which is not a valid list of replacement rules."),
        'write': "Tag `1` in `2` is Protected.",
        'wrsym': "Symbol `1` is Protected.",
        'ucdec': "An invalid unicode sequence was encountered and ignored.",
        'charcode': 'The character encoding `1` is not supported. Use $CharacterEncodings to list supported encodings.',

        # Self-defined messages
        # 'rep': "`1` is not a valid replacement rule.",
        'options': "`1` is not a valid list of option rules.",
        'timeout': "Timeout reached.",
        'syntax': "`1`",
        'invalidargs': "Invalid arguments.",

        'notboxes': "`1` is not a valid box structure.",

        'pyimport': "`1`[] is not available. Your Python installation misses the \"`2`\" module.",
        'nowebeng': "Web Engine is not available: `1`",
    }


class Print(Builtin):
    """
    <dl>
    <dt>'Print[$expr$, ...]'
        <dd>prints each $expr$ in string form.
    </dl>

    >> Print["Hello world!"]
     | Hello world!
    >> Print["The answer is ", 7 * 6, "."]
     | The answer is 42.

    #> Print["\\[Mu]"]
     | μ
    #> Print["μ"]
     | μ
    """

    def apply(self, expr, evaluation):
        'Print[expr__]'

        expr = expr.get_sequence()
        expr = Expression('Row', Expression('List', *expr))
        evaluation.print_out(expr)
        return Symbol('Null')


class FullForm(Builtin):
    """
    <dl>
    <dt>'FullForm[$expr$]'
        <dd>displays the underlying form of $expr$.
    </dl>

    >> FullForm[a + b * c]
     = Plus[a, Times[b, c]]
    >> FullForm[2/3]
     = Rational[2, 3]
    >> FullForm["A string"]
     = "A string"
    """


class StandardForm(Builtin):
    """
    <dl>
    <dt>'StandardForm[$expr$]'
        <dd>displays $expr$ in the default form.
    </dl>

    >> StandardForm[a + b * c]
     = a + b c
    >> StandardForm["A string"]
     = A string
    'StandardForm' is used by default:
    >> "A string"
     = A string
    >> f'[x]
     = f'[x]
    """


class InputForm(Builtin):
    r"""
    <dl>
    <dt>'InputForm[$expr$]'
        <dd>displays $expr$ in an unambiguous form suitable for input.
    </dl>

    >> InputForm[a + b * c]
     = a + b*c
    >> InputForm["A string"]
     = "A string"
    >> InputForm[f'[x]]
     = Derivative[1][f][x]
    >> InputForm[Derivative[1, 0][f][x]]
     = Derivative[1, 0][f][x]
    #> InputForm[2 x ^ 2 + 4z!]
     = 2*x^2 + 4*z!
    #> InputForm["\$"]
     = "\\$"
    """


class OutputForm(Builtin):
    """
    <dl>
    <dt>'OutputForm[$expr$]'
        <dd>displays $expr$ in a plain-text form.
    </dl>

    >> OutputForm[f'[x]]
     = f'[x]
    >> OutputForm[Derivative[1, 0][f][x]]
     = Derivative[1, 0][f][x]
    >> OutputForm["A string"]
     = A string
    >> OutputForm[Graphics[Rectangle[]]]
     = -Graphics-
    """


class MathMLForm(Builtin):
    """
    <dl>
    <dt>'MathMLForm[$expr$]'
        <dd>displays $expr$ as a MathML expression.
    </dl>

    >> MathMLForm[HoldForm[Sqrt[a^3]]]
     = ...

    ## Test cases for Unicode - redo please as a real test
    >> MathMLForm[\\[Mu]]
    = ...

    # This can causes the TeX to fail
    # >> MathMLForm[Graphics[Text["\u03bc"]]]
    #  = ...

    ## The <mo> should contain U+2062 INVISIBLE TIMES
    ## MathMLForm[MatrixForm[{{2*a, 0},{0,0}}]]
    = ...
    """

    def apply_mathml(self, expr, evaluation) -> Expression:
        'MakeBoxes[expr_, MathMLForm]'

        boxes = MakeBoxes(expr).evaluate(evaluation)
        try:
            xml = boxes.boxes_to_xml(evaluation=evaluation)
        except BoxError:
            evaluation.message(
                'General', 'notboxes',
                Expression('FullForm', boxes).evaluate(evaluation))
            xml = ''
        # mathml = '<math><mstyle displaystyle="true">%s</mstyle></math>' % xml
        # #convert_box(boxes)
<<<<<<< HEAD

        result = '<math>%s</math>' % xml

        return Expression('RowBox', Expression('List', String(result)))
=======
        query = evaluation.parse('System`$UseSansSerif')
        usesansserif = query.evaluate(evaluation).to_python()
        if  usesansserif:
            xml = '<mstyle mathvariant="sans-serif">%s</mstyle>' % xml

        mathml = '<math display="block">%s</math>' % xml  # convert_box(boxes)
        return Expression('RowBox', Expression('List', String(mathml)))
>>>>>>> d41fae8e


class TeXForm(Builtin):
    r"""
    <dl>
    <dt>'TeXForm[$expr$]'
        <dd>displays $expr$ using TeX math mode commands.
    </dl>

    >> TeXForm[HoldForm[Sqrt[a^3]]]
     = \sqrt{a^3}

    #> {"hi","you"} //InputForm //TeXForm
     = \left\{\text{"hi"}, \text{"you"}\right\}

    #> TeXForm[a+b*c]
     = a+b c
    #> TeXForm[InputForm[a+b*c]]
     = a\text{ + }b*c
    """

    def apply_tex(self, expr, evaluation) -> Expression:
        'MakeBoxes[expr_, TeXForm]'

        boxes = MakeBoxes(expr).evaluate(evaluation)
        try:
            tex = boxes.boxes_to_tex(evaluation=evaluation)

            # Replace multiple newlines by a single one e.g. between asy-blocks
            tex = MULTI_NEWLINE_RE.sub('\n', tex)

            tex = tex.replace(' \uF74c', ' \\, d')  # tmp hack for Integrate
        except BoxError:
            evaluation.message(
                'General', 'notboxes',
                Expression('FullForm', boxes).evaluate(evaluation))
            tex = ''
        return Expression('RowBox', Expression('List', String(tex)))


class Style(Builtin):
    options = {
        'ImageSizeMultipliers': 'Automatic',
    }

    rules = {
        'MakeBoxes[Style[expr_, OptionsPattern[Style]], f_]': (
            'StyleBox[MakeBoxes[expr, f], '
            'ImageSizeMultipliers -> OptionValue[ImageSizeMultipliers]]'),
    }


class Precedence(Builtin):
    """
    <dl>
    <dt>'Precedence[$op$]'
        <dd>returns the precedence of the built-in operator $op$.
    </dl>

    >> Precedence[Plus]
     = 310.
    >> Precedence[Plus] < Precedence[Times]
     = True

    Unknown symbols have precedence 670:
    >> Precedence[f]
     = 670.
    Other expressions have precedence 1000:
    >> Precedence[a + b]
     = 1000.
    """

    def apply(self, expr, evaluation) -> Real:
        'Precedence[expr_]'

        from mathics.builtin import builtins

        name = expr.get_name()
        precedence = 1000
        if name:
            builtin = builtins.get(name)
            if builtin is not None and isinstance(builtin, Operator):
                precedence = builtin.precedence
            else:
                precedence = 670
        return Real(precedence)


class _NumberForm(Builtin):
    '''
    Base class for NumberForm, AccountingForm, EngineeringForm, and ScientificForm.
    '''

    default_ExponentFunction = None
    default_NumberFormat = None

    messages = {
        'npad': 'Value for option NumberPadding -> `1` should be a string or a pair of strings.',
        'dblk': 'Value for option DigitBlock should be a positive integer, Infinity, or a pair of positive integers.',
        'npt': 'Value for option `1` -> `2` is expected to be a string.',
        'nsgn': 'Value for option NumberSigns -> `1` should be a pair of strings or two pairs of strings.',
        'nspr': 'Value for option NumberSeparator -> `1` should be a string or a pair of strings.',
        'opttf': 'Value of option `1` -> `2` should be True or False.',
        'estep': 'Value of option `1` -> `2` is not a positive integer.',
        'iprf': 'Formatting specification `1` should be a positive integer or a pair of positive integers.',    # NumberFormat only
        'sigz': 'In addition to the number of digits requested, one or more zeros will appear as placeholders.',
    }

    def check_options(self, options, evaluation):
        '''
        Checks options are valid and converts them to python.
        '''
        result = {}
        for option_name in self.options:
            method = getattr(self, 'check_' + option_name)
            arg = options['System`' + option_name]
            value = method(arg, evaluation)
            if value is None:
                return None
            result[option_name] = value
        return result

    def check_DigitBlock(self, value, evaluation):
        py_value = value.get_int_value()
        if value.same(Symbol('Infinity')):
            return [0, 0]
        elif py_value is not None and py_value > 0:
            return [py_value, py_value]
        elif value.has_form('List', 2):
            nleft, nright = value.leaves
            py_left, py_right = nleft.get_int_value(), nright.get_int_value()
            if nleft.same(Symbol('Infinity')):
                nleft = 0
            elif py_left is not None and py_left > 0:
                nleft = py_left
            else:
                nleft = None
            if nright.same(Symbol('Infinity')):
                nright = 0
            elif py_right is not None and py_right > 0:
                nright = py_right
            else:
                nright = None
            result = [nleft, nright]
            if None not in result:
                return result
        return evaluation.message(self.get_name(), 'dblk', value)

    def check_ExponentFunction(self, value, evaluation):
        if value.same(Symbol('Automatic')):
            return self.default_ExponentFunction

        def exp_function(x):
            return Expression(value, x).evaluate(evaluation)

        return exp_function

    def check_NumberFormat(self, value, evaluation):
        if value.same(Symbol('Automatic')):
            return self.default_NumberFormat

        def num_function(man, base, exp, options):
            return Expression(value, man, base, exp).evaluate(evaluation)

        return num_function

    def check_NumberMultiplier(self, value, evaluation):
        result = value.get_string_value()
        if result is None:
            evaluation.message(self.get_name(), 'npt', 'NumberMultiplier', value)
        return result

    def check_NumberPoint(self, value, evaluation):
        result = value.get_string_value()
        if result is None:
            evaluation.message(self.get_name(), 'npt', 'NumberPoint', value)
        return result

    def check_ExponentStep(self, value, evaluation):
        result = value.get_int_value()
        if result is None or result <= 0:
            return evaluation.message(self.get_name(), 'estep', 'ExponentStep', value)
        return result

    def check_SignPadding(self, value, evaluation):
        if value.same(Symbol('True')):
            return True
        elif value.same(Symbol('False')):
            return False
        return evaluation.message(self.get_name(), 'opttf', value)

    def _check_List2str(self, value, msg, evaluation):
        if value.has_form('List', 2):
            result = [leaf.get_string_value() for leaf in value.leaves]
            if None not in result:
                return result
        return evaluation.message(self.get_name(), msg, value)

    def check_NumberSigns(self, value, evaluation):
        return self._check_List2str(value, 'nsgn', evaluation)

    def check_NumberPadding(self, value, evaluation):
        return self._check_List2str(value, 'npad', evaluation)

    def check_NumberSeparator(self, value, evaluation):
        py_str = value.get_string_value()
        if py_str is not None:
            return [py_str, py_str]
        return self._check_List2str(value, 'nspr', evaluation)


class NumberForm(_NumberForm):
    '''
    <dl>
    <dt>'NumberForm[$expr$, $n$]'
        <dd>prints a real number $expr$ with $n$-digits of precision.
    <dt>'NumberForm[$expr$, {$n$, $f$}]'
        <dd>prints with $n$-digits and $f$ digits to the right of the decimal point.
    </dl>

    >> NumberForm[N[Pi], 10]
     = 3.141592654

    >> NumberForm[N[Pi], {10, 5}]
     = 3.14159


    ## Undocumented edge cases
    #> NumberForm[Pi, 20]
     = Pi
    #> NumberForm[2/3, 10]
     = 2 / 3

    ## No n or f
    #> NumberForm[N[Pi]]
     = 3.14159
    #> NumberForm[N[Pi, 20]]
     = 3.1415926535897932385
    #> NumberForm[14310983091809]
     = 14310983091809

    ## Zero case
    #> z0 = 0.0;
    #> z1 = 0.0000000000000000000000000000;
    #> NumberForm[{z0, z1}, 10]
     = {0., 0.×10^-28}
    #> NumberForm[{z0, z1}, {10, 4}]
     = {0.0000, 0.0000×10^-28}

    ## Trailing zeros
    #> NumberForm[1.0, 10]
     = 1.
    #> NumberForm[1.000000000000000000000000, 10]
     = 1.000000000
    #> NumberForm[1.0, {10, 8}]
     = 1.00000000
    #> NumberForm[N[Pi, 33], 33]
     = 3.14159265358979323846264338327950

    ## Correct rounding - see sympy/issues/11472
    #> NumberForm[0.645658509, 6]
     = 0.645659
    #> NumberForm[N[1/7], 30]
     = 0.1428571428571428

    ## Integer case
    #> NumberForm[{0, 2, -415, 83515161451}, 5]
     = {0, 2, -415, 83515161451}
    #> NumberForm[{2^123, 2^123.}, 4, ExponentFunction -> ((#1) &)]
     = {10633823966279326983230456482242756608, 1.063×10^37}
    #> NumberForm[{0, 10, -512}, {10, 3}]
     = {0.000, 10.000, -512.000}

    ## Check arguments
    #> NumberForm[1.5, -4]
     : Formatting specification -4 should be a positive integer or a pair of positive integers.
     = 1.5
    #> NumberForm[1.5, {1.5, 2}]
     : Formatting specification {1.5, 2} should be a positive integer or a pair of positive integers.
     = 1.5
    #> NumberForm[1.5, {1, 2.5}]
     : Formatting specification {1, 2.5} should be a positive integer or a pair of positive integers.
     = 1.5

    ## Right padding
    #> NumberForm[153., 2]
     : In addition to the number of digits requested, one or more zeros will appear as placeholders.
     = 150.
    #> NumberForm[0.00125, 1]
     = 0.001
    #> NumberForm[10^5 N[Pi], {5, 3}]
     : In addition to the number of digits requested, one or more zeros will appear as placeholders.
     = 314160.000
    #> NumberForm[10^5 N[Pi], {6, 3}]
     = 314159.000
    #> NumberForm[10^5 N[Pi], {6, 10}]
     = 314159.0000000000
    #> NumberForm[1.0000000000000000000, 10, NumberPadding -> {"X", "Y"}]
     = X1.000000000

    ## Check options

    ## DigitBlock
    #> NumberForm[12345.123456789, 14, DigitBlock -> 3]
     = 12,345.123 456 789
    #> NumberForm[12345.12345678, 14, DigitBlock -> 3]
     = 12,345.123 456 78
    #> NumberForm[N[10^ 5 Pi], 15, DigitBlock -> {4, 2}]
     = 31,4159.26 53 58 97 9
    #> NumberForm[1.2345, 3, DigitBlock -> -4]
     : Value for option DigitBlock should be a positive integer, Infinity, or a pair of positive integers.
     = 1.2345
    #> NumberForm[1.2345, 3, DigitBlock -> x]
     : Value for option DigitBlock should be a positive integer, Infinity, or a pair of positive integers.
     = 1.2345
    #> NumberForm[1.2345, 3, DigitBlock -> {x, 3}]
     : Value for option DigitBlock should be a positive integer, Infinity, or a pair of positive integers.
     = 1.2345
    #> NumberForm[1.2345, 3, DigitBlock -> {5, -3}]
     : Value for option DigitBlock should be a positive integer, Infinity, or a pair of positive integers.
     = 1.2345

    ## ExponentFunction
    #> NumberForm[12345.123456789, 14, ExponentFunction -> ((#) &)]
     = 1.2345123456789×10^4
    #> NumberForm[12345.123456789, 14, ExponentFunction -> (Null&)]
     = 12345.123456789
    #> y = N[Pi^Range[-20, 40, 15]];
    #> NumberForm[y, 10, ExponentFunction -> (3 Quotient[#, 3] &)]
     =  {114.0256472×10^-12, 3.267763643×10^-3, 93.64804748×10^3, 2.683779414×10^12, 76.91214221×10^18}
    #> NumberForm[y, 10, ExponentFunction -> (Null &)]
     : In addition to the number of digits requested, one or more zeros will appear as placeholders.
     : In addition to the number of digits requested, one or more zeros will appear as placeholders.
     = {0.0000000001140256472, 0.003267763643, 93648.04748, 2683779414000., 76912142210000000000.}

    ## ExponentStep
    #> NumberForm[10^8 N[Pi], 10, ExponentStep -> 3]
     = 314.1592654×10^6
    #> NumberForm[1.2345, 3, ExponentStep -> x]
     : Value of option ExponentStep -> x is not a positive integer.
     = 1.2345
    #> NumberForm[1.2345, 3, ExponentStep -> 0]
     : Value of option ExponentStep -> 0 is not a positive integer.
     = 1.2345
    #> NumberForm[y, 10, ExponentStep -> 6]
     = {114.0256472×10^-12, 3267.763643×10^-6, 93648.04748, 2.683779414×10^12, 76.91214221×10^18}

    ## NumberFormat
    #> NumberForm[y, 10, NumberFormat -> (#1 &)]
     = {1.140256472, 0.003267763643, 93648.04748, 2.683779414, 7.691214221}

    ## NumberMultiplier
    #> NumberForm[1.2345, 3, NumberMultiplier -> 0]
     : Value for option NumberMultiplier -> 0 is expected to be a string.
     = 1.2345
    #> NumberForm[N[10^ 7 Pi], 15, NumberMultiplier -> "*"]
     = 3.14159265358979*10^7

    ## NumberPoint
    #> NumberForm[1.2345, 5, NumberPoint -> ","]
     = 1,2345
    #> NumberForm[1.2345, 3, NumberPoint -> 0]
     : Value for option NumberPoint -> 0 is expected to be a string.
     = 1.2345

    ## NumberPadding
    #> NumberForm[1.41, {10, 5}]
     = 1.41000
    #> NumberForm[1.41, {10, 5}, NumberPadding -> {"", "X"}]
     = 1.41XXX
    #> NumberForm[1.41, {10, 5}, NumberPadding -> {"X", "Y"}]
     = XXXXX1.41YYY
    #> NumberForm[1.41, 10, NumberPadding -> {"X", "Y"}]
     = XXXXXXXX1.41
    #> NumberForm[1.2345, 3, NumberPadding -> 0]
     :  Value for option NumberPadding -> 0 should be a string or a pair of strings.
     = 1.2345
    #> NumberForm[1.41, 10, NumberPadding -> {"X", "Y"}, NumberSigns -> {"-------------", ""}]
     = XXXXXXXXXXXXXXXXXXXX1.41
    #> NumberForm[{1., -1., 2.5, -2.5}, {4, 6}, NumberPadding->{"X", "Y"}]
     = {X1.YYYYYY, -1.YYYYYY, X2.5YYYYY, -2.5YYYYY}

    ## NumberSeparator
    #> NumberForm[N[10^ 5 Pi], 15, DigitBlock -> 3, NumberSeparator -> " "]
     = 314 159.265 358 979
    #> NumberForm[N[10^ 5 Pi], 15, DigitBlock -> 3, NumberSeparator -> {" ", ","}]
     = 314 159.265,358,979
    #> NumberForm[N[10^ 5 Pi], 15, DigitBlock -> 3, NumberSeparator -> {",", " "}]
     = 314,159.265 358 979
    #> NumberForm[N[10^ 7 Pi], 15, DigitBlock -> 3, NumberSeparator -> {",", " "}]
     = 3.141 592 653 589 79×10^7
    #> NumberForm[1.2345, 3, NumberSeparator -> 0]
     :  Value for option NumberSeparator -> 0 should be a string or a pair of strings.
     = 1.2345

    ## NumberSigns
    #> NumberForm[1.2345, 5, NumberSigns -> {"-", "+"}]
     = +1.2345
    #> NumberForm[-1.2345, 5, NumberSigns -> {"- ", ""}]
     = - 1.2345
    #> NumberForm[1.2345, 3, NumberSigns -> 0]
     : Value for option NumberSigns -> 0 should be a pair of strings or two pairs of strings.
     = 1.2345

    ## SignPadding
    #> NumberForm[1.234, 6, SignPadding -> True, NumberPadding -> {"X", "Y"}]
     = XXX1.234
    #> NumberForm[-1.234, 6, SignPadding -> True, NumberPadding -> {"X", "Y"}]
     = -XX1.234
    #> NumberForm[-1.234, 6, SignPadding -> False, NumberPadding -> {"X", "Y"}]
     = XX-1.234
    #> NumberForm[-1.234, {6, 4}, SignPadding -> False, NumberPadding -> {"X", "Y"}]
     = X-1.234Y

    ## 1-arg, Option case
    #> NumberForm[34, ExponentFunction->(Null&)]
     = 34

    ## zero padding integer x0.0 case
    #> NumberForm[50.0, {5, 1}]
     = 50.0
    #> NumberForm[50, {5, 1}]
     = 50.0

    ## Rounding correctly
    #> NumberForm[43.157, {10, 1}]
     = 43.2
    #> NumberForm[43.15752525, {10, 5}, NumberSeparator -> ",", DigitBlock -> 1]
     = 4,3.1,5,7,5,3
    #> NumberForm[80.96, {16, 1}]
     = 81.0
    #> NumberForm[142.25, {10, 1}]
     = 142.3
    '''

    options = {
        'DigitBlock': 'Infinity',
        'ExponentFunction': 'Automatic',
        'ExponentStep': '1',
        'NumberFormat': 'Automatic',
        'NumberMultiplier': '"×"',
        'NumberPadding': '{"", "0"}',
        'NumberPoint': '"."',
        'NumberSeparator': '{",", " "}',
        'NumberSigns': '{"-", ""}',
        'SignPadding': 'False',
    }

    @staticmethod
    def default_ExponentFunction(value):
        n = value.get_int_value()
        if -5 <= n <= 5:
            return Symbol('Null')
        else:
            return value

    @staticmethod
    def default_NumberFormat(man, base, exp, options):
        py_exp = exp.get_string_value()
        if py_exp:
            mul = String(options['NumberMultiplier'])
            return Expression('RowBox', Expression('List', man, mul, Expression('SuperscriptBox', base, exp)))
        else:
            return man

    def apply_list_n(self, expr, n, evaluation, options) -> Expression:
        'NumberForm[expr_?ListQ, n_, OptionsPattern[NumberForm]]'
        options = [Expression('RuleDelayed', Symbol(key), value) for key, value in options.items()]
        return Expression('List', *[Expression('NumberForm', leaf, n, *options) for leaf in expr.leaves])

    def apply_list_nf(self, expr, n, f, evaluation, options) -> Expression:
        'NumberForm[expr_?ListQ, {n_, f_}, OptionsPattern[NumberForm]]'
        options = [Expression('RuleDelayed', Symbol(key), value) for key, value in options.items()]
        return Expression('List', *[Expression('NumberForm', leaf, Expression('List', n, f), *options) for leaf in expr.leaves])

    def apply_makeboxes(self, expr, form, evaluation, options={}):
        '''MakeBoxes[NumberForm[expr_, OptionsPattern[NumberForm]],
            form:StandardForm|TraditionalForm|OutputForm]'''

        fallback = Expression('MakeBoxes', expr, form)

        py_options = self.check_options(options, evaluation)
        if py_options is None:
            return fallback

        if isinstance(expr, Integer):
            py_n = len(str(abs(expr.get_int_value())))
        elif isinstance(expr, Real):
            if expr.is_machine_precision():
                py_n = 6
            else:
                py_n = dps(expr.get_precision())
        else:
            py_n = None

        if py_n is not None:
            return number_form(expr, py_n, None, evaluation, py_options)
        return Expression('MakeBoxes', expr, form)

    def apply_makeboxes_n(self, expr, n, form, evaluation, options={}):
        '''MakeBoxes[NumberForm[expr_, n_?NotOptionQ, OptionsPattern[NumberForm]],
            form:StandardForm|TraditionalForm|OutputForm]'''

        fallback = Expression('MakeBoxes', expr, form)

        py_n = n.get_int_value()
        if py_n is None or py_n <= 0:
            evaluation.message('NumberForm', 'iprf', n)
            return fallback

        py_options = self.check_options(options, evaluation)
        if py_options is None:
            return fallback

        if isinstance(expr, (Integer, Real)):
            return number_form(expr, py_n, None, evaluation, py_options)
        return Expression('MakeBoxes', expr, form)

    def apply_makeboxes_nf(self, expr, n, f, form, evaluation, options={}):
        '''MakeBoxes[NumberForm[expr_, {n_, f_}, OptionsPattern[NumberForm]],
            form:StandardForm|TraditionalForm|OutputForm]'''

        fallback = Expression('MakeBoxes', expr, form)

        nf = Expression('List', n, f)
        py_n = n.get_int_value()
        py_f = f.get_int_value()
        if py_n is None or py_n <= 0 or py_f is None or py_f < 0:
            evaluation.message('NumberForm', 'iprf', nf)
            return fallback

        py_options = self.check_options(options, evaluation)
        if py_options is None:
            return fallback

        if isinstance(expr, (Integer, Real)):
            return number_form(expr, py_n, py_f, evaluation, py_options)
        return Expression('MakeBoxes', expr, form)


class BaseForm(Builtin):
    """
    <dl>
    <dt>'BaseForm[$expr$, $n$]'
        <dd>prints numbers in $expr$ in base $n$.
    </dl>

    >> BaseForm[33, 2]
     = 100001_2

    >> BaseForm[234, 16]
     = ea_16

    >> BaseForm[12.3, 2]
     = 1100.01001100110011001_2

    >> BaseForm[-42, 16]
     = -2a_16

    >> BaseForm[x, 2]
     = x

    >> BaseForm[12, 3] // FullForm
     = BaseForm[12, 3]

    Bases must be between 2 and 36:
    >> BaseForm[12, -3]
     : Positive machine-sized integer expected at position 2 in BaseForm[12, -3].
     : MakeBoxes[BaseForm[12, -3], OutputForm] is not a valid box structure.
    >> BaseForm[12, 100]
     : Requested base 100 must be between 2 and 36.
     : MakeBoxes[BaseForm[12, 100], OutputForm] is not a valid box structure.

    #> BaseForm[0, 2]
     = 0_2
    #> BaseForm[0.0, 2]
     = 0.0_2

    #> BaseForm[N[Pi, 30], 16]
     = 3.243f6a8885a308d313198a2e_16
    """

    messages = {
        'intpm': (
            "Positive machine-sized integer expected at position 2 in "
            "BaseForm[`1`, `2`]."),
        'basf': "Requested base `1` must be between 2 and 36.",
    }

    def apply_makeboxes(self, expr, n, f, evaluation):
        '''MakeBoxes[BaseForm[expr_, n_],
            f:StandardForm|TraditionalForm|OutputForm]'''

        base = n.get_int_value()

        if base <= 0:
            evaluation.message('BaseForm', 'intpm', expr, n)
            return

        if isinstance(expr, PrecisionReal):
            x = expr.to_sympy()
            p = reconstruct_digits(expr.get_precision())
        elif isinstance(expr, MachineReal):
            x = expr.get_float_value()
            p = reconstruct_digits(machine_precision)
        elif isinstance(expr, Integer):
            x = expr.get_int_value()
            p = 0
        else:
            return Expression("MakeBoxes", expr, f)

        try:
            val = convert_base(x, base, p)
        except ValueError:
            return evaluation.message('BaseForm', 'basf', n)

        if f.get_name() == 'System`OutputForm':
            return from_python("%s_%d" % (val, base))
        else:
            return Expression(
                'SubscriptBox', String(val), String(base))<|MERGE_RESOLUTION|>--- conflicted
+++ resolved
@@ -1928,12 +1928,6 @@
             xml = ''
         # mathml = '<math><mstyle displaystyle="true">%s</mstyle></math>' % xml
         # #convert_box(boxes)
-<<<<<<< HEAD
-
-        result = '<math>%s</math>' % xml
-
-        return Expression('RowBox', Expression('List', String(result)))
-=======
         query = evaluation.parse('System`$UseSansSerif')
         usesansserif = query.evaluate(evaluation).to_python()
         if  usesansserif:
@@ -1941,7 +1935,6 @@
 
         mathml = '<math display="block">%s</math>' % xml  # convert_box(boxes)
         return Expression('RowBox', Expression('List', String(mathml)))
->>>>>>> d41fae8e
 
 
 class TeXForm(Builtin):
