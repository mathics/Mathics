--- conflicted
+++ resolved
@@ -25,12 +25,8 @@
 from mathics.core.numbers import (
     dps, convert_base, machine_precision, reconstruct_digits)
 
-<<<<<<< HEAD
-from mathics.core.evaluation import Print as EvaluationPrint
-
-=======
 from mathics.core.evaluation import (Message)
->>>>>>> 7d1bf911
+
 MULTI_NEWLINE_RE = re.compile(r"\n{2,}")
 
 
@@ -1344,16 +1340,9 @@
                 return
             curr_msg = len(evaluation.out)
             result = expr.evaluate(evaluation)
-<<<<<<< HEAD
-            newmessages = evaluation.out[curr_msg:]
-            for out_msg in newmessages:
-                print("out_msg=", out_msg, " of class", type(out_msg))
-                if type(out_msg) is EvaluationPrint:
-=======
             own_messages = evaluation.out[curr_msg:]
             for out_msg in own_messages:
                 if type(out_msg) is not Message:
->>>>>>> 7d1bf911
                     continue
                 pattern = Expression('MessageName', Symbol(out_msg.symbol), String(out_msg.tag))
                 if pattern in check_messages:
