#!/usr/bin/env python
# -*- coding: utf-8 -*-

"""
Input and Output
"""

from __future__ import unicode_literals
from __future__ import absolute_import
import six

import re
import sympy
import mpmath

from mathics.builtin.base import (
    Builtin, BinaryOperator, BoxConstruct, BoxConstructError, Operator)
from mathics.builtin.tensors import get_dimensions
from mathics.builtin.comparison import expr_min
from mathics.builtin.lists import list_boxes
from mathics.builtin.options import options_to_rules
from mathics.core.expression import (
    Expression, String, Symbol, Integer, Rational, Real, Complex, BoxError,
    from_python, MachineReal, PrecisionReal, Omitted)
from mathics.core.numbers import (
    dps, prec, convert_base, machine_precision, reconstruct_digits)
from mathics.builtin.lists import riffle

MULTI_NEWLINE_RE = re.compile(r"\n{2,}")


class Format(Builtin):
    """
    <dl>
    <dt>'Format[$expr$]'
        <dd>holds values specifying how $expr$ should be printed.
    </dl>

    Assign values to 'Format' to control how particular expressions
    should be formatted when printed to the user.
    >> Format[f[x___]] := Infix[{x}, "~"]
    >> f[1, 2, 3]
     = 1 ~ 2 ~ 3
    >> f[1]
     = 1

    Raw objects cannot be formatted:
    >> Format[3] = "three";
     : Cannot assign to raw object 3.

    Format types must be symbols:
    >> Format[r, a + b] = "r";
     : Format type a + b is not a symbol.

    Formats must be attached to the head of an expression:
    >> f /: Format[g[f]] = "my f";
     : Tag f not found or too deep for an assigned rule.
    """

    messages = {
        'fttp': "Format type `1` is not a symbol.",
    }


def parenthesize(precedence, leaf, leaf_boxes, when_equal):
    from mathics.builtin import builtins_precedence

    while leaf.has_form('HoldForm', 1):
        leaf = leaf.leaves[0]
    if leaf.has_form(('Infix', 'Prefix', 'Postfix'), 3, None):
        leaf_prec = leaf.leaves[2].get_int_value()
    elif leaf.has_form('PrecedenceForm', 2):
        leaf_prec = leaf.leaves[1].get_int_value()
    else:
        leaf_prec = builtins_precedence.get(leaf.get_head_name())
    if precedence is not None and leaf_prec is not None:
        if precedence > leaf_prec or (precedence == leaf_prec and when_equal):
            return Expression(
                'RowBox',
                Expression('List', String("("), leaf_boxes, String(")")))
    return leaf_boxes


def make_boxes_infix(leaves, ops, precedence, grouping, form, evaluation):
    segment = []
    boxes = evaluation.make_boxes(leaves, form, segment)

    seg_shortened, seg_l, seg_r = segment
    if seg_shortened:
        leaves = leaves[:seg_l] + [Symbol('Null')] + leaves[seg_r:]
        ops = ops[:seg_l] + ops[seg_r - 1:]  # ellipsis item gets rightmost operator from ellipsed chunk

    result = []
    for index, leaf_box in enumerate(zip(leaves, boxes)):
        leaf, box = leaf_box

        if index > 0:
            result.append(ops[index - 1])

        parenthesized = False
        if grouping == 'System`NonAssociative':
            parenthesized = True
        elif grouping == 'System`Left' and index > 0:
            parenthesized = True
        elif grouping == 'System`Right' and index == 0:
            parenthesized = True

        if seg_shortened and index == seg_l:
            leaf = box  # ellipsis item, do not parenthesize
        else:
            leaf = parenthesize(precedence, leaf, box, parenthesized)

        result.append(leaf)
    return Expression('RowBox', Expression('List', *result))


def real_to_s_exp(expr, n):
    if expr.is_zero:
        s = '0'
        sign_prefix = ''
        if expr.is_machine_precision():
            exp = 0
        else:
            p = expr.get_precision()
            exp = -dps(p)
        nonnegative = 1
    else:
        if n is None:
            if expr.is_machine_precision():
                value = expr.get_float_value()
                s = repr(value)
            else:
                with mpmath.workprec(expr.get_precision()):
                    value = expr.to_mpmath()
                    s = mpmath.nstr(value, dps(expr.get_precision()) + 1)
        else:
            with mpmath.workprec(expr.get_precision()):
                value = expr.to_mpmath()
                s = mpmath.nstr(value, n)

        # sign prefix
        if s[0] == '-':
            assert value < 0
            nonnegative = 0
            s = s[1:]
        else:
            assert value >= 0
            nonnegative = 1

        # exponent (exp is actual, pexp is printed)
        if 'e' in s:
            s, exp = s.split('e')
            exp = int(exp)
            if len(s) > 1 and s[1] == '.':
                # str(float) doesn't always include '.' if 'e' is present.
                s = s[0] + s[2:].rstrip('0')
        else:
            exp = s.index('.') - 1
            s = s[:exp + 1] + s[exp + 2:].rstrip('0')

            # consume leading '0's.
            i = 0
            while s[i] == '0':
                i += 1
                exp -= 1
            s = s[i:]

        # add trailing zeros for precision reals
        if n is not None and not expr.is_machine_precision() and len(s) < n:
            s = s + '0' * (n - len(s))
    return s, exp, nonnegative


def int_to_s_exp(expr, n):
    n = expr.get_int_value()
    if n < 0:
        nonnegative = 0
        s = str(-n)
    else:
        nonnegative = 1
        s = str(n)
    exp = len(s) - 1
    return s, exp, nonnegative


def number_form(expr, n, f, evaluation, options):
    '''
    Converts a Real or Integer instance to Boxes.

    n digits of precision with f (can be None) digits after the decimal point.
    evaluation (can be None) is used for messages.

    The allowed options are python versions of the options permitted to
    NumberForm and must be supplied. See NumberForm or Real.make_boxes
    for correct option examples.
    '''

    assert isinstance(n, int) and n > 0 or n is None
    assert f is None or (isinstance(f, int) and f >= 0)

    is_int = False
    if isinstance(expr, Integer):
        assert n is not None
        s, exp, nonnegative = int_to_s_exp(expr, n)
        if f is None:
            is_int = True
    elif isinstance(expr, Real):
        if n is not None:
            n = min(n, dps(expr.get_precision()) + 1)
        s, exp, nonnegative = real_to_s_exp(expr, n)
        if n is None:
            n = len(s)
    else:
        raise ValueError('Expected Real or Integer.')

    assert isinstance(n, int) and n > 0

    sign_prefix = options['NumberSigns'][nonnegative]

    # round exponent to ExponentStep
    rexp = (exp // options['ExponentStep']) * options['ExponentStep']

    if is_int:
        # integer never uses scientific notation
        pexp = ''
    else:
        method = options['ExponentFunction']
        pexp = method(Integer(rexp)).get_int_value()
        if pexp is not None:
            exp -= pexp
            pexp = str(pexp)
        else:
            pexp = ''

    # pad right with '0'.
    if len(s) < exp + 1:
        if evaluation is not None:
            evaluation.message('NumberForm', 'sigz')
        # TODO NumberPadding?
        s = s + '0' * (1 + exp - len(s))
    # pad left with '0'.
    if exp < 0:
        s = '0' * (-exp) + s
        exp = 0

    # left and right of NumberPoint
    left, right = s[:exp + 1], s[exp + 1:]

    def _round(number, ndigits):
        '''
        python round() for integers but with correct rounding.
        e.g. `_round(14225, -1)` is `14230` not `14220`.
        '''
        assert isinstance(ndigits, six.integer_types)
        assert ndigits < 0
        assert isinstance(number, six.integer_types)
        assert number >= 0
        number += 5 * int(10 ** -(1 + ndigits))
        number //= int(10 ** -ndigits)
        return number

    # pad with NumberPadding
    if f is not None:
        if len(right) < f:
            # pad right
            right = right + (f - len(right)) * options['NumberPadding'][1]
        elif len(right) > f:
            # round right
            tmp = int(left + right)
            tmp = _round(tmp, f - len(right))
            tmp = str(tmp)
            left, right = tmp[:exp + 1], tmp[exp + 1:]

    def split_string(s, start, step):
        if start > 0:
            yield s[:start]
        for i in range(start, len(s), step):
            yield s[i:i+step]

    # insert NumberSeparator
    digit_block = options['DigitBlock']
    if digit_block[0] != 0:
        left = split_string(left, len(left) % digit_block[0], digit_block[0])
        left = options['NumberSeparator'][0].join(left)
    if digit_block[1] != 0:
        right = split_string(right, 0, digit_block[1])
        right = options['NumberSeparator'][1].join(right)

    left_padding = 0
    max_sign_len = max(len(options['NumberSigns'][0]), len(options['NumberSigns'][1]))
    l = len(sign_prefix) + len(left) + len(right) - max_sign_len
    if l < n:
        left_padding = n - l
    elif len(sign_prefix) < max_sign_len:
        left_padding = max_sign_len - len(sign_prefix)
    left_padding = left_padding * options['NumberPadding'][0]

    # insert NumberPoint
    if options['SignPadding']:
        prefix = sign_prefix + left_padding
    else:
        prefix = left_padding + sign_prefix

    if is_int:
        s = prefix + left
    else:
        s = prefix + left + options['NumberPoint'] + right

    # base
    base = '10'

    # build number
    method = options['NumberFormat']
    return method(String(s), String(base), String(pexp), options)


class MakeBoxes(Builtin):
    """

    String representation of boxes
    >> \(x \^ 2\)
     = SuperscriptBox[x, 2]

    >> \(x \_ 2\)
     = SubscriptBox[x, 2]

    >> \( a \+ b \% c\)
     = UnderoverscriptBox[a, b, c]

    >> \( a \& b \% c\)
     = UnderoverscriptBox[a, c, b]

    #> \( \@ 5 \)
     = SqrtBox[5]

    >> \(x \& y \)
     = OverscriptBox[x, y]

    >> \(x \+ y \)
     = UnderscriptBox[x, y]

    #> \( x \^ 2 \_ 4 \)
     = SuperscriptBox[x, SubscriptBox[2, 4]]

    ## Tests for issue 151 (infix operators in heads)
    #> (a + b)[x]
     = (a + b)[x]
    #> (a b)[x]
     = (a b)[x]
    #> (a <> b)[x]
     : String expected.
     = (a <> b)[x]
    """

    # TODO: Convert operators to appropriate representations e.g. 'Plus' to '+'
    """
    >> \(a + b\)
     = RowBox[{a, +, b}]

    >> \(TraditionalForm \` a + b\)
     = FormBox[RowBox[{a, +, b}], TraditionalForm]

    >> \(x \/ \(y + z\)\)
     =  FractionBox[x, RowBox[{y, +, z}]]
    """

    # TODO: Constructing boxes from Real
    """
    ## Test Real MakeBoxes
    #> MakeBoxes[1.4]
     = 1.4`
    #> MakeBoxes[1.4`]
     = 1.4`
    #> MakeBoxes[1.5`20]
     = 1.5`20.
    #> MakeBoxes[1.4`20]
     = 1.4`20.
    #> MakeBoxes[1.5``20]
     = 1.5`20.1760912591
    #> MakeBoxes[-1.4]
     = RowBox[{-, 1.4`}]
    #> MakeBoxes[34.*^3]
     = 34000.`

    #> MakeBoxes[0`]
     = 0.`
    #> MakeBoxes[0`3]
     = 0
    #> MakeBoxes[0``30]
     = 0.``30.
    #> MakeBoxes[0.`]
     = 0.`
    #> MakeBoxes[0.`3]
     = 0.`
    #> MakeBoxes[0.``30]
     = 0.``30.

    #> MakeBoxes[14]
     = 14
    #> MakeBoxes[-14]
     = RowBox[{-, 14}]
    """

    # TODO: Correct precedence
    """
    >> \(x \/ y + z\)
     = RowBox[{FractionBox[x, y], +, z}]
    >> \(x \/ (y + z)\)
     = FractionBox[x, RowBox[{(, RowBox[{y, +, z}], )}]]

    #> \( \@ a + b \)
     = RowBox[{SqrtBox[a], +, b}]
    """

    # FIXME: Don't insert spaces with brackets
    """
    #> \(c (1 + x)\)
     = RowBox[{c, RowBox[{(, RowBox[{1, +, x}], )}]}]
    """

    # TODO: Required MakeExpression
    """
    #> \!\(x \^ 2\)
     = x ^ 2
    #> FullForm[%]
     = Power[x, 2]
    """

    # TODO: Fix Infix operators
    """
    >> MakeBoxes[1 + 1]
     = RowBox[{1, +, 1}]
    """

    # TODO: Parsing of special characters (like commas)
    """
    >> \( a, b \)
     = RowBox[{a, ,, b}]
    """

    attributes = ('HoldAllComplete',)

    rules = {
        'MakeBoxes[Infix[head_[leaves___]], '
        '    f:StandardForm|TraditionalForm|OutputForm|InputForm]': (
            'MakeBoxes[Infix[head[leaves], StringForm["~`1`~", head]], f]'),
        'MakeBoxes[expr_]': 'MakeBoxes[expr, StandardForm]',
        'MakeBoxes[(form:StandardForm|TraditionalForm|OutputForm|TeXForm|'
        'MathMLForm)[expr_], StandardForm|TraditionalForm]': (
            'MakeBoxes[expr, form]'),
        'MakeBoxes[(form:OutputForm|MathMLForm|TeXForm)[expr_], OutputForm]':
        'MakeBoxes[expr, form]',
        'MakeBoxes[StandardForm[expr_], OutputForm]':
        'MakeBoxes[expr, OutputForm]',
        'MakeBoxes[FullForm[expr_], StandardForm|TraditionalForm|OutputForm]':
        'StyleBox[MakeBoxes[expr, FullForm], ShowStringCharacters->True]',
        'MakeBoxes[InputForm[expr_], StandardForm|TraditionalForm|OutputForm]':
        'StyleBox[MakeBoxes[expr, InputForm], ShowStringCharacters->True]',
        'MakeBoxes[PrecedenceForm[expr_, prec_], f_]': 'MakeBoxes[expr, f]',
        'MakeBoxes[Style[expr_, OptionsPattern[Style]], f_]': (
            'StyleBox[MakeBoxes[expr, f], '
            'ImageSizeMultipliers -> OptionValue[ImageSizeMultipliers]]'),
    }

    def apply_general(self, expr, f, evaluation):
        '''MakeBoxes[expr_,
            f:TraditionalForm|StandardForm|OutputForm|InputForm|FullForm]'''

        if expr.is_atom():
            return expr.atom_to_boxes(f, evaluation)
        else:
            head = expr.head
            leaves = expr.leaves

            f_name = f.get_name()
            if f_name == 'System`TraditionalForm':
                left, right = '(', ')'
            else:
                left, right = '[', ']'

            # Parenthesize infix operators at the head of expressions,
            # like (a + b)[x], but not f[a] in f[a][b].
            #
            head_boxes = parenthesize(670,
                                      head, MakeBoxes(head, f), False)
            result = [head_boxes, String(left)]

            if len(leaves) > 1:
                if f_name in ('System`InputForm', 'System`OutputForm',
                              'System`FullForm'):
                    sep = ', '
                else:
                    sep = ','
                boxes = evaluation.make_boxes(leaves, f)
                row = riffle(boxes, String(sep))
                result.append(RowBox(Expression('List', *row)))
            elif len(leaves) == 1:
                result.append(MakeBoxes(leaves[0], f))
            result.append(String(right))
            return RowBox(Expression('List', *result))

    def _apply_atom(self, x, f, evaluation):
        '''MakeBoxes[x_?AtomQ,
            f:TraditionalForm|StandardForm|OutputForm|InputForm|FullForm]'''

        return x.atom_to_boxes(f, evaluation)

    def apply_outerprecedenceform(self, expr, prec, f, evaluation):
        '''MakeBoxes[OuterPrecedenceForm[expr_, prec_],
            f:StandardForm|TraditionalForm|OutputForm|InputForm]'''

        precedence = prec.get_int_value()
        boxes = MakeBoxes(expr)
        return parenthesize(precedence, expr, boxes, True)

    def apply_postprefix(self, p, expr, h, prec, f, evaluation):
        '''MakeBoxes[(p:Prefix|Postfix)[expr_, h_, prec_:None],
            f:StandardForm|TraditionalForm|OutputForm|InputForm]'''

        if not isinstance(h, String):
            h = MakeBoxes(h, f)

        precedence = prec.get_int_value()

        leaves = expr.get_leaves()
        if len(leaves) == 1:
            leaf = leaves[0]
            leaf_boxes = MakeBoxes(leaf, f)
            leaf = parenthesize(precedence, leaf, leaf_boxes, True)
            if p.get_name() == 'System`Postfix':
                args = (leaf, h)
            else:
                args = (h, leaf)

            return Expression('RowBox', Expression('List', *args))
        else:
            return MakeBoxes(expr, f)

    def apply_infix(self, expr, h, prec, grouping, f, evaluation):
        '''MakeBoxes[Infix[expr_, h_, prec_:None, grouping_:None],
            f:StandardForm|TraditionalForm|OutputForm|InputForm]'''

        def get_op(op):
            if not isinstance(op, String):
                op = MakeBoxes(op, f)
            else:
                op_value = op.get_string_value()
                if (f.get_name() == 'System`InputForm' and op_value in ['*', '^']):
                    pass
                elif (f.get_name() in ('System`InputForm',
                                       'System`OutputForm') and
                      not op_value.startswith(' ') and
                      not op_value.endswith(' ')):
                    op = String(' ' + op_value + ' ')
            return op

        precedence = prec.get_int_value()
        grouping = grouping.get_name()

        leaves = expr.get_leaves()
        if len(leaves) > 1:
            if h.has_form('List', len(leaves) - 1):
                ops = [get_op(op) for op in h.leaves]
            else:
                ops = [get_op(h)] * (len(leaves) - 1)
            return make_boxes_infix(leaves, ops, precedence, grouping, f, evaluation)
        elif len(leaves) == 1:
            return MakeBoxes(leaves[0], f)
        else:
            return MakeBoxes(expr, f)


class ToBoxes(Builtin):
    """
    <dl>
    <dt>'ToBoxes[$expr$]'
        <dd>evaluates $expr$ and converts the result to box form.
    </dl>

    Unlike 'MakeBoxes', 'ToBoxes' evaluates its argument:
    >> ToBoxes[a + a]
     = RowBox[{2,  , a}]

    >> ToBoxes[a + b]
     = RowBox[{a, +, b}]
    >> ToBoxes[a ^ b] // FullForm
     = SuperscriptBox["a", "b"]
    """

    def apply(self, expr, form, evaluation):
        'ToBoxes[expr_, form_:StandardForm]'

        form_name = form.get_name()
        if form_name is None:
            evaluation.message('ToBoxes', 'boxfmt', form)
        boxes = expr.format(evaluation, form_name)
        return boxes


class RowBox(Builtin):
    """
    <dl>
    <dt>'RowBox[{...}]'
        <dd>is a box construct that represents a sequence of boxes
        arranged in a horizontal row.
    </dl>
    """


class Row(Builtin):
    """
    <dl>
    <dt>'Row[{$expr$, ...}]'
        <dd>formats several expressions inside a 'RowBox'.
    </dl>
    """
    def apply_makeboxes(self, items, sep, f, evaluation):
        '''MakeBoxes[Row[{items___}, sep_:""],
            f:StandardForm|TraditionalForm|OutputForm]'''

        items = items.get_sequence()
        if not isinstance(sep, String):
            sep = MakeBoxes(sep, f)
        if len(items) == 1:
            return MakeBoxes(items[0], f)
        else:
            result = []
            for index, item in enumerate(items):
                if index > 0 and not sep.same(String('')):
                    result.append(sep)
                result.append(MakeBoxes(item, f))
            return RowBox(Expression('List', *result))


def is_constant(list):
    if list:
        return all(item == list[0] for item in list[1:])
    return True


class GridBox(BoxConstruct):
    r"""
    <dl>
    <dt>'GridBox[{{...}, {...}}]'
        <dd>is a box construct that represents a sequence of boxes
        arranged in a grid.
    </dl>

    #> Grid[{{a,bc},{d,e}}, ColumnAlignments:>Symbol["Rig"<>"ht"]]
     = a   bc
     .
     . d   e

    #> TeXForm@Grid[{{a,bc},{d,e}}, ColumnAlignments->Left]
     = \begin{array}{ll} a & \text{bc}\\ d & e\end{array}

    #> TeXForm[TableForm[{{a,b},{c,d}}]]
     = \begin{array}{cc} a & b\\ c & d\end{array}

    #> MathMLForm[TableForm[{{a,b},{c,d}}]]
     = <math><mtable columnalign="center">
     . <mtr><mtd columnalign="center"><mi>a</mi></mtd><mtd columnalign="center"><mi>b</mi></mtd></mtr>
     . <mtr><mtd columnalign="center"><mi>c</mi></mtd><mtd columnalign="center"><mi>d</mi></mtd></mtr>
     . </mtable></math>
    """

    options = {
        'ColumnAlignments': 'Center',
    }

    def get_array(self, leaves, evaluation):
        options = self.get_option_values(leaves[1:], evaluation)
        if not leaves:
            raise BoxConstructError
        expr = leaves[0]
        if not expr.has_form('List', None):
            if not all(leaf.has_form('List', None) for leaf in expr.leaves):
                raise BoxConstructError
        items = [leaf.leaves for leaf in expr.leaves]
        if not is_constant([len(row) for row in items]):
            raise BoxConstructError
        return items, options

    def boxes_to_tex(self, leaves, **box_options):
        evaluation = box_options.get('evaluation')
        items, options = self.get_array(leaves, evaluation)
        new_box_options = box_options.copy()
        new_box_options['inside_list'] = True
        column_alignments = options['System`ColumnAlignments'].get_name()
        try:
            column_alignments = {
                'System`Center': 'c',
                'System`Left': 'l',
                'System`Right': 'r'
            }[column_alignments]
        except KeyError:
            # invalid column alignment
            raise BoxConstructError
        column_count = 0
        for row in items:
            column_count = max(column_count, len(row))
        result = r'\begin{array}{%s} ' % (column_alignments * column_count)
        for index, row in enumerate(items):
            result += ' & '.join(item.boxes_to_tex(**new_box_options)
                                 for item in row)
            if index != len(items) - 1:
                result += '\\\\ '
        result += r'\end{array}'
        return result

    def boxes_to_xml(self, leaves, **box_options):
        evaluation = box_options.get('evaluation')
        items, options = self.get_array(leaves, evaluation)
        attrs = {}
        column_alignments = options['System`ColumnAlignments'].get_name()
        try:
            attrs['columnalign'] = {
                'System`Center': 'center',
                'System`Left': 'left',
                'System`Right': 'right',
            }[column_alignments]
        except KeyError:
            # invalid column alignment
            raise BoxConstructError
        attrs = ' '.join('{0}="{1}"'.format(name, value)
                         for name, value in six.iteritems(attrs))
        result = '<mtable {0}>\n'.format(attrs)
        new_box_options = box_options.copy()
        new_box_options['inside_list'] = True
        for row in items:
            result += '<mtr>'
            for item in row:
                result += '<mtd {0}>{1}</mtd>'.format(
                    attrs, item.boxes_to_xml(**new_box_options))
            result += '</mtr>\n'
        result += '</mtable>'
        return result

    def boxes_to_text(self, leaves, **box_options):
        evaluation = box_options.get('evaluation')
        items, options = self.get_array(leaves, evaluation)
        result = ''
        if not items:
            return ''
        widths = [0] * len(items[0])
        cells = [[item.boxes_to_text(**box_options).splitlines()
                  for item in row] for row in items]
        for row in cells:
            for index, cell in enumerate(row):
                if index >= len(widths):
                    raise BoxConstructError
                for line in cell:
                    widths[index] = max(widths[index], len(line))
        for row_index, row in enumerate(cells):
            if row_index > 0:
                result += '\n'
            k = 0
            while True:
                line_exists = False
                line = ''
                for cell_index, cell in enumerate(row):
                    if len(cell) > k:
                        line_exists = True
                        text = cell[k]
                    else:
                        text = ''
                    line += text
                    if cell_index < len(row) - 1:
                        line += ' ' * (widths[cell_index] - len(text))
                        # if cell_index < len(row) - 1:
                        line += '   '
                if line_exists:
                    result += line + '\n'
                else:
                    break
                k += 1
        return result


class Grid(Builtin):
    """
    <dl>
    <dt>'Grid[{{$a1$, $a2$, ...}, {$b1$, $b2$, ...}, ...}]'
        <dd>formats several expressions inside a 'GridBox'.
    </dl>

    >> Grid[{{a, b}, {c, d}}]
     = a   b
     .
     . c   d
    """

    options = GridBox.options

    def apply_makeboxes(self, array, f, evaluation, options):
        '''MakeBoxes[Grid[array_?MatrixQ, OptionsPattern[Grid]],
            f:StandardForm|TraditionalForm|OutputForm]'''

        lengths = [len(row.leaves) for row in array.leaves]
        segment = []
        boxes = evaluation.make_boxes([item for row in array.leaves for item in row.leaves], f, segment)
        if segment[0]:  # too long?
            return Omitted('<<%d>>' % sum(lengths))
        else:
            rows = []
            i = 0
            for l in lengths:
                rows.append(Expression('List', *boxes[i:i + l]))
                i += l
            return Expression(
                'GridBox',
                Expression('List', *rows),
                *options_to_rules(options))


class TableForm(Builtin):
    """
    <dl>
    <dt>'TableForm[$expr$]'
        <dd>displays $expr$ as a table.
    </dl>

    >> TableForm[Array[a, {3,2}],TableDepth->1]
     = {a[1, 1], a[1, 2]}
     .
     . {a[2, 1], a[2, 2]}
     .
     . {a[3, 1], a[3, 2]}

    A table of Graphics:
    >> Table[Style[Graphics[{EdgeForm[{Black}], RGBColor[r,g,b], Rectangle[]}], ImageSizeMultipliers->{0.2, 1}], {r,0,1,1/2}, {g,0,1,1/2}, {b,0,1,1/2}] // TableForm
     = -Graphics-   -Graphics-   -Graphics-
     .
     . -Graphics-   -Graphics-   -Graphics-
     .
     . -Graphics-   -Graphics-   -Graphics-
     .
     . -Graphics-   -Graphics-   -Graphics-
     .
     . -Graphics-   -Graphics-   -Graphics-
     .
     . -Graphics-   -Graphics-   -Graphics-
     .
     . -Graphics-   -Graphics-   -Graphics-
     .
     . -Graphics-   -Graphics-   -Graphics-
     .
     . -Graphics-   -Graphics-   -Graphics-

    #> TableForm[{}]
     = 
    """

    options = {
        'TableDepth': 'Infinity',
    }

    def apply_makeboxes(self, table, f, evaluation, options):
        '''MakeBoxes[%(name)s[table_, OptionsPattern[%(name)s]],
            f:StandardForm|TraditionalForm|OutputForm]'''

        dims = len(get_dimensions(table, head=Symbol('List')))
        depth = self.get_option(options, 'TableDepth', evaluation).unformatted
        depth = expr_min((Integer(dims), depth))
        depth = depth.get_int_value()
        if depth is None:
            evaluation.message(self.get_name(), 'int')
            return

        if depth <= 0:
            return Expression('MakeBoxes', table, f)
        elif depth == 1:
            return Expression(
                'GridBox', Expression('List', *(
                    Expression('List', Expression('MakeBoxes', item, f))
                    for item in table.leaves)))
        else:
            new_depth = Expression('Rule', Symbol('TableDepth'), depth - 2)

            def transform_item(item):
                if depth > 2:
                    return Expression(self.get_name(), item, new_depth)
                else:
                    return item

            return Expression(
                'GridBox', Expression('List', *(
                    Expression('List', *(
                        Expression('MakeBoxes', transform_item(item), f)
                        for item in row.leaves)) for row in table.leaves)))


class MatrixForm(TableForm):
    """
    <dl>
    <dt>'MatrixForm[$m$]'
        <dd>displays a matrix $m$, hiding the underlying list
        structure.
    </dl>

    >> Array[a,{4,3}]//MatrixForm
     = a[1, 1]   a[1, 2]   a[1, 3]
     .
     . a[2, 1]   a[2, 2]   a[2, 3]
     .
     . a[3, 1]   a[3, 2]   a[3, 3]
     .
     . a[4, 1]   a[4, 2]   a[4, 3]

    ## Issue #182
    #> {{2*a, 0},{0,0}}//MatrixForm
     = 2 a   0
     .
     . 0     0
    """

    def apply_makeboxes_matrix(self, table, f, evaluation, options):
        '''MakeBoxes[%(name)s[table_, OptionsPattern[%(name)s]],
            f:StandardForm|TraditionalForm]'''

        result = super(MatrixForm, self).apply_makeboxes(
            table, f, evaluation, options)
        if result.get_head_name() == 'System`GridBox':
            return Expression('RowBox', Expression(
                'List', String("("), result, String(")")))
        return result


class Superscript(Builtin):
    """
    <dl>
    <dt>'Superscript[$x$, $y$]'
        <dd>displays as $x$^$y$.
    </dl>

    >> Superscript[x,3] // TeXForm
     = x^3
    """

    rules = {
        'MakeBoxes[Superscript[x_, y_], f:StandardForm|TraditionalForm]': (
            'SuperscriptBox[MakeBoxes[x, f], MakeBoxes[y, f]]'),
    }


class SuperscriptBox(Builtin):
    pass


class Subscript(Builtin):
    """
    <dl>
    <dt>'Subscript[$a$, $i$]'
        <dd>displays as $a_i$.
    </dl>

    >> Subscript[x,1,2,3] // TeXForm
     = x_{1,2,3}
    """

    def apply_makeboxes(self, x, y, f, evaluation):
        'MakeBoxes[Subscript[x_, y__], f:StandardForm|TraditionalForm]'

        y = y.get_sequence()
        return Expression(
            'SubscriptBox', Expression('MakeBoxes', x, f), *list_boxes(y, f, evaluation))


class SubscriptBox(Builtin):
    pass


class Subsuperscript(Builtin):
    """
    <dl>
    <dt>'Subsuperscript[$a$, $b$, $c$]'
        <dd>displays as $a_b^c$.
    </dl>

    >> Subsuperscript[a, b, c] // TeXForm
     = a_b^c
    """

    rules = {
        'MakeBoxes[Subsuperscript[x_, y_, z_], '
        'f:StandardForm|TraditionalForm]': (
            'SubsuperscriptBox[MakeBoxes[x, f], MakeBoxes[y, f], '
            'MakeBoxes[z, f]]'),
    }


class SubsuperscriptBox(Builtin):
    pass


class Postfix(BinaryOperator):
    """
    <dl>
    <dt>'$x$ // $f$'
        <dd>is equivalent to '$f$[$x$]'.
    </dl>

    >> b // a
     = a[b]
    >> c // b // a
     = a[b[c]]

    The postfix operator '//' is parsed to an expression before evaluation:
    >> Hold[x // a // b // c // d // e // f]
     = Hold[f[e[d[c[b[a[x]]]]]]]
    """

    operator = '//'
    operator_display = None
    precedence = 70
    grouping = 'Left'


class Prefix(BinaryOperator):
    """
    <dl>
    <dt>'$f$ @ $x$'
        <dd>is equivalent to '$f$[$x$]'.
    </dl>

    >> a @ b
     = a[b]
    >> a @ b @ c
     = a[b[c]]
    >> Format[p[x_]] := Prefix[{x}, "*"]
    >> p[3]
     = *3
    >> Format[q[x_]] := Prefix[{x}, "~", 350]
    >> q[a+b]
     = ~(a + b)
    >> q[a*b]
     = ~a b
    >> q[a]+b
     = b + ~a

    The prefix operator '@' is parsed to an expression before evaluation:
    >> Hold[a @ b @ c @ d @ e @ f @ x]
     = Hold[a[b[c[d[e[f[x]]]]]]]
    """

    operator = '@'
    operator_display = None
    precedence = 640
    grouping = 'Right'


class Infix(Builtin):
    """
    <dl>
    <dt>'Infix[$expr$, $oper$, $prec$, $assoc$]'
        <dd>displays $expr$ with the infix operator $oper$, with
        precedence $prec$ and associativity $assoc$.
    </dl>

    'Infix' can be used with 'Format' to display certain forms with
    user-defined infix notation:
    >> Format[g[x_, y_]] := Infix[{x, y}, "#", 350, Left]
    >> g[a, g[b, c]]
     = a # (b # c)
    >> g[g[a, b], c]
     = a # b # c
    >> g[a + b, c]
     = (a + b) # c
    >> g[a * b, c]
     = a b # c
    >> g[a, b] + c
     = c + a # b
    >> g[a, b] * c
     = c (a # b)

    >> Infix[{a, b, c}, {"+", "-"}]
     = a + b - c

    #> Format[r[items___]] := Infix[If[Length[{items}] > 1, {items}, {ab}], "~"]
    #> r[1, 2, 3]
     = 1 ~ 2 ~ 3
    #> r[1]
     = ab
    """


class NonAssociative(Builtin):
    """
    <dl>
    <dt>'NonAssociative'
        <dd>is used with operator formatting constructs to specify a
        non-associative operator.
    </dl>
    """


class Left(Builtin):
    """
    <dl>
    <dt>'Left'
        <dd>is used with operator formatting constructs to specify a
        left-associative operator.
    </dl>
    """


class Right(Builtin):
    """
    <dl>
    <dt>'Right'
        <dd>is used with operator formatting constructs to specify a
        right-associative operator.
    </dl>
    """


class Center(Builtin):
    """
    <dl>
    <dt>'Center'
        <dd>is used with the 'ColumnAlignments' option to 'Grid' or
        'TableForm' to specify a centered column.
    </dl>
    """


class StringForm(Builtin):
    """
    <dl>
    <dt>'StringForm[$str$, $expr1$, $expr2$, ...]'
        <dd>displays the string $str$, replacing placeholders in $str$
        with the corresponding expressions.
    </dl>

    >> StringForm["`1` bla `2` blub `` bla `2`", a, b, c]
     = a bla b blub c bla b
    """

    def apply_makeboxes(self, s, args, f, evaluation):
        '''MakeBoxes[StringForm[s_String, args___],
            f:StandardForm|TraditionalForm|OutputForm]'''

        s = s.value
        args = args.get_sequence()
        result = []
        pos = 0
        last_index = 0
        for match in re.finditer(r'(\`(\d*)\`)', s):
            start, end = match.span(1)
            if match.group(2):
                index = int(match.group(2))
            else:
                index = last_index + 1
            if index > last_index:
                last_index = index
            if start > pos:
                result.append(String(s[pos:start]))
            pos = end
            if 1 <= index <= len(args):
                arg = args[index - 1]
                result.append(MakeBoxes(arg, f))
        if pos < len(s):
            result.append(String(s[pos:]))
        return RowBox(Expression('List', *result))


class Message(Builtin):
    """
    <dl>
    <dt>'Message[$symbol$::$msg$, $expr1$, $expr2$, ...]'
        <dd>displays the specified message, replacing placeholders in
        the message text with the corresponding expressions.
    </dl>

    >> a::b = "Hello world!"
     = Hello world!
    >> Message[a::b]
     : Hello world!
    >> a::c := "Hello `1`, Mr 00`2`!"
    >> Message[a::c, "you", 3 + 4]
     : Hello you, Mr 007!
    """

    attributes = ('HoldFirst',)

    messages = {
        'name': 'Message name `1` is not of the form symbol::name or symbol::name::language.',
    }

    def apply(self, symbol, tag, params, evaluation):
        'Message[MessageName[symbol_Symbol, tag_String], params___]'

        params = params.get_sequence()
        evaluation.message(symbol.name, tag.value, *params)
        return Symbol('Null')


def check_message(expr):
    'checks if an expression is a valid message'
    if expr.has_form('MessageName', 2):
        symbol, tag = expr.get_leaves()
        if symbol.get_name() and tag.get_string_value():
            return True
    return False


class Quiet(Builtin):
    """
    <dl>
    <dt>'Quiet[$expr$, {$s1$::$t1$, ...}]'
        <dd>evaluates $expr$, without messages '{$s1$::$t1$, ...}' being displayed.
    <dt>'Quiet[$expr$, All]'
        <dd>evaluates $expr$, without any messages being displayed.
    <dt>'Quiet[$expr$, None]'
        <dd>evaluates $expr$, without all messages being displayed.
    <dt>'Quiet[$expr$, $off$, $on$]'
        <dd>evaluates $expr$, with messages $off$ being suppressed, but messages $on$ being displayed.
    </dl>

    >> a::b = "Hello";
    >> Quiet[x+x, {a::b}]
     = 2 x
    >> Quiet[Message[a::b]; x+x, {a::b}]
     = 2 x

    >> Message[a::b]; y=Quiet[Message[a::b]; x+x, {a::b}]; Message[a::b]; y
     : Hello
     : Hello
     = 2 x

    >> Quiet[expr, All, All]
     : Arguments 2 and 3 of Quiet[expr, All, All] should not both be All.
     = Quiet[expr, All, All]
    >> Quiet[x + x, {a::b}, {a::b}]
     : In Quiet[x + x, {a::b}, {a::b}] the message name(s) {a::b} appear in both the list of messages to switch off and the list of messages to switch on.
     = Quiet[x + x, {a::b}, {a::b}]
    """

    attributes = ('HoldAll',)

    messages = {
        'anmlist': ("Argument `1` of `2` should be All, None, a message name, "
                    "or a list of message names."),
        'allall': "Arguments 2 and 3 of `1` should not both be All.",
        'conflict': (
            "In `1` the message name(s) `2` appear in both the list of "
            "messages to switch off and the list of messages to switch on."),
    }

    rules = {
        'Quiet[expr_]': 'Quiet[expr, All]',
        'Quiet[expr_, moff_]': 'Quiet[expr, moff, None]',
    }

    def apply(self, expr, moff, mon, evaluation):
        'Quiet[expr_, moff_, mon_]'

        def get_msg_list(expr):
            if check_message(expr):
                expr = Expression('List', expr)
            if expr.get_name() == 'System`All':
                all = True
                messages = []
            elif expr.get_name() == 'System`None':
                all = False
                messages = []
            elif expr.has_form('List', None):
                all = False
                messages = []
                for item in expr.leaves:
                    if check_message(item):
                        messages.append(item)
                    else:
                        raise ValueError
            else:
                raise ValueError
            return all, messages

        old_quiet_all = evaluation.quiet_all
        old_quiet_messages = set(evaluation.get_quiet_messages())
        quiet_messages = old_quiet_messages.copy()
        try:
            quiet_expr = Expression('Quiet', expr, moff, mon)
            try:
                off_all, off_messages = get_msg_list(moff)
            except ValueError:
                evaluation.message('Quiet', 'anmlist', 2, quiet_expr)
                return
            try:
                on_all, on_messages = get_msg_list(mon)
            except ValueError:
                evaluation.message('Quiet', 'anmlist', 2, quiet_expr)
                return
            if off_all and on_all:
                evaluation.message('Quiet', 'allall', quiet_expr)
                return
            evaluation.quiet_all = off_all
            conflict = []
            for off in off_messages:
                if off in on_messages:
                    conflict.append(off)
                    break
            if conflict:
                evaluation.message('Quiet', 'conflict', quiet_expr, Expression('List', *conflict))
                return
            for off in off_messages:
                quiet_messages.add(off)
            for on in on_messages:
                quiet_messages.discard(on)
            if on_all:
                quiet_messages = set()
            evaluation.set_quiet_messages(quiet_messages)

            return expr.evaluate(evaluation)
        finally:
            evaluation.quiet_all = old_quiet_all
            evaluation.set_quiet_messages(old_quiet_messages)


class Off(Builtin):
    '''
    <dl>
    <dt>'Off[$symbol$::$tag$]'
        <dd>turns a message off so it is no longer printed.
    </dl>

    >> Off[Power::infy]
    >> 1 / 0
     = ComplexInfinity

    >> Off[Power::indet, Syntax::com]
    >> {0 ^ 0,}
     = {Indeterminate, Null}

    #> Off[1]
     :  Message name 1 is not of the form symbol::name or symbol::name::language.
    #> Off[Message::name, 1]

    #> On[Power::infy, Power::indet, Syntax::com]
    '''

    attributes = ('HoldAll',)

    def apply(self, expr, evaluation):
        'Off[expr___]'

        seq = expr.get_sequence()
        quiet_messages = set(evaluation.get_quiet_messages())

        if not seq:
            # TODO Off[s::trace] for all symbols
            return

        for e in seq:
            if isinstance(e, Symbol):
                quiet_messages.add(Expression('MessageName', e, String('trace')))
            elif check_message(e):
                quiet_messages.add(e)
            else:
                evaluation.message('Message', 'name', e)
            evaluation.set_quiet_messages(quiet_messages)

        return Symbol('Null')


class On(Builtin):
    '''
    <dl>
    <dt>'On[$symbol$::$tag$]'
        <dd>turns a message on for printing.
    </dl>

    >> Off[Power::infy]
    >> 1 / 0
     = ComplexInfinity
    >> On[Power::infy]
    >> 1 / 0
     : Infinite expression 1 / 0 encountered.
     = ComplexInfinity
    '''

    # TODO
    '''
    #> On[f::x]
     : Message f::x not found.
    '''

    attributes = ('HoldAll',)

    def apply(self, expr, evaluation):
        'On[expr___]'

        seq = expr.get_sequence()
        quiet_messages = set(evaluation.get_quiet_messages())

        if not seq:
            # TODO On[s::trace] for all symbols
            return

        for e in seq:
            if isinstance(e, Symbol):
                quiet_messages.discard(Expression('MessageName', e, String('trace')))
            elif check_message(e):
                quiet_messages.discard(e)
            else:
                evaluation.message('Message', 'name', e)
            evaluation.set_quiet_messages(quiet_messages)
        return Symbol('Null')


class MessageName(BinaryOperator):
    """
    <dl>
    <dt>'MessageName[$symbol$, $tag$]'</dt>
    <dt>'$symbol$::$tag$'</dt>
        <dd>identifies a message.
    </dl>

    'MessageName' is the head of message IDs of the form 'symbol::tag'.
    >> FullForm[a::b]
     = MessageName[a, "b"]

    The second parameter 'tag' is interpreted as a string.
    >> FullForm[a::"b"]
     = MessageName[a, "b"]
    """

    messages = {
        'messg': "Message cannot be set to `1`. It must be set to a string.",
    }

    operator = '::'
    precedence = 750
    attributes = ('HoldFirst',)

    default_formats = False

    formats = {
    }

    rules = {
        'MakeBoxes[MessageName[symbol_Symbol, tag_String], '
        'f:StandardForm|TraditionalForm|OutputForm]': (
            'RowBox[{MakeBoxes[symbol, f], "::", MakeBoxes[tag, f]}]'),
        'MakeBoxes[MessageName[symbol_Symbol, tag_String], InputForm]': (
            'RowBox[{MakeBoxes[symbol, InputForm], "::", tag}]'),
    }

    def apply(self, symbol, tag, evaluation):
        'MessageName[symbol_Symbol, tag_String]'

        pattern = Expression('MessageName', symbol, tag)
        return evaluation.definitions.get_value(
            symbol.get_name(), 'System`Messages', pattern, evaluation)


class Syntax(Builtin):
    r"""
    <dl>
    <dt>'Syntax'
        <dd>is a symbol to which all syntax messages are assigned.
    </dl>

    >> 1 +
     : Incomplete expression; more input is needed (line 1 of "<test>").

    >> Sin[1)
     : "Sin[1" cannot be followed by ")" (line 1 of "<test>").

    >> ^ 2
     : Expression cannot begin with "^ 2" (line 1 of "<test>").

    >> 1.5``
     : "1.5`" cannot be followed by "`" (line 1 of "<test>").

    #> (x]
     : "(x" cannot be followed by "]" (line 1 of "<test>").

    #> (x,)
     : "(x" cannot be followed by ",)" (line 1 of "<test>").

    #> {x]
     : "{x" cannot be followed by "]" (line 1 of "<test>").

    #> f[x)
     : "f[x" cannot be followed by ")" (line 1 of "<test>").

    #> a[[x)]
     : "a[[x" cannot be followed by ")]" (line 1 of "<test>").

    #> x /: y , z
     : "x /: y " cannot be followed by ", z" (line 1 of "<test>").

    #> a :: 1
     : "a :: " cannot be followed by "1" (line 1 of "<test>").

    #> a ? b ? c
     : "a ? b " cannot be followed by "? c" (line 1 of "<test>").

    #> \:000G
     : 4 hexadecimal digits are required after \: to construct a 16-bit character (line 1 of "<test>").
     : Expression cannot begin with "\:000G" (line 1 of "<test>").

    #> \:000
     : 4 hexadecimal digits are required after \: to construct a 16-bit character (line 1 of "<test>").
     : Expression cannot begin with "\:000" (line 1 of "<test>").

    #> \009
     : 3 octal digits are required after \ to construct an 8-bit character (line 1 of "<test>").
     : Expression cannot begin with "\009" (line 1 of "<test>").

    #> \00
     : 3 octal digits are required after \ to construct an 8-bit character (line 1 of "<test>").
     : Expression cannot begin with "\00" (line 1 of "<test>").

    #> \.0G
     : 2 hexadecimal digits are required after \. to construct an 8-bit character (line 1 of "<test>").
     : Expression cannot begin with "\.0G" (line 1 of "<test>").

    #> \.0
     : 2 hexadecimal digits are required after \. to construct an 8-bit character (line 1 of "<test>").
     : Expression cannot begin with "\.0" (line 1 of "<test>").

    #> "abc \[fake]"
     : Unknown unicode longname "fake" (line 1 of "<test>").
     = abc \[fake]

    #> a ~ b + c
     : "a ~ b " cannot be followed by "+ c" (line 1 of "<test>").

    #> {1,}
     : Warning: comma encountered with no adjacent expression. The expression will be treated as Null (line 1 of "<test>").
     = {1, Null}
    #> {, 1}
     : Warning: comma encountered with no adjacent expression. The expression will be treated as Null (line 1 of "<test>").
     = {Null, 1}
    #> {,,}
     : Warning: comma encountered with no adjacent expression. The expression will be treated as Null (line 1 of "<test>").
     : Warning: comma encountered with no adjacent expression. The expression will be treated as Null (line 1 of "<test>").
     : Warning: comma encountered with no adjacent expression. The expression will be treated as Null (line 1 of "<test>").
     = {Null, Null, Null}
    """

    # Extension: MMA does not provide lineno and filename in its error messages
    messages = {
        'snthex': r'4 hexadecimal digits are required after \: to construct a 16-bit character (line `4` of `5`).',
        'sntoct1': r'3 octal digits are required after \ to construct an 8-bit character (line `4` of `5`).',
        'sntoct2': r'2 hexadecimal digits are required after \. to construct an 8-bit character (line `4` of `5`).',
        'sntxi': 'Incomplete expression; more input is needed (line `4` of `5`).',
        'sntxb': 'Expression cannot begin with `1` (line `4` of `5`).',
        'sntxf': '`1` cannot be followed by `2` (line `4` of `5`).',
        'bktwrn': '`1` represents multiplication; use `2` to represent a function (line `4` of `5`).',    # TODO
        'bktmch': '`1` must be followed by `2`, not `3` (line `4` of `5`).',
        'sntue': 'Unexpected end of file; probably unfinished expression (line `4` of `5`).',
        'sntufn': 'Unknown unicode longname `1` (line `4` of `5`).',
        'com': 'Warning: comma encountered with no adjacent expression. The expression will be treated as Null (line `4` of `5`).',

    }


class General(Builtin):
    """
    <dl>
    <dt>'General'
        <dd>is a symbol to which all general-purpose messages are assigned.
    </dl>

    >> General::argr
     = `1` called with 1 argument; `2` arguments are expected.
    >> Message[Rule::argr, Rule, 2]
     : Rule called with 1 argument; 2 arguments are expected.
    """

    messages = {
        'argb': ("`1` called with `2` arguments; "
                 "between `3` and `4` arguments are expected."),
        'argct': "`1` called with `2` arguments.",
        'argctu': "`1` called with 1 argument.",
        'argr': "`1` called with 1 argument; `2` arguments are expected.",
        'argrx': "`1` called with `2` arguments; `3` arguments are expected.",
        'argx': "`1` called with `2` arguments; 1 argument is expected.",
        'argt': ("`1` called with `2` arguments; "
                 "`3` or `4` arguments are expected."),
        'argtu': (
            "`1` called with 1 argument; `2` or `3` arguments are expected."),
        'boxfmt': "`1` is not a box formatting type.",
        'color': "`1` is not a valid color or gray-level specification.",
        'cxt': "`1` is not a valid context name.",
        'divz': "The argument `1` should be nonzero.",
        'exact': "Argument `1` is not an exact number.",
        'fnsym': ("First argument in `1` is not a symbol "
                  "or a string naming a symbol."),
        'heads': "Heads `1` and `2` are expected to be the same.",
        'ilsnn': ("Single or list of non-negative integers expected at "
                  "position `1`."),
        'indet': "Indeterminate expression `1` encountered.",
        'innf': "Non-negative integer or Infinity expected at position `1`.",
        'int': "Integer expected.",
        'intp': "Positive integer expected.",
        'intnn': "Non-negative integer expected.",
        'iterb': "Iterator does not have appropriate bounds.",
        'ivar': "`1` is not a valid variable.",
        'level': ("Level specification `1` is not of the form n, "
                  "{n}, or {m, n}."),
        'locked': "Symbol `1` is locked.",
        'matsq': "Argument `1` is not a non-empty square matrix.",
        'noopen': "Cannot open `1`.",
        'nord': "Invalid comparison with `1` attempted.",
        'normal': "Nonatomic expression expected.",
        'noval': (
            "Symbol `1` in part assignment does not have an immediate value."),
        'openx': "`1` is not open.",
        'optb': "Optional object `1` in `2` is not a single blank.",
        'ovfl': "Overflow occurred in computation.",
        'partd': "Part specification is longer than depth of object.",
        'partw': "Part `1` of `2` does not exist.",
        'plld': "Endpoints in `1` must be distinct machine-size real numbers.",
        'plln': "Limiting value `1` in `2` is not a machine-size real number.",
        'pspec': ("Part specification `1` is neither an integer nor "
                  "a list of integer."),
        'seqs': "Sequence specification expected, but got `1`.",
        'setp': "Part assignment to `1` could not be made",
        'setps': "`1` in the part assignment is not a symbol.",
        'span': "`1` is not a valid Span specification.",
        'stream': "`1` is not string, InputStream[], or OutputStream[]",
        'string': "String expected.",
        'sym': "Argument `1` at position `2` is expected to be a symbol.",
        'tag': "Rule for `1` can only be attached to `2`.",
        'take': "Cannot take positions `1` through `2` in `3`.",
        'vrule': ("Cannot set `1` to `2`, "
                  "which is not a valid list of replacement rules."),
        'write': "Tag `1` in `2` is Protected.",
        'wrsym': "Symbol `1` is Protected.",

        # Self-defined messages
        # 'rep': "`1` is not a valid replacement rule.",
        'options': "`1` is not a valid list of option rules.",
        'timeout': "Timeout reached.",
        'syntax': "`1`",
        'invalidargs': "Invalid arguments.",

        'notboxes': "`1` is not a valid box structure.",

        'pyimport': "`1`[] is not available. Your Python installation misses the \"`2`\" module.",
    }


class Print(Builtin):
    """
    <dl>
    <dt>'Print[$expr$, ...]'
        <dd>prints each $expr$ in string form.
    </dl>

    >> Print["Hello world!"]
     | Hello world!
    >> Print["The answer is ", 7 * 6, "."]
     | The answer is 42.

    #> Print["\[Mu]"]
     | μ
    #> Print["μ"]
     | μ
    """

    def apply(self, expr, evaluation):
        'Print[expr__]'

        expr = expr.get_sequence()
        expr = Expression('Row', Expression('List', *expr))
        evaluation.print_out(expr)
        return Symbol('Null')


class FullForm(Builtin):
    """
    <dl>
    <dt>'FullForm[$expr$]'
        <dd>displays the underlying form of $expr$.
    </dl>

    >> FullForm[a + b * c]
     = Plus[a, Times[b, c]]
    >> FullForm[2/3]
     = Rational[2, 3]
    >> FullForm["A string"]
     = "A string"
    """


class StandardForm(Builtin):
    """
    <dl>
    <dt>'StandardForm[$expr$]'
        <dd>displays $expr$ in the default form.
    </dl>

    >> StandardForm[a + b * c]
     = a + b c
    >> StandardForm["A string"]
     = A string
    'StandardForm' is used by default:
    >> "A string"
     = A string
    >> f'[x]
     = f'[x]
    """


class InputForm(Builtin):
    """
    <dl>
    <dt>'InputForm[$expr$]'
        <dd>displays $expr$ in an unambiguous form suitable for input.
    </dl>

    >> InputForm[a + b * c]
     = a + b*c
    >> InputForm["A string"]
     = "A string"
    >> InputForm[f'[x]]
     = Derivative[1][f][x]
    >> InputForm[Derivative[1, 0][f][x]]
     = Derivative[1, 0][f][x]
    #> InputForm[2 x ^ 2 + 4z!]
     = 2*x^2 + 4*z!
    """


class OutputForm(Builtin):
    """
    <dl>
    <dt>'OutputForm[$expr$]'
        <dd>displays $expr$ in a plain-text form.
    </dl>

    >> OutputForm[f'[x]]
     = f'[x]
    >> OutputForm[Derivative[1, 0][f][x]]
     = Derivative[1, 0][f][x]
    >> OutputForm["A string"]
     = A string
    >> OutputForm[Graphics[Rectangle[]]]
     = -Graphics-
    """


class MathMLForm(Builtin):
    """
    <dl>
    <dt>'MathMLForm[$expr$]'
        <dd>displays $expr$ as a MathML expression.
    </dl>

    >> MathMLForm[HoldForm[Sqrt[a^3]]]
     = <math><msqrt><msup><mi>a</mi> <mn>3</mn></msup></msqrt></math>

    ## Test cases for Unicode
    #> MathMLForm[\\[Mu]]
     = <math><mi>\u03bc</mi></math>

    #> MathMLForm[Graphics[Text["\u03bc"]]]
     = <math><mglyph width="..." height="..." src="data:image/svg+xml;base64,..."/></math>

    ## The <mo> should contain U+2062 INVISIBLE TIMES
    #> MathMLForm[MatrixForm[{{2*a, 0},{0,0}}]]
     = <math><mrow><mo>(</mo> <mtable columnalign="center">
     . <mtr><mtd columnalign="center"><mrow><mn>2</mn> <mo form="prefix" lspace="0" rspace="0.2em">\u2062</mo> <mi>a</mi></mrow></mtd><mtd columnalign="center"><mn>0</mn></mtd></mtr>
     . <mtr><mtd columnalign="center"><mn>0</mn></mtd><mtd columnalign="center"><mn>0</mn></mtd></mtr>
     . </mtable> <mo>)</mo></mrow></math>
    """

    def apply_mathml(self, expr, evaluation):
        'MakeBoxes[expr_, MathMLForm]'

        boxes = MakeBoxes(expr).evaluate(evaluation)
        try:
            xml = boxes.boxes_to_xml(
                evaluation=evaluation,
                output_size_limit=evaluation.boxes_strategy.capacity())
        except BoxError:
            evaluation.message(
                'General', 'notboxes',
                Expression('FullForm', boxes).evaluate(evaluation))
            xml = ''
        # mathml = '<math><mstyle displaystyle="true">%s</mstyle></math>' % xml
        # #convert_box(boxes)
        mathml = '<math>%s</math>' % xml  # convert_box(boxes)
        return Expression('RowBox', Expression('List', String(mathml)))


class TeXForm(Builtin):
    r"""
    <dl>
    <dt>'TeXForm[$expr$]'
        <dd>displays $expr$ using TeX math mode commands.
    </dl>

    >> TeXForm[HoldForm[Sqrt[a^3]]]
     = \sqrt{a^3}

    #> {"hi","you"} //InputForm //TeXForm
     = \left\{\text{"hi"}, \text{"you"}\right\}

    #> TeXForm[a+b*c]
     = a+b c
    #> TeXForm[InputForm[a+b*c]]
     = a\text{ + }b*c
    """

    def apply_tex(self, expr, evaluation):
        'MakeBoxes[expr_, TeXForm]'

        boxes = MakeBoxes(expr).evaluate(evaluation)
        try:
            tex = boxes.boxes_to_tex(
                evaluation=evaluation,
                output_size_limit=evaluation.boxes_strategy.capacity())

            # Replace multiple newlines by a single one e.g. between asy-blocks
            tex = MULTI_NEWLINE_RE.sub('\n', tex)

<<<<<<< HEAD
            tex = tex.replace(' \uF74c', ' \, d')  # tmp hack for Integrate
=======
            tex = tex.replace(u' \uF74c', u' \, d ')  # tmp hack for Integrate
>>>>>>> bfe3a479
        except BoxError:
            evaluation.message(
                'General', 'notboxes',
                Expression('FullForm', boxes).evaluate(evaluation))
            tex = ''
        return Expression('RowBox', Expression('List', String(tex)))


class Style(Builtin):
    options = {
        'ImageSizeMultipliers': 'Automatic',
    }

    rules = {
        'MakeBoxes[Style[expr_, OptionsPattern[Style]], f_]': (
            'StyleBox[MakeBoxes[expr, f], '
            'ImageSizeMultipliers -> OptionValue[ImageSizeMultipliers]]'),
    }


class Precedence(Builtin):
    """
    <dl>
    <dt>'Precedence[$op$]'
        <dd>returns the precedence of the built-in operator $op$.
    </dl>

    >> Precedence[Plus]
     = 310.
    >> Precedence[Plus] < Precedence[Times]
     = True

    Unknown symbols have precedence 670:
    >> Precedence[f]
     = 670.
    Other expressions have precedence 1000:
    >> Precedence[a + b]
     = 1000.
    """

    def apply(self, expr, evaluation):
        'Precedence[expr_]'

        from mathics.builtin import builtins

        name = expr.get_name()
        precedence = 1000
        if name:
            builtin = builtins.get(name)
            if builtin is not None and isinstance(builtin, Operator):
                precedence = builtin.precedence
            else:
                precedence = 670
        return Real(precedence)


class _NumberForm(Builtin):
    '''
    Base class for NumberForm, AccountingForm, EngineeringForm, and ScientificForm.
    '''

    default_ExponentFunction = None
    default_NumberFormat = None

    messages = {
        'npad': 'Value for option NumberPadding -> `1` should be a string or a pair of strings.',
        'dblk': 'Value for option DigitBlock should be a positive integer, Infinity, or a pair of positive integers.',
        'npt': 'Value for option `1` -> `2` is expected to be a string.',
        'nsgn': 'Value for option NumberSigns -> `1` should be a pair of strings or two pairs of strings.',
        'nspr': 'Value for option NumberSeparator -> `1` should be a string or a pair of strings.',
        'opttf': 'Value of option `1` -> `2` should be True or False.',
        'estep': 'Value of option `1` -> `2` is not a positive integer.',
        'iprf': 'Formatting specification `1` should be a positive integer or a pair of positive integers.',    # NumberFormat only
        'sigz': 'In addition to the number of digits requested, one or more zeros will appear as placeholders.',
    }

    def check_options(self, options, evaluation):
        '''
        Checks options are valid and converts them to python.
        '''
        result = {}
        for option_name in self.options:
            method = getattr(self, 'check_' + option_name)
            arg = options['System`' + option_name]
            value = method(arg, evaluation)
            if value is None:
                return None
            result[option_name] = value
        return result

    def check_DigitBlock(self, value, evaluation):
        py_value = value.get_int_value()
        if value.same(Symbol('Infinity')):
            return [0, 0]
        elif py_value is not None and py_value > 0:
            return [py_value, py_value]
        elif value.has_form('List', 2):
            nleft, nright = value.leaves
            py_left, py_right = nleft.get_int_value(), nright.get_int_value()
            if nleft.same(Symbol('Infinity')):
                nleft = 0
            elif py_left is not None and py_left > 0:
                nleft = py_left
            else:
                nleft = None
            if nright.same(Symbol('Infinity')):
                nright = 0
            elif py_right is not None and py_right > 0:
                nright = py_right
            else:
                nright = None
            result = [nleft, nright]
            if None not in result:
                return result
        return evaluation.message(self.get_name(), 'dblk', value)

    def check_ExponentFunction(self, value, evaluation):
        if value.same(Symbol('Automatic')):
            return self.default_ExponentFunction
        def exp_function(x):
            return Expression(value, x).evaluate(evaluation)
        return exp_function

    def check_NumberFormat(self, value, evaluation):
        if value.same(Symbol('Automatic')):
            return self.default_NumberFormat
        def num_function(man, base, exp, options):
            return Expression(value, man, base, exp).evaluate(evaluation)
        return num_function

    def check_NumberMultiplier(self, value, evaluation):
        result = value.get_string_value()
        if result is None:
            evaluation.message(self.get_name(), 'npt', 'NumberMultiplier', value)
        return result

    def check_NumberPoint(self, value, evaluation):
        result = value.get_string_value()
        if result is None:
            evaluation.message(self.get_name(), 'npt', 'NumberPoint', value)
        return result

    def check_ExponentStep(self, value, evaluation):
        result = value.get_int_value()
        if result is None or result <= 0:
            return evaluation.message(self.get_name(), 'estep', 'ExponentStep', value)
        return result

    def check_SignPadding(self, value, evaluation):
        if value.same(Symbol('True')):
            return True
        elif value.same(Symbol('False')):
            return False
        return evaluation.message(self.get_name(), 'opttf', value)

    def _check_List2str(self, value, msg, evaluation):
        if value.has_form('List', 2):
            result = [leaf.get_string_value() for leaf in value.leaves]
            if None not in result:
                return result
        return evaluation.message(self.get_name(), msg, value)

    def check_NumberSigns(self, value, evaluation):
        return self._check_List2str(value, 'nsgn', evaluation)

    def check_NumberPadding(self, value, evaluation):
        return self._check_List2str(value, 'npad', evaluation)

    def check_NumberSeparator(self, value, evaluation):
        py_str = value.get_string_value()
        if py_str is not None:
            return [py_str, py_str]
        return self._check_List2str(value, 'nspr', evaluation)


class NumberForm(_NumberForm):
    '''
    <dl>
    <dt>'NumberForm[$expr$, $n$]'
        <dd>prints a real number $expr$ with $n$-digits of precision.
    <dt>'NumberForm[$expr$, {$n$, $f$}]'
        <dd>prints with $n$-digits and $f$ digits to the right of the decimal point.
    </dl>

    >> NumberForm[N[Pi], 10]
     = 3.141592654

    >> NumberForm[N[Pi], {10, 5}]
     = 3.14159


    ## Undocumented edge cases
    #> NumberForm[Pi, 20]
     = Pi
    #> NumberForm[2/3, 10]
     = 2 / 3

    ## No n or f
    #> NumberForm[N[Pi]]
     = 3.14159
    #> NumberForm[N[Pi, 20]]
     = 3.1415926535897932385
    #> NumberForm[14310983091809]
     = 14310983091809

    ## Zero case
    #> z0 = 0.0;
    #> z1 = 0.0000000000000000000000000000;
    #> NumberForm[{z0, z1}, 10]
     = {0., 0.×10^-28}
    #> NumberForm[{z0, z1}, {10, 4}]
     = {0.0000, 0.0000×10^-28}

    ## Trailing zeros
    #> NumberForm[1.0, 10]
     = 1.
    #> NumberForm[1.000000000000000000000000, 10]
     = 1.000000000
    #> NumberForm[1.0, {10, 8}]
     = 1.00000000
    #> NumberForm[N[Pi, 33], 33]
     = 3.14159265358979323846264338327950

    ## Correct rounding - see sympy/issues/11472
    #> NumberForm[0.645658509, 6]
     = 0.645659
    #> NumberForm[N[1/7], 30]
     = 0.1428571428571428

    ## Integer case
    #> NumberForm[{0, 2, -415, 83515161451}, 5]
     = {0, 2, -415, 83515161451}
    #> NumberForm[{2^123, 2^123.}, 4, ExponentFunction -> ((#1) &)]
     = {10633823966279326983230456482242756608, 1.063×10^37}
    #> NumberForm[{0, 10, -512}, {10, 3}]
     = {0.000, 10.000, -512.000}

    ## Check arguments
    #> NumberForm[1.5, -4]
     : Formatting specification -4 should be a positive integer or a pair of positive integers.
     = 1.5
    #> NumberForm[1.5, {1.5, 2}]
     : Formatting specification {1.5, 2} should be a positive integer or a pair of positive integers.
     = 1.5
    #> NumberForm[1.5, {1, 2.5}]
     : Formatting specification {1, 2.5} should be a positive integer or a pair of positive integers.
     = 1.5

    ## Right padding
    #> NumberForm[153., 2]
     : In addition to the number of digits requested, one or more zeros will appear as placeholders.
     = 150.
    #> NumberForm[0.00125, 1]
     = 0.001
    #> NumberForm[10^5 N[Pi], {5, 3}]
     : In addition to the number of digits requested, one or more zeros will appear as placeholders.
     = 314160.000
    #> NumberForm[10^5 N[Pi], {6, 3}]
     = 314159.000
    #> NumberForm[10^5 N[Pi], {6, 10}]
     = 314159.0000000000
    #> NumberForm[1.0000000000000000000, 10, NumberPadding -> {"X", "Y"}]
     = X1.000000000

    ## Check options

    ## DigitBlock
    #> NumberForm[12345.123456789, 14, DigitBlock -> 3]
     = 12,345.123 456 789
    #> NumberForm[12345.12345678, 14, DigitBlock -> 3]
     = 12,345.123 456 78
    #> NumberForm[N[10^ 5 Pi], 15, DigitBlock -> {4, 2}]
     = 31,4159.26 53 58 97 9
    #> NumberForm[1.2345, 3, DigitBlock -> -4]
     : Value for option DigitBlock should be a positive integer, Infinity, or a pair of positive integers.
     = 1.2345
    #> NumberForm[1.2345, 3, DigitBlock -> x]
     : Value for option DigitBlock should be a positive integer, Infinity, or a pair of positive integers.
     = 1.2345
    #> NumberForm[1.2345, 3, DigitBlock -> {x, 3}]
     : Value for option DigitBlock should be a positive integer, Infinity, or a pair of positive integers.
     = 1.2345
    #> NumberForm[1.2345, 3, DigitBlock -> {5, -3}]
     : Value for option DigitBlock should be a positive integer, Infinity, or a pair of positive integers.
     = 1.2345

    ## ExponentFunction
    #> NumberForm[12345.123456789, 14, ExponentFunction -> ((#) &)]
     = 1.2345123456789×10^4
    #> NumberForm[12345.123456789, 14, ExponentFunction -> (Null&)]
     = 12345.123456789
    #> y = N[Pi^Range[-20, 40, 15]];
    #> NumberForm[y, 10, ExponentFunction -> (3 Quotient[#, 3] &)]
     =  {114.0256472×10^-12, 3.267763643×10^-3, 93.64804748×10^3, 2.683779414×10^12, 76.91214221×10^18}
    #> NumberForm[y, 10, ExponentFunction -> (Null &)]
     : In addition to the number of digits requested, one or more zeros will appear as placeholders.
     : In addition to the number of digits requested, one or more zeros will appear as placeholders.
     = {0.0000000001140256472, 0.003267763643, 93648.04748, 2683779414000., 76912142210000000000.}

    ## ExponentStep
    #> NumberForm[10^8 N[Pi], 10, ExponentStep -> 3]
     = 314.1592654×10^6
    #> NumberForm[1.2345, 3, ExponentStep -> x]
     : Value of option ExponentStep -> x is not a positive integer.
     = 1.2345
    #> NumberForm[1.2345, 3, ExponentStep -> 0]
     : Value of option ExponentStep -> 0 is not a positive integer.
     = 1.2345
    #> NumberForm[y, 10, ExponentStep -> 6]
     = {114.0256472×10^-12, 3267.763643×10^-6, 93648.04748, 2.683779414×10^12, 76.91214221×10^18}

    ## NumberFormat
    #> NumberForm[y, 10, NumberFormat -> (#1 &)]
     = {1.140256472, 0.003267763643, 93648.04748, 2.683779414, 7.691214221}

    ## NumberMultiplier
    #> NumberForm[1.2345, 3, NumberMultiplier -> 0]
     : Value for option NumberMultiplier -> 0 is expected to be a string.
     = 1.2345
    #> NumberForm[N[10^ 7 Pi], 15, NumberMultiplier -> "*"]
     = 3.14159265358979*10^7

    ## NumberPoint
    #> NumberForm[1.2345, 5, NumberPoint -> ","]
     = 1,2345
    #> NumberForm[1.2345, 3, NumberPoint -> 0]
     : Value for option NumberPoint -> 0 is expected to be a string.
     = 1.2345

    ## NumberPadding
    #> NumberForm[1.41, {10, 5}]
     = 1.41000
    #> NumberForm[1.41, {10, 5}, NumberPadding -> {"", "X"}]
     = 1.41XXX
    #> NumberForm[1.41, {10, 5}, NumberPadding -> {"X", "Y"}]
     = XXXXX1.41YYY
    #> NumberForm[1.41, 10, NumberPadding -> {"X", "Y"}]
     = XXXXXXXX1.41
    #> NumberForm[1.2345, 3, NumberPadding -> 0]
     :  Value for option NumberPadding -> 0 should be a string or a pair of strings.
     = 1.2345
    #> NumberForm[1.41, 10, NumberPadding -> {"X", "Y"}, NumberSigns -> {"-------------", ""}]
     = XXXXXXXXXXXXXXXXXXXX1.41
    #> NumberForm[{1., -1., 2.5, -2.5}, {4, 6}, NumberPadding->{"X", "Y"}]
     = {X1.YYYYYY, -1.YYYYYY, X2.5YYYYY, -2.5YYYYY}

    ## NumberSeparator
    #> NumberForm[N[10^ 5 Pi], 15, DigitBlock -> 3, NumberSeparator -> " "]
     = 314 159.265 358 979
    #> NumberForm[N[10^ 5 Pi], 15, DigitBlock -> 3, NumberSeparator -> {" ", ","}]
     = 314 159.265,358,979
    #> NumberForm[N[10^ 5 Pi], 15, DigitBlock -> 3, NumberSeparator -> {",", " "}]
     = 314,159.265 358 979
    #> NumberForm[N[10^ 7 Pi], 15, DigitBlock -> 3, NumberSeparator -> {",", " "}]
     = 3.141 592 653 589 79×10^7
    #> NumberForm[1.2345, 3, NumberSeparator -> 0]
     :  Value for option NumberSeparator -> 0 should be a string or a pair of strings.
     = 1.2345

    ## NumberSigns
    #> NumberForm[1.2345, 5, NumberSigns -> {"-", "+"}]
     = +1.2345
    #> NumberForm[-1.2345, 5, NumberSigns -> {"- ", ""}]
     = - 1.2345
    #> NumberForm[1.2345, 3, NumberSigns -> 0]
     : Value for option NumberSigns -> 0 should be a pair of strings or two pairs of strings.
     = 1.2345

    ## SignPadding
    #> NumberForm[1.234, 6, SignPadding -> True, NumberPadding -> {"X", "Y"}]
     = XXX1.234
    #> NumberForm[-1.234, 6, SignPadding -> True, NumberPadding -> {"X", "Y"}]
     = -XX1.234
    #> NumberForm[-1.234, 6, SignPadding -> False, NumberPadding -> {"X", "Y"}]
     = XX-1.234
    #> NumberForm[-1.234, {6, 4}, SignPadding -> False, NumberPadding -> {"X", "Y"}]
     = X-1.234Y

    ## 1-arg, Option case
    #> NumberForm[34, ExponentFunction->(Null&)]
     = 34

    ## zero padding integer x0.0 case
    #> NumberForm[50.0, {5, 1}]
     = 50.0
    #> NumberForm[50, {5, 1}]
     = 50.0

    ## Rounding correctly
    #> NumberForm[43.157, {10, 1}]
     = 43.2
    #> NumberForm[43.15752525, {10, 5}, NumberSeparator -> ",", DigitBlock -> 1]
     = 4,3.1,5,7,5,3
    #> NumberForm[80.96, {16, 1}]
     = 81.0
    #> NumberForm[142.25, {10, 1}]
     = 142.3
    '''

    options = {
        'DigitBlock': 'Infinity',
        'ExponentFunction': 'Automatic',
        'ExponentStep': '1',
        'NumberFormat': 'Automatic',
        'NumberMultiplier': '"×"',
        'NumberPadding': '{"", "0"}',
        'NumberPoint': '"."',
        'NumberSeparator': '{",", " "}',
        'NumberSigns': '{"-", ""}',
        'SignPadding': 'False',
    }

    @staticmethod
    def default_ExponentFunction(value):
        n = value.get_int_value()
        if -5 <= n <= 5:
            return Symbol('Null')
        else:
            return value

    @staticmethod
    def default_NumberFormat(man, base, exp, options):
        py_exp = exp.get_string_value()
        if py_exp:
            mul = String(options['NumberMultiplier'])
            return Expression('RowBox', Expression('List', man, mul, Expression('SuperscriptBox', base, exp)))
        else:
            return man

    def apply_list_n(self, expr, n, evaluation, options):
        'NumberForm[expr_?ListQ, n_, OptionsPattern[NumberForm]]'
        options = [Expression('RuleDelayed', Symbol(key), value) for key, value in options.items()]
        return Expression('List', *[Expression('NumberForm', leaf, n, *options) for leaf in expr.leaves])

    def apply_list_nf(self, expr, n, f, evaluation, options):
        'NumberForm[expr_?ListQ, {n_, f_}, OptionsPattern[NumberForm]]'
        options = [Expression('RuleDelayed', Symbol(key), value) for key, value in options.items()]
        return Expression('List', *[Expression('NumberForm', leaf, Expression('List', n, f), *options) for leaf in expr.leaves])

    def apply_makeboxes(self, expr, form, evaluation, options={}):
        '''MakeBoxes[NumberForm[expr_, OptionsPattern[NumberForm]],
            form:StandardForm|TraditionalForm|OutputForm]'''

        fallback = Expression('MakeBoxes', expr, form)

        py_options = self.check_options(options, evaluation)
        if py_options is None:
            return fallback

        if isinstance(expr, Integer):
            py_n = len(str(abs(expr.get_int_value())))
        elif isinstance(expr, Real):
            if expr.is_machine_precision():
                py_n = 6
            else:
                py_n = dps(expr.get_precision())
        else:
            py_n = None

        if py_n is not None:
            return number_form(expr, py_n, None, evaluation, py_options)
        return Expression('MakeBoxes', expr, form)

    def apply_makeboxes_n(self, expr, n, form, evaluation, options={}):
        '''MakeBoxes[NumberForm[expr_, n_?NotOptionQ, OptionsPattern[NumberForm]],
            form:StandardForm|TraditionalForm|OutputForm]'''

        fallback = Expression('MakeBoxes', expr, form)

        py_n = n.get_int_value()
        if py_n is None or py_n <= 0:
            evaluation.message('NumberForm', 'iprf', n)
            return fallback

        py_options = self.check_options(options, evaluation)
        if py_options is None:
            return fallback

        if isinstance(expr, (Integer, Real)):
            return number_form(expr, py_n, None, evaluation, py_options)
        return Expression('MakeBoxes', expr, form)

    def apply_makeboxes_nf(self, expr, n, f, form, evaluation, options={}):
        '''MakeBoxes[NumberForm[expr_, {n_, f_}, OptionsPattern[NumberForm]],
            form:StandardForm|TraditionalForm|OutputForm]'''

        fallback = Expression('MakeBoxes', expr, form)

        nf = Expression('List', n, f)
        py_n = n.get_int_value()
        py_f = f.get_int_value()
        if py_n is None or py_n <= 0 or py_f is None or py_f < 0:
            evaluation.message('NumberForm', 'iprf', nf)
            return fallback

        py_options = self.check_options(options, evaluation)
        if py_options is None:
            return fallback

        if isinstance(expr, (Integer, Real)):
            return number_form(expr, py_n, py_f, evaluation, py_options)
        return Expression('MakeBoxes', expr, form)


class BaseForm(Builtin):
    """
    <dl>
    <dt>'BaseForm[$expr$, $n$]'
        <dd>prints numbers in $expr$ in base $n$.
    </dl>

    >> BaseForm[33, 2]
     = 100001_2

    >> BaseForm[234, 16]
     = ea_16

    >> BaseForm[12.3, 2]
     = 1100.01001100110011001_2

    >> BaseForm[-42, 16]
     = -2a_16

    >> BaseForm[x, 2]
     = x

    >> BaseForm[12, 3] // FullForm
     = BaseForm[12, 3]

    Bases must be between 2 and 36:
    >> BaseForm[12, -3]
     : Positive machine-sized integer expected at position 2 in BaseForm[12, -3].
     : MakeBoxes[BaseForm[12, -3], OutputForm] is not a valid box structure.
    >> BaseForm[12, 100]
     : Requested base 100 must be between 2 and 36.
     : MakeBoxes[BaseForm[12, 100], OutputForm] is not a valid box structure.

    #> BaseForm[0, 2]
     = 0_2
    #> BaseForm[0.0, 2]
     = 0.0_2

    #> BaseForm[N[Pi, 30], 16]
     = 3.243f6a8885a308d313198a2e_16
    """

    messages = {
        'intpm': (
            "Positive machine-sized integer expected at position 2 in "
            "BaseForm[`1`, `2`]."),
        'basf': "Requested base `1` must be between 2 and 36.",
    }

    def apply_makeboxes(self, expr, n, f, evaluation):
        '''MakeBoxes[BaseForm[expr_, n_],
            f:StandardForm|TraditionalForm|OutputForm]'''

        base = n.get_int_value()

        if base <= 0:
            evaluation.message('BaseForm', 'intpm', expr, n)
            return

        if isinstance(expr, PrecisionReal):
            x = expr.to_sympy()
            p = reconstruct_digits(expr.get_precision())
        elif isinstance(expr, MachineReal):
            x = expr.get_float_value()
            p = reconstruct_digits(machine_precision)
        elif isinstance(expr, Integer):
            x = expr.get_int_value()
            p = 0
        else:
            return Expression("MakeBoxes", expr, f)

        try:
            val = convert_base(x, base, p)
        except ValueError:
            return evaluation.message('BaseForm', 'basf', n)

        if f.get_name() == 'System`OutputForm':
            return from_python("%s_%d" % (val, base))
        else:
            return Expression(
                'SubscriptBox', String(val), String(base))<|MERGE_RESOLUTION|>--- conflicted
+++ resolved
@@ -1820,11 +1820,8 @@
             # Replace multiple newlines by a single one e.g. between asy-blocks
             tex = MULTI_NEWLINE_RE.sub('\n', tex)
 
-<<<<<<< HEAD
+
             tex = tex.replace(' \uF74c', ' \, d')  # tmp hack for Integrate
-=======
-            tex = tex.replace(u' \uF74c', u' \, d ')  # tmp hack for Integrate
->>>>>>> bfe3a479
         except BoxError:
             evaluation.message(
                 'General', 'notboxes',
