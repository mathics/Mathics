--- conflicted
+++ resolved
@@ -17,10 +17,6 @@
 from mathics.core.definitions import PyMathicsLoadException
 
 
-<<<<<<< HEAD
-
-=======
->>>>>>> 48662eda
 def repl_pattern_by_symbol(expr):
     leaves = expr.get_leaves()
     if len(leaves) == 0:
@@ -43,10 +39,6 @@
         return expr
 
 
-<<<<<<< HEAD
-
-=======
->>>>>>> 48662eda
 def get_symbol_list(list, error_callback):
     if list.has_form('List', None):
         list = list.leaves
@@ -1081,11 +1073,6 @@
             symbols = [symbols]
         else:
             symbols = symbols.get_sequence()
-<<<<<<< HEAD
-
-=======
- 
->>>>>>> 48662eda
         for symbol in symbols:
             if isinstance(symbol, Symbol):
                 names = [symbol.get_name()]
@@ -1095,13 +1082,8 @@
                     evaluation.message('Clear', 'ssym', symbol)
                     continue
                 if pattern[0] == "`":
-<<<<<<< HEAD
-                    pattern = evaluation.definitions.get_current_context() + pattern[1:]
-=======
                     pattern = (evaluation.definitions.get_current_context()
                                + pattern[1:])
-
->>>>>>> 48662eda
                 names = evaluation.definitions.get_matching_names(pattern)
             for name in names:
                 attributes = evaluation.definitions.get_attributes(name)
