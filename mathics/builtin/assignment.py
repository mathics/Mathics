#!/usr/bin/env python
# -*- coding: utf-8 -*-

from __future__ import unicode_literals
from __future__ import absolute_import

from six.moves import zip

from mathics.builtin.base import (
    Builtin, BinaryOperator, PostfixOperator, PrefixOperator)
from mathics.core.expression import (Expression, Symbol, valid_context_name,
                                     system_symbols)
from mathics.core.rules import Rule
from mathics.builtin.lists import walk_parts
from mathics.core.evaluation import MAX_RECURSION_DEPTH, set_python_recursion_limit

from mathics import settings


def get_symbol_list(list, error_callback):
    if list.has_form('List', None):
        list = list.leaves
    else:
        list = [list]
    values = []
    for item in list:
        name = item.get_name()
        if name:
            values.append(name)
        else:
            error_callback(item)
            return None
    return values


class _SetOperator(object):
    def assign_elementary(self, lhs, rhs, evaluation, tags=None, upset=False):
        name = lhs.get_head_name()

        if name in system_symbols('OwnValues', 'DownValues', 'SubValues',
                                  'UpValues', 'NValues', 'Options',
                                  'DefaultValues', 'Attributes', 'Messages'):
            if len(lhs.leaves) != 1:
                evaluation.message_args(name, len(lhs.leaves), 1)
                return False
            tag = lhs.leaves[0].get_name()
            if not tag:
                evaluation.message(name, 'sym', lhs.leaves[0], 1)
                return False
            if tags is not None and tags != [tag]:
                evaluation.message(name, 'tag', Symbol(name), Symbol(tag))
                return False

            if (name != 'System`Attributes' and 'System`Protected'    # noqa
                in evaluation.definitions.get_attributes(tag)):
                evaluation.message(name, 'wrsym', Symbol(tag))
                return False
            if name == 'System`Options':
                option_values = rhs.get_option_values(evaluation)
                if option_values is None:
                    evaluation.message(name, 'options', rhs)
                    return False
                evaluation.definitions.set_options(tag, option_values)
            elif name == 'System`Attributes':
                attributes = get_symbol_list(
                    rhs, lambda item: evaluation.message(name, 'sym', item, 1))
                if attributes is None:
                    return False
                if 'System`Locked' in evaluation.definitions.get_attributes(tag):
                    evaluation.message(name, 'locked', Symbol(tag))
                    return False
                evaluation.definitions.set_attributes(tag, attributes)
            else:
                rules = rhs.get_rules_list()
                if rules is None:
                    evaluation.message(name, 'vrule', lhs, rhs)
                    return False
                evaluation.definitions.set_values(tag, name, rules)
            return True

        form = ''
        nprec = None
        default = False
        message = False

        allow_custom_tag = False

        focus = lhs

        if name == 'System`N':
            if len(lhs.leaves) not in (1, 2):
                evaluation.message_args('N', len(lhs.leaves), 1, 2)
                return False
            if len(lhs.leaves) == 1:
                nprec = Symbol('MachinePrecision')
            else:
                nprec = lhs.leaves[1]
            focus = lhs.leaves[0]
            lhs = Expression('N', focus, nprec)
        elif name == 'System`MessageName':
            if len(lhs.leaves) != 2:
                evaluation.message_args('MessageName', len(lhs.leaves), 2)
                return False
            focus = lhs.leaves[0]
            message = True
        elif name == 'System`Default':
            if len(lhs.leaves) not in (1, 2, 3):
                evaluation.message_args('Default', len(lhs.leaves), 1, 2, 3)
                return False
            focus = lhs.leaves[0]
            default = True
        elif name == 'System`Format':
            if len(lhs.leaves) not in (1, 2):
                evaluation.message_args('Format', len(lhs.leaves), 1, 2)
                return False
            if len(lhs.leaves) == 2:
                form = lhs.leaves[1].get_name()
                if not form:
                    evaluation.message('Format', 'fttp', lhs.leaves[1])
                    return False
            else:
                form = system_symbols(
                    'StandardForm', 'TraditionalForm', 'OutputForm',
                    'TeXForm', 'MathMLForm')
            lhs = focus = lhs.leaves[0]
        else:
            allow_custom_tag = True

        focus = focus.evaluate_leaves(evaluation)

        if tags is None and not upset:
            name = focus.get_lookup_name()
            if not name:
                evaluation.message(self.get_name(), 'setraw', focus)
                return False
            tags = [name]
        elif upset:
            if allow_custom_tag:
                tags = []
                if focus.is_atom():
                    evaluation.message(self.get_name(), 'normal')
                    return False
                for leaf in focus.leaves:
                    name = leaf.get_lookup_name()
                    tags.append(name)
            else:
                tags = [focus.get_lookup_name()]
        else:
            allowed_names = [focus.get_lookup_name()]
            if allow_custom_tag:
                for leaf in focus.get_leaves():
                    allowed_names.append(leaf.get_lookup_name())
            for name in tags:
                if name not in allowed_names:
                    evaluation.message(self.get_name(), 'tagnfd', Symbol(name))
                    return False

        ignore_protection = False
        rhs_int_value = rhs.get_int_value()
        lhs_name = lhs.get_name()
        if lhs_name == 'System`$RecursionLimit':
            # if (not rhs_int_value or rhs_int_value < 20) and not
            # rhs.get_name() == 'System`Infinity':
            if (not rhs_int_value or rhs_int_value < 20 or
                rhs_int_value > MAX_RECURSION_DEPTH):  # nopep8

                evaluation.message('$RecursionLimit', 'limset', rhs)
                return False
            try:
                set_python_recursion_limit(rhs_int_value)
            except OverflowError:
                # TODO: Message
                return False
            ignore_protection = True
        if lhs_name == 'System`$IterationLimit':
            if (not rhs_int_value or rhs_int_value < 20) and not rhs.get_name() == 'System`Infinity':
                evaluation.message('$IterationLimit', 'limset', rhs)
                return False
            ignore_protection = True
        elif lhs_name == 'System`$ModuleNumber':
            if not rhs_int_value or rhs_int_value <= 0:
                evaluation.message('$ModuleNumber', 'set', rhs)
                return False
            ignore_protection = True
        elif lhs_name in ('System`$Line', 'System`$HistoryLength'):
            if rhs_int_value is None or rhs_int_value < 0:
                evaluation.message(lhs_name, 'intnn', rhs)
                return False
            ignore_protection = True
        elif lhs_name == 'System`$RandomState':
            # TODO: allow setting of legal random states!
            # (but consider pickle's insecurity!)
            evaluation.message('$RandomState', 'rndst', rhs)
            return False
        elif lhs_name == 'System`$Context':
            new_context = rhs.get_string_value()
            if new_context is None or not valid_context_name(
                    new_context, allow_initial_backquote=True):
                evaluation.message(lhs_name, 'cxset', rhs)
                return False

            # With $Context in Mathematica you can do some strange
            # things: e.g. with $Context set to Global`, something
            # like:
            #    $Context = "`test`"; newsym
            # is accepted and creates Global`test`newsym.
            # Implement this behaviour by interpreting
            #    $Context = "`test`"
            # as
            #    $Context = $Context <> "test`"
            #
            if new_context.startswith('`'):
                new_context = (evaluation.definitions.get_current_context() +
                               new_context.lstrip('`'))

            evaluation.definitions.set_current_context(new_context)
            ignore_protection = True
            return True
        elif lhs_name == 'System`$ContextPath':
            context_path = [s.get_string_value() for s in rhs.get_leaves()]
            if rhs.has_form('List', None) and all(valid_context_name(s) for s in context_path):
                evaluation.definitions.set_context_path(context_path)
                ignore_protection = True
                return True
            else:
                evaluation.message(lhs_name, 'cxlist', rhs)
                return False
        elif lhs_name == 'System`$MinPrecision':
            # $MinPrecision = Infinity is not allowed
            if rhs_int_value is not None and rhs_int_value >= 0:
                ignore_protection = True
                max_prec = evaluation.definitions.get_config_value('$MaxPrecision')
                if max_prec is not None and max_prec < rhs_int_value:
                    evaluation.message('$MinPrecision', 'preccon', Symbol('$MinPrecision'))
                    return True
            else:
                evaluation.message(lhs_name, 'precset', lhs, rhs)
                return False
        elif lhs_name == 'System`$MaxPrecision':
            if rhs.has_form('DirectedInfinity', 1) and rhs.leaves[0].get_int_value() == 1:
                ignore_protection = True
            elif rhs_int_value is not None and rhs_int_value > 0:
                ignore_protection = True
                min_prec = evaluation.definitions.get_config_value('$MinPrecision')
                if min_prec is not None and rhs_int_value < min_prec:
                    evaluation.message('$MaxPrecision', 'preccon', Symbol('$MaxPrecision'))
                    ignore_protection = True
                    return True
            else:
                evaluation.message(lhs_name, 'precset', lhs, rhs)
                return False

        rhs_name = rhs.get_head_name()
        if rhs_name == 'System`Condition':
            if len(rhs.leaves) != 2:
                evaluation.message_args('Condition', len(rhs.leaves), 2)
                return False
            else:
                lhs = Expression('Condition', lhs, rhs.leaves[1])
                rhs = rhs.leaves[0]

        rule = Rule(lhs, rhs)
        count = 0
        defs = evaluation.definitions
        for tag in tags:
            if (not ignore_protection and 'System`Protected'   # noqa
                in evaluation.definitions.get_attributes(tag)):
                if lhs.get_name() == tag:
                    evaluation.message(self.get_name(), 'wrsym', Symbol(tag))
                else:
                    evaluation.message(self.get_name(), 'write', Symbol(tag), lhs)
                continue
            count += 1
            if form:
                defs.add_format(tag, rule, form)
            elif nprec:
                defs.add_nvalue(tag, rule)
            elif default:
                defs.add_default(tag, rule)
            elif message:
                defs.add_message(tag, rule)
            else:
                if upset:
                    defs.add_rule(tag, rule, position='up')
                else:
                    defs.add_rule(tag, rule)
        if count == 0:
            return False

        return True

    def assign(self, lhs, rhs, evaluation):
        if lhs.get_head_name() == 'System`List':
            if (not (rhs.get_head_name() == 'System`List') or
                len(lhs.leaves) != len(rhs.leaves)):    # nopep8

                evaluation.message(self.get_name(), 'shape', lhs, rhs)
                return False
            else:
                result = True
                for left, right in zip(lhs.leaves, rhs.leaves):
                    if not self.assign(left, right, evaluation):
                        result = False
                return result
        elif lhs.get_head_name() == 'System`Part':
            if len(lhs.leaves) < 1:
                evaluation.message(self.get_name(), 'setp', lhs)
                return False
            symbol = lhs.leaves[0]
            name = symbol.get_name()
            if not name:
                evaluation.message(self.get_name(), 'setps', symbol)
                return False
            if 'System`Protected' in evaluation.definitions.get_attributes(name):
                evaluation.message(self.get_name(), 'wrsym', symbol)
                return False
            rule = evaluation.definitions.get_ownvalue(name)
            if rule is None:
                evaluation.message(self.get_name(), 'noval', symbol)
                return False
            indices = lhs.leaves[1:]
            result = walk_parts([rule.replace], indices, evaluation, rhs)
            if result:
                evaluation.definitions.set_ownvalue(name, result)
            else:
                return False
        else:
            return self.assign_elementary(lhs, rhs, evaluation)


class Set(BinaryOperator, _SetOperator):
    """
    <dl>
    <dt>'Set[$expr$, $value$]'
    <dt>$expr$ = $value$
        <dd>evaluates $value$ and assigns it to $expr$.
    <dt>{$s1$, $s2$, $s3$} = {$v1$, $v2$, $v3$}
        <dd>sets multiple symbols ($s1$, $s2$, ...) to the
        corresponding values ($v1$, $v2$, ...).
    </dl>

    'Set' can be used to give a symbol a value:
    >> a = 3
     = 3
    >> a
     = 3

    An assignment like this creates an ownvalue:
    >> OwnValues[a]
     = {HoldPattern[a] :> 3}

    You can set multiple values at once using lists:
    >> {a, b, c} = {10, 2, 3}
     = {10, 2, 3}
    >> {a, b, {c, {d}}} = {1, 2, {{c1, c2}, {a}}}
     = {1, 2, {{c1, c2}, {10}}}
    >> d
     = 10

    'Set' evaluates its right-hand side immediately and assigns it to
    the left-hand side:
    >> a
     = 1
    >> x = a
     = 1
    >> a = 2
     = 2
    >> x
     = 1

    'Set' always returns the right-hand side, which you can again use
    in an assignment:
    >> a = b = c = 2;
    >> a == b == c == 2
     = True

    'Set' supports assignments to parts:
    >> A = {{1, 2}, {3, 4}};
    >> A[[1, 2]] = 5
     = 5
    >> A
     = {{1, 5}, {3, 4}}
    >> A[[;;, 2]] = {6, 7}
     = {6, 7}
    >> A
     = {{1, 6}, {3, 7}}
    Set a submatrix:
    >> B = {{1, 2, 3}, {4, 5, 6}, {7, 8, 9}};
    >> B[[1;;2, 2;;-1]] = {{t, u}, {y, z}};
    >> B
     = {{1, t, u}, {4, y, z}, {7, 8, 9}}

    #> x = Infinity;
    """

    operator = '='
    precedence = 40
    grouping = 'Right'
    attributes = ('HoldFirst', 'SequenceHold')

    messages = {
        'setraw': "Cannot assign to raw object `1`.",
        'shape': "Lists `1` and `2` are not the same shape.",
    }

    def apply(self, lhs, rhs, evaluation):
        'lhs_ = rhs_'

        self.assign(lhs, rhs, evaluation)
        return rhs


class SetDelayed(Set):
    """
    <dl>
    <dt>'SetDelayed[$expr$, $value$]'
    <dt>$expr$ := $value$
        <dd>assigns $value$ to $expr$, without evaluating $value$.
    </dl>

    'SetDelayed' is like 'Set', except it has attribute 'HoldAll',
    thus it does not evaluate the right-hand side immediately, but
    evaluates it when needed.

    >> Attributes[SetDelayed]
     = {HoldAll, Protected, SequenceHold}
    >> a = 1
     = 1
    >> x := a
    >> x
     = 1
    Changing the value of $a$ affects $x$:
    >> a = 2
     = 2
    >> x
     = 2

    'Condition' ('/;') can be used with 'SetDelayed' to make an
    assignment that only holds if a condition is satisfied:
    >> f[x_] := p[x] /; x>0
    >> f[3]
     = p[3]
    >> f[-3]
     = f[-3]
    """

    operator = ':='
    attributes = ('HoldAll', 'SequenceHold')

    def apply(self, lhs, rhs, evaluation):
        'lhs_ := rhs_'

        if self.assign(lhs, rhs, evaluation):
            return Symbol('Null')
        else:
            return Symbol('$Failed')


class UpSet(BinaryOperator, _SetOperator):
    """
    <dl>
    <dt>$f$[$x$] ^= $expression$
        <dd>evaluates $expression$ and assigns it to the value of
        $f$[$x$], associating the value with $x$.
    </dl>

    'UpSet' creates an upvalue:
    >> a[b] ^= 3;
    >> DownValues[a]
     = {}
    >> UpValues[b]
     = {HoldPattern[a[b]] :> 3}

    >> a ^= 3
     : Nonatomic expression expected.
     = 3

    You can use 'UpSet' to specify special values like format values.
    However, these values will not be saved in 'UpValues':
    >> Format[r] ^= "custom";
    >> r
     = custom
    >> UpValues[r]
     = {}

    #> f[g, a + b, h] ^= 2
     : Tag Plus in f[g, a + b, h] is Protected.
     = 2
    #> UpValues[h]
     = {HoldPattern[f[g, a + b, h]] :> 2}
    """

    operator = '^='
    precedence = 40
    attributes = ('HoldFirst', 'SequenceHold')
    grouping = 'Right'

    def apply(self, lhs, rhs, evaluation):
        'lhs_ ^= rhs_'

        self.assign_elementary(lhs, rhs, evaluation, upset=True)
        return rhs


class UpSetDelayed(UpSet):
    """
    <dl>
    <dt>'UpSetDelayed[$expression$, $value$]'
    <dt>'$expression$ ^:= $value$'
        <dd>assigns $expression$ to the value of $f$[$x$] (without
        evaluating $expression$), associating the value with $x$.
    </dl>

    >> a[b] ^:= x
    >> x = 2;
    >> a[b]
     = 2
    >> UpValues[b]
     = {HoldPattern[a[b]] :> x}

    #> f[g, a + b, h] ^:= 2
     : Tag Plus in f[g, a + b, h] is Protected.
    #> f[a+b] ^:= 2
     : Tag Plus in f[a + b] is Protected.
     = $Failed
    """

    operator = '^:='
    attributes = ('HoldAll', 'SequenceHold')

    def apply(self, lhs, rhs, evaluation):
        'lhs_ ^:= rhs_'

        if self.assign_elementary(lhs, rhs, evaluation, upset=True):
            return Symbol('Null')
        else:
            return Symbol('$Failed')


class TagSet(Builtin, _SetOperator):
    """
    <dl>
    <dt>'TagSet[$f$, $expr$, $value$]'
    <dt>'$f$ /: $expr$ = $value$'
        <dd>assigns $value$ to $expr$, associating the corresponding
        rule with the symbol $f$.
    </dl>

    Create an upvalue without using 'UpSet':
    >> x /: f[x] = 2
     = 2
    >> f[x]
     = 2
    >> DownValues[f]
     = {}
    >> UpValues[x]
     = {HoldPattern[f[x]] :> 2}

    The symbol $f$ must appear as the ultimate head of $lhs$ or as the head of a leaf in $lhs$:
    >> x /: f[g[x]] = 3;
     : Tag x not found or too deep for an assigned rule.
    >> g /: f[g[x]] = 3;
    >> f[g[x]]
     = 3
    """

    attributes = ('HoldAll', 'SequenceHold')

    messages = {
        'tagnfd': "Tag `1` not found or too deep for an assigned rule.",
    }

    def apply(self, f, lhs, rhs, evaluation):
        'f_ /: lhs_ = rhs_'

        name = f.get_name()
        if not name:
            evaluation.message(self.get_name(), 'sym', f, 1)
            return

        rhs = rhs.evaluate(evaluation)
        self.assign_elementary(lhs, rhs, evaluation, tags=[name])
        return rhs


class TagSetDelayed(TagSet):
    """
    <dl>
    <dt>'TagSetDelayed[$f$, $expr$, $value$]'
    <dt>'$f$ /: $expr$ := $value$'
        <dd>is the delayed version of 'TagSet'.
    </dl>
    """

    attributes = ('HoldAll', 'SequenceHold')

    def apply(self, f, lhs, rhs, evaluation):
        'f_ /: lhs_ := rhs_'

        name = f.get_name()
        if not name:
            evaluation.message(self.get_name(), 'sym', f, 1)
            return

        rhs = rhs.evaluate(evaluation)
        if self.assign_elementary(lhs, rhs, evaluation, tags=[name]):
            return Symbol('Null')
        else:
            return Symbol('$Failed')


class Definition(Builtin):
    """
    <dl>
    <dt>'Definition[$symbol$]'
        <dd>prints as the user-defined values and rules associated with $symbol$.
    </dl>

    'Definition' does not print information for 'ReadProtected' symbols.
    'Definition' uses 'InputForm' to format values.

    >> a = 2;
    >> Definition[a]
     = a = 2

    >> f[x_] := x ^ 2
    >> g[f] ^:= 2
    >> Definition[f]
     = f[x_] = x ^ 2
     .
     . g[f] ^= 2

    Definition of a rather evolved (though meaningless) symbol:
    >> Attributes[r] := {Orderless}
    >> Format[r[args___]] := Infix[{args}, "~"]
    >> N[r] := 3.5
    >> Default[r, 1] := 2
    >> r::msg := "My message"
    >> Options[r] := {Opt -> 3}
    >> r[arg_., OptionsPattern[r]] := {arg, OptionValue[Opt]}

    Some usage:
    >> r[z, x, y]
     = x ~ y ~ z
    >> N[r]
     = 3.5
    >> r[]
     = {2, 3}
    >> r[5, Opt->7]
     = {5, 7}

    Its definition:
    >> Definition[r]
     = Attributes[r] = {Orderless}
     .
     . arg_. ~ OptionsPattern[r] = {arg, OptionValue[Opt]}
     .
     . N[r, MachinePrecision] = 3.5
     .
     . Format[args___, MathMLForm] = Infix[{args}, "~"]
     .
     . Format[args___, OutputForm] = Infix[{args}, "~"]
     .
     . Format[args___, StandardForm] = Infix[{args}, "~"]
     .
     . Format[args___, TeXForm] = Infix[{args}, "~"]
     .
     . Format[args___, TraditionalForm] = Infix[{args}, "~"]
     .
     . Default[r, 1] = 2
     .
     . Options[r] = {Opt -> 3}

    For 'ReadProtected' symbols, 'Definition' just prints attributes, default values and options:
    >> SetAttributes[r, ReadProtected]
    >> Definition[r]
     = Attributes[r] = {Orderless, ReadProtected}
     .
     . Default[r, 1] = 2
     .
     . Options[r] = {Opt -> 3}
    This is the same for built-in symbols:
    >> Definition[Plus]
     = Attributes[Plus] = {Flat, Listable, NumericFunction, OneIdentity, Orderless, Protected}
     .
     . Default[Plus] = 0
    >> Definition[Level]
     = Attributes[Level] = {Protected}
     .
     . Options[Level] = {Heads -> False}

    'ReadProtected' can be removed, unless the symbol is locked:
    >> ClearAttributes[r, ReadProtected]
    'Clear' clears values:
    >> Clear[r]
    >> Definition[r]
     = Attributes[r] = {Orderless}
     .
     . Default[r, 1] = 2
     .
     . Options[r] = {Opt -> 3}
    'ClearAll' clears everything:
    >> ClearAll[r]
    >> Definition[r]
     = Null

    If a symbol is not defined at all, 'Null' is printed:
    >> Definition[x]
     = Null
    """

    attributes = ('HoldAll',)

    def format_definition(self, symbol, evaluation, grid=True):
        'StandardForm,TraditionalForm,OutputForm: Definition[symbol_]'

        lines = []

        def print_rule(rule, up=False, lhs=lambda l: l, rhs=lambda r: r):
            evaluation.check_stopped()
            if isinstance(rule, Rule):
                r = rhs(rule.replace.replace_vars(
                        {'System`Definition': Expression('HoldForm', Symbol('Definition'))}))
                lines.append(Expression('HoldForm', Expression(
                    up and 'UpSet' or 'Set', lhs(rule.pattern.expr), r)))

        name = symbol.get_name()
        if not name:
            evaluation.message('Definition', 'sym', symbol, 1)
            return
        attributes = evaluation.definitions.get_attributes(name)
        definition = evaluation.definitions.get_user_definition(
            name, create=False)
        all = evaluation.definitions.get_definition(name)
        if attributes:
            attributes = list(attributes)
            attributes.sort()
            lines.append(Expression(
                'HoldForm', Expression(
                    'Set', Expression('Attributes', symbol), Expression(
                        'List',
                        *(Symbol(attribute) for attribute in attributes)))))

        if definition is not None and 'System`ReadProtected' not in attributes:
            for rule in definition.ownvalues:
                print_rule(rule)
            for rule in definition.downvalues:
                print_rule(rule)
            for rule in definition.subvalues:
                print_rule(rule)
            for rule in definition.upvalues:
                print_rule(rule, up=True)
            for rule in definition.nvalues:
                print_rule(rule)
            formats = sorted(definition.formatvalues.items())
            for format, rules in formats:
                for rule in rules:
                    def lhs(expr):
                        return Expression('Format', expr, Symbol(format))

                    def rhs(expr):
                        if expr.has_form('Infix', None):
                            expr = Expression(Expression(
                                'HoldForm', expr.head), *expr.leaves)
                        return Expression('InputForm', expr)
                    print_rule(rule, lhs=lhs, rhs=rhs)
        for rule in all.defaultvalues:
            print_rule(rule)
        if all.options:
            options = sorted(all.options.items())
            lines.append(
                Expression('HoldForm', Expression(
                    'Set', Expression('Options', symbol),
                    Expression('List', *(
                        Expression('Rule', Symbol(name), value)
                        for name, value in options)))))
        if grid:
            if lines:
                return Expression(
                    'Grid', Expression(
                        'List', *(Expression('List', line) for line in lines)),
                    Expression(
                        'Rule', Symbol('ColumnAlignments'), Symbol('Left')))
            else:
                return Symbol('Null')
        else:
            for line in lines:
                evaluation.print_out(Expression('InputForm', line))
            return Symbol('Null')

    def format_definition_input(self, symbol, evaluation):
        'InputForm: Definition[symbol_]'

        return self.format_definition(symbol, evaluation, grid=False)


class Clear(Builtin):
    """
    <dl>
    <dt>'Clear[$symb1$, $symb2$, ...]'
        <dd>clears all values of the given symbols.
        The arguments can also be given as strings containing symbol names.
    </dl>

    >> x = 2;
    >> Clear[x]
    >> x
     = x

    >> x = 2;
    >> y = 3;
    >> Clear["Global`*"]
    >> x
     = x
    >> y
     = y

    'ClearAll' may not be called for 'Protected' symbols.
    >> Clear[Sin]
     : Symbol Sin is Protected.
    The values and rules associated with built-in symbols will not get lost when applying 'Clear'
    (after unprotecting them):
    >> Unprotect[Sin]
    >> Clear[Sin]
    >> Sin[Pi]
     = 0

    'Clear' does not remove attributes, messages, options, and default values associated
    with the symbols. Use 'ClearAll' to do so.
    >> Attributes[r] = {Flat, Orderless};
    >> Clear["r"]
    >> Attributes[r]
     = {Flat, Orderless}
    """

    attributes = ('HoldAll',)

    messages = {
        'ssym': "`1` is not a symbol or a string.",
    }

    allow_locked = True

    def do_clear(self, definition):
        definition.ownvalues = []
        definition.downvalues = []
        definition.subvalues = []
        definition.upvalues = []
        definition.formatvalues = {}
        definition.nvalues = []

    def apply(self, symbols, evaluation):
        '%(name)s[symbols___]'

        for symbol in symbols.get_sequence():
            if isinstance(symbol, Symbol):
                names = [symbol.get_name()]
            else:
                pattern = symbol.get_string_value()
                if not pattern:
                    evaluation.message('Clear', 'ssym', symbol)
                    continue
                names = evaluation.definitions.get_matching_names(pattern)
            for name in names:
                attributes = evaluation.definitions.get_attributes(name)
                if 'System`Protected' in attributes:
                    evaluation.message('Clear', 'wrsym', Symbol(name))
                    continue
                if not self.allow_locked and 'System`Locked' in attributes:
                    evaluation.message('Clear', 'locked', Symbol(name))
                    continue
                definition = evaluation.definitions.get_user_definition(name)
                self.do_clear(definition)

        return Symbol('Null')


class ClearAll(Clear):
    """
    <dl>
    <dt>'ClearAll[$symb1$, $symb2$, ...]'
        <dd>clears all values, attributes, messages and options associated with the given symbols.
        The arguments can also be given as strings containing symbol names.
    </dl>

    >> x = 2;
    >> ClearAll[x]
    >> x
     = x
    >> Attributes[r] = {Flat, Orderless};
    >> ClearAll[r]
    >> Attributes[r]
     = {}

    'ClearAll' may not be called for 'Protected' or 'Locked' symbols.
    >> Attributes[lock] = {Locked};
    >> ClearAll[lock]
     : Symbol lock is locked.
    """

    allow_locked = False

    def do_clear(self, definition):
        super(ClearAll, self).do_clear(definition)
        definition.attributes = set()
        definition.messages = []
        definition.options = []
        definition.defaultvalues = []


class Unset(PostfixOperator):
    """
    <dl>
    <dt>'Unset[$x$]'
    <dt>'$x$=.'
        <dd>removes any value belonging to $x$.
    </dl>
    >> a = 2
     = 2
    >> a =.
    >> a
     = a

    Unsetting an already unset or never defined variable will not
    change anything:
    >> a =.
    >> b =.

    'Unset' can unset particular function values. It will print a message
    if no corresponding rule is found.
    >> f[x_] =.
     : Assignment on f for f[x_] not found.
     = $Failed
    >> f[x_] := x ^ 2
    >> f[3]
     = 9
    >> f[x_] =.
    >> f[3]
     = f[3]

    You can also unset 'OwnValues', 'DownValues', 'SubValues', and 'UpValues' directly.
    This is equivalent to setting them to '{}'.
    >> f[x_] = x; f[0] = 1;
    >> DownValues[f] =.
    >> f[2]
     = f[2]

    'Unset' threads over lists:
    >> a = b = 3;
    >> {a, {b}} =.
     = {Null, {Null}}

    #> x = 2;
    #> OwnValues[x] =.
    #> x
     = x
    #> f[a][b] = 3;
    #> SubValues[f] =.
    #> f[a][b]
     = f[a][b]
    #> PrimeQ[p] ^= True
     = True
    #> PrimeQ[p]
     = True
    #> UpValues[p] =.
    #> PrimeQ[p]
     = False

    #> a + b ^= 5;
    #> a =.
    #> a + b
     = 5
    #> {UpValues[a], UpValues[b]} =.
     = {Null, Null}
    #> a + b
     = a + b

    #> Unset[Messages[1]]
     : First argument in Messages[1] is not a symbol or a string naming a symbol.
     = $Failed
    """

    operator = '=.'
    precedence = 670
    attributes = ('HoldFirst', 'Listable', 'ReadProtected')

    messages = {
        'norep': "Assignment on `2` for `1` not found.",
        'usraw': "Cannot unset raw object `1`.",
    }

    def apply(self, expr, evaluation):
        'Unset[expr_]'

        name = expr.get_head_name()
        if name in system_symbols('OwnValues', 'DownValues', 'SubValues',
                                  'UpValues', 'NValues', 'Options', 'Messages'):
            if len(expr.leaves) != 1:
                evaluation.message_args(name, len(expr.leaves), 1)
                return Symbol('$Failed')
            symbol = expr.leaves[0].get_name()
            if not symbol:
                evaluation.message(name, 'fnsym', expr)
                return Symbol('$Failed')
            if name == 'System`Options':
                empty = {}
            else:
                empty = []
            evaluation.definitions.set_values(symbol, name, empty)
            return Symbol('Null')
        name = expr.get_lookup_name()
        if not name:
            evaluation.message('Unset', 'usraw', expr)
            return Symbol('$Failed')
        if not evaluation.definitions.unset(name, expr):
            if not expr.is_atom():
                evaluation.message('Unset', 'norep', expr, Symbol(name))
                return Symbol('$Failed')
        return Symbol('Null')


class Quit(Builtin):
    """
    <dl>
    <dt>'Quit'[]
        <dd>removes all user-defined definitions.
    </dl>

    >> a = 3
     = 3
    >> Quit[]
    >> a
     = a

    'Quit' even removes the definitions of protected and locked symbols:
    >> x = 5;
    >> Attributes[x] = {Locked, Protected};
    >> Quit[]
    >> x
     = x
    """

    def apply(self, evaluation):
        'Quit[]'

        evaluation.definitions.set_user_definitions({})
        return Symbol('Null')


def get_symbol_values(symbol, func_name, position, evaluation):
    name = symbol.get_name()
    if not name:
        evaluation.message(func_name, 'sym', symbol, 1)
        return
    if position in ('default',):
        definition = evaluation.definitions.get_definition(name)
    else:
        definition = evaluation.definitions.get_user_definition(name)
    result = Expression('List')
    for rule in definition.get_values_list(position):
        if isinstance(rule, Rule):
            pattern = rule.pattern
            if pattern.has_form('HoldPattern', 1):
                pattern = pattern.expr
            else:
                pattern = Expression('HoldPattern', pattern.expr)
            result.leaves.append(Expression(
                'RuleDelayed', pattern, rule.replace))
    return result


class DownValues(Builtin):
    """
    <dl>
    <dt>'DownValues[$symbol$]'
        <dd>gives the list of downvalues associated with $symbol$.
    </dl>

    'DownValues' uses 'HoldPattern' and 'RuleDelayed' to protect the
    downvalues from being evaluated. Moreover, it has attribute
    'HoldAll' to get the specified symbol instead of its value.

    >> f[x_] := x ^ 2
    >> DownValues[f]
     = {HoldPattern[f[x_]] :> x ^ 2}

    Mathics will sort the rules you assign to a symbol according to
    their specificity. If it cannot decide which rule is more special,
    the newer one will get higher precedence.
    >> f[x_Integer] := 2
    >> f[x_Real] := 3
    >> DownValues[f]
     = {HoldPattern[f[x_Real]] :> 3, HoldPattern[f[x_Integer]] :> 2, HoldPattern[f[x_]] :> x ^ 2}
    >> f[3]
     = 2
    >> f[3.]
     = 3
    >> f[a]
     = a ^ 2

    The default order of patterns can be computed using 'Sort' with
    'PatternsOrderedQ':
    >> Sort[{x_, x_Integer}, PatternsOrderedQ]
     = {x_Integer, x_}

    By assigning values to 'DownValues', you can override the default
    ordering:
    >> DownValues[g] := {g[x_] :> x ^ 2, g[x_Integer] :> x}
    >> g[2]
     = 4

    Fibonacci numbers:
    >> DownValues[fib] := {fib[0] -> 0, fib[1] -> 1, fib[n_] :> fib[n - 1] + fib[n - 2]}
    >> fib[5]
     = 5
    """

    attributes = ('HoldAll',)

    def apply(self, symbol, evaluation):
        'DownValues[symbol_]'

        return get_symbol_values(symbol, 'DownValues', 'down', evaluation)


class OwnValues(Builtin):
    """
    <dl>
    <dt>'OwnValues[$symbol$]'
        <dd>gives the list of ownvalues associated with $symbol$.
    </dl>

    >> x = 3;
    >> x = 2;
    >> OwnValues[x]
     = {HoldPattern[x] :> 2}
    >> x := y
    >> OwnValues[x]
     = {HoldPattern[x] :> y}
    >> y = 5;
    >> OwnValues[x]
     = {HoldPattern[x] :> y}
    >> Hold[x] /. OwnValues[x]
     = Hold[y]
    >> Hold[x] /. OwnValues[x] // ReleaseHold
     = 5
    """

    attributes = ('HoldAll',)

    def apply(self, symbol, evaluation):
        'OwnValues[symbol_]'

        return get_symbol_values(symbol, 'OwnValues', 'own', evaluation)


class SubValues(Builtin):
    """
    <dl>
    <dt>'SubValues[$symbol$]'
        <dd>gives the list of subvalues associated with $symbol$.
    </dl>

    >> f[1][x_] := x
    >> f[2][x_] := x ^ 2
    >> SubValues[f]
     = {HoldPattern[f[2][x_]] :> x ^ 2, HoldPattern[f[1][x_]] :> x}
    >> Definition[f]
     = f[2][x_] = x ^ 2
     .
     . f[1][x_] = x
    """

    attributes = ('HoldAll',)

    def apply(self, symbol, evaluation):
        'SubValues[symbol_]'

        return get_symbol_values(symbol, 'SubValues', 'sub', evaluation)


class UpValues(Builtin):
    """
    <dl>
    <dt>'UpValues[$symbol$]'
        <dd>gives the list of upvalues associated with $symbol$.
    </dl>

    >> a + b ^= 2
     = 2
    >> UpValues[a]
     = {HoldPattern[a + b] :> 2}
    >> UpValues[b]
     = {HoldPattern[a + b] :> 2}

    You can assign values to 'UpValues':
    >> UpValues[pi] := {Sin[pi] :> 0}
    >> Sin[pi]
     = 0
    """

    attributes = ('HoldAll',)

    def apply(self, symbol, evaluation):
        'UpValues[symbol_]'

        return get_symbol_values(symbol, 'UpValues', 'up', evaluation)


class NValues(Builtin):
    """
    <dl>
    <dt>'NValues[$symbol$]'
        <dd>gives the list of numerical values associated with $symbol$.
    </dl>

    >> NValues[a]
     = {}
    >> N[a] = 3;
    >> NValues[a]
     = {HoldPattern[N[a, MachinePrecision]] :> 3}

    You can assign values to 'NValues':
    >> NValues[b] := {N[b, MachinePrecision] :> 2}
    >> N[b]
     = 2.
    Be sure to use 'SetDelayed', otherwise the left-hand side of the transformation rule will be evaluated immediately,
    causing the head of 'N' to get lost. Furthermore, you have to include the precision in the rules; 'MachinePrecision'
    will not be inserted automatically:
    >> NValues[c] := {N[c] :> 3}
    >> N[c]
     = c

    Mathics will gracefully assign any list of rules to 'NValues'; however, inappropriate rules will never be used:
    >> NValues[d] = {foo -> bar};
    >> NValues[d]
     = {HoldPattern[foo] :> bar}
    >> N[d]
     = d
    """

    attributes = ('HoldAll',)

    def apply(self, symbol, evaluation):
        'NValues[symbol_]'

        return get_symbol_values(symbol, 'NValues', 'n', evaluation)


class Messages(Builtin):
    """
    <dl>
    <dt>'Messages[$symbol$]'
        <dd>gives the list of messages associated with $symbol$.
    </dl>

    >> a::b = "foo"
     = foo
    >> Messages[a]
     = {HoldPattern[a::b] :> foo}
    >> Messages[a] = {a::c :> "bar"};
    >> a::c // InputForm
     = "bar"
    >> Message[a::c]
     : bar
    """

    attributes = ('HoldAll',)

    def apply(self, symbol, evaluation):
        'Messages[symbol_]'

        return get_symbol_values(symbol, 'Messages', 'messages', evaluation)


class DefaultValues(Builtin):
    """
    <dl>
    <dt>'DefaultValues[$symbol$]'
        <dd>gives the list of default values associated with $symbol$.
    </dl>

    >> Default[f, 1] = 4
     = 4
    >> DefaultValues[f]
     = {HoldPattern[Default[f, 1]] :> 4}

    You can assign values to 'DefaultValues':
    >> DefaultValues[g] = {Default[g] -> 3};
    >> Default[g, 1]
     = 3
    >> g[x_.] := {x}
    >> g[a]
     = {a}
    >> g[]
     = {3}
    """

    attributes = ('HoldAll',)

    def apply(self, symbol, evaluation):
        'DefaultValues[symbol_]'

        return get_symbol_values(
            symbol, 'System`DefaultValues', 'default', evaluation)


class AddTo(BinaryOperator):
    """
    <dl>
    <dt>'AddTo[$x$, $dx$]'</dt>
    <dt>'$x$ += $dx$'</dt>
        <dd>is equivalent to '$x$ = $x$ + $dx$'.
    </dl>

    >> a = 10;
    >> a += 2
     = 12
    >> a
     = 12
    """

    operator = '+='
    precedence = 100
    attributes = ('HoldFirst',)
    grouping = 'Right'

    rules = {
        'x_ += dx_': 'x = x + dx',
    }


class SubtractFrom(BinaryOperator):
    """
    <dl>
    <dt>'SubtractFrom[$x$, $dx$]'</dt>
    <dt>'$x$ -= $dx$'</dt>
        <dd>is equivalent to '$x$ = $x$ - $dx$'.
    </dl>

    >> a = 10;
    >> a -= 2
     = 8
    >> a
     = 8
    """

    operator = '-='
    precedence = 100
    attributes = ('HoldFirst',)
    grouping = 'Right'

    rules = {
        'x_ -= dx_': 'x = x - dx',
    }


class TimesBy(BinaryOperator):
    """
    <dl>
    <dt>'TimesBy[$x$, $dx$]'</dt>
    <dt>'$x$ *= $dx$'</dt>
        <dd>is equivalent to '$x$ = $x$ * $dx$'.
    </dl>

    >> a = 10;
    >> a *= 2
     = 20
    >> a
     = 20
    """

    operator = '*='
    precedence = 100
    attributes = ('HoldFirst',)
    grouping = 'Right'

    rules = {
        'x_ *= dx_': 'x = x * dx',
    }


class DivideBy(BinaryOperator):
    """
    <dl>
    <dt>'DivideBy[$x$, $dx$]'</dt>
    <dt>'$x$ /= $dx$'</dt>
        <dd>is equivalent to '$x$ = $x$ / $dx$'.
    </dl>

    >> a = 10;
    >> a /= 2
     = 5
    >> a
     = 5
    """

    operator = '/='
    precedence = 100
    attributes = ('HoldFirst',)
    grouping = 'Right'

    rules = {
        'x_ /= dx_': 'x = x / dx',
    }


class Increment(PostfixOperator):
    """
    <dl>
    <dt>'Increment[$x$]'</dt>
    <dt>'$x$++'</dt>
        <dd>increments $x$ by 1, returning the original value of $x$.
    </dl>

    >> a = 2;
    >> a++
     = 2
    >> a
     = 3
    Grouping of 'Increment', 'PreIncrement' and 'Plus':
    >> ++++a+++++2//Hold//FullForm
     = Hold[Plus[PreIncrement[PreIncrement[Increment[Increment[a]]]], 2]]
    """

    operator = '++'
    precedence = 660
    attributes = ('HoldFirst', 'ReadProtected')

    rules = {
        'x_++': ('Module[{Internal`IncrementTemporary = x},'
                 '       x = x + 1;'
                 '       Internal`IncrementTemporary'
                 ']'),
    }


class PreIncrement(PrefixOperator):
    """
    <dl>
    <dt>'PreIncrement[$x$]'</dt>
    <dt>'++$x$'</dt>
        <dd>increments $x$ by 1, returning the new value of $x$.
    </dl>

    '++$a$' is equivalent to '$a$ = $a$ + 1':
    >> a = 2;
    >> ++a
     = 3
    >> a
     = 3
    """

    operator = '++'
    precedence = 660
    attributes = ('HoldFirst', 'ReadProtected')

    rules = {
        '++x_': 'x = x + 1',
    }


class Decrement(PostfixOperator):
    """
    <dl>
    <dt>'Decrement[$x$]'</dt>
    <dt>'$x$--'</dt>
        <dd>decrements $x$ by 1, returning the original value of $x$.
    </dl>

    >> a = 5;
    >> a--
     = 5
    >> a
     = 4
    """

    operator = '--'
    precedence = 660
    attributes = ('HoldFirst', 'ReadProtected')

    rules = {
        'x_--': 'Module[{t=x}, x = x - 1; t]',
    }


class PreDecrement(PrefixOperator):
    """
    <dl>
    <dt>'PreDecrement[$x$]'</dt>
    <dt>'--$x$'</dt>
        <dd>decrements $x$ by 1, returning the new value of $x$.
    </dl>

    '--$a$' is equivalent to '$a$ = $a$ - 1':
    >> a = 2;
    >> --a
     = 1
    >> a
     = 1
    """

    operator = '--'
    precedence = 660
    attributes = ('HoldFirst', 'ReadProtected')

    rules = {
        '--x_': 'x = x - 1',
    }



class LoadPyMathicsModule(Builtin):
    """
    <dl>
    <dt>'LoadPyMathicsModule[$module$]'</dt>
    <dd>'Load Mathics definitions from the python module $module$</dd>
    </dl>

    >> LoadPyMathicsModule["nomodule"]
     : Python module nomodule does not exist.
     = $Failed
    >> LoadPyMathicsModule["matplotlib"]
     : No Mathics symbols in  module matplotlib
     = $Failed
    >>  LoadPyMathicsModule["testpymathicsmodule"]
     =  testpymathicsmodule
    >>  MyPyTestContext`MyPyTestFunction[a]
     = This is a PyMathics output
    >> MyPyTestContext`MyPyTestSymbol
     = 1234
    """

<<<<<<< HEAD
    messages = {
        'nopymod': "Python module `1` does not exist.",
        'nomatmod': "No Mathics symbols in  module `1`.",
        }

=======
    messages = {'notfound': '`1` was not found.',
                'notmathicslib': '`1` is not a pymathis module.',
    }
    
>>>>>>> ef48b67f
    def apply(self, module, evaluation):
        "LoadPyMathicsModule[module_String]"
        try:
<<<<<<< HEAD
            loaded_module = importlib.import_module(module.value)
        except ImportError as e:
            evaluation.message("LoadPyMathicsModule", 'nopymod', module)
            return(Symbol("$Failed"))
        try:
            vars = dir(loaded_module)
            newsymbols = {}
            for name in vars:
                var = getattr(loaded_module, name)
                if (hasattr(var, '__module__') and
                    var.__module__ != 'mathics.builtin.base' and 
                    is_builtin(var) and not name.startswith('_') and
                    var.__module__ == loaded_module.__name__):     # nopep8

                    instance = var(expression=False)
                    if isinstance(instance, Builtin):
                        newsymbols[instance.get_name()] =  instance
            if len(newsymbols) == 0:
                evaluation.message("LoadPyMathicsModule", 'nomatmod', module)
                return Symbol("$Failed")
            builtins.update(newsymbols)        
            for name, item in newsymbols.items():
                if name != 'System`MakeBoxes':
                    item.contribute(evaluation.definitions)

=======
            module_loaded= evaluation.definitions.load_python_module(module.value)
        except PyMathicsLoadException as e:
            evaluation.message(self.name, 'notmathicslib', module)            
            return Symbol("$Failed")
>>>>>>> ef48b67f
        except Exception as e:
            evaluation.message(self.name, 'notfound', module)            
            return Symbol("$Failed")
        return module
    <|MERGE_RESOLUTION|>--- conflicted
+++ resolved
@@ -1531,54 +1531,19 @@
      = 1234
     """
 
-<<<<<<< HEAD
-    messages = {
-        'nopymod': "Python module `1` does not exist.",
-        'nomatmod': "No Mathics symbols in  module `1`.",
-        }
-
-=======
     messages = {'notfound': '`1` was not found.',
                 'notmathicslib': '`1` is not a pymathis module.',
     }
     
->>>>>>> ef48b67f
+
     def apply(self, module, evaluation):
         "LoadPyMathicsModule[module_String]"
         try:
-<<<<<<< HEAD
-            loaded_module = importlib.import_module(module.value)
-        except ImportError as e:
-            evaluation.message("LoadPyMathicsModule", 'nopymod', module)
-            return(Symbol("$Failed"))
-        try:
-            vars = dir(loaded_module)
-            newsymbols = {}
-            for name in vars:
-                var = getattr(loaded_module, name)
-                if (hasattr(var, '__module__') and
-                    var.__module__ != 'mathics.builtin.base' and 
-                    is_builtin(var) and not name.startswith('_') and
-                    var.__module__ == loaded_module.__name__):     # nopep8
-
-                    instance = var(expression=False)
-                    if isinstance(instance, Builtin):
-                        newsymbols[instance.get_name()] =  instance
-            if len(newsymbols) == 0:
-                evaluation.message("LoadPyMathicsModule", 'nomatmod', module)
-                return Symbol("$Failed")
-            builtins.update(newsymbols)        
-            for name, item in newsymbols.items():
-                if name != 'System`MakeBoxes':
-                    item.contribute(evaluation.definitions)
-
-=======
             module_loaded= evaluation.definitions.load_python_module(module.value)
         except PyMathicsLoadException as e:
             evaluation.message(self.name, 'notmathicslib', module)            
             return Symbol("$Failed")
->>>>>>> ef48b67f
-        except Exception as e:
+        except ImportError as e:
             evaluation.message(self.name, 'notfound', module)            
             return Symbol("$Failed")
         return module
