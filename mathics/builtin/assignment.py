#!/usr/bin/env python3
# -*- coding: utf-8 -*-


import mathics.builtin
from mathics.builtin.base import (
    Builtin, BinaryOperator, PostfixOperator, PrefixOperator)
from mathics.core.expression import (Expression, Symbol, valid_context_name,
                                     system_symbols, String)
from mathics.core.rules import Rule, BuiltinRule
from mathics.builtin.patterns import RuleDelayed
<<<<<<< HEAD
=======
from mathics.core.definitions import PyMathicsLoadException
>>>>>>> 53988e8f
from mathics.builtin.lists import walk_parts
from mathics.core.evaluation import MAX_RECURSION_DEPTH, set_python_recursion_limit

from mathics import settings
from mathics.core.definitions import PyMathicsLoadException


def get_symbol_list(list, error_callback):
    if list.has_form('List', None):
        list = list.leaves
    else:
        list = [list]
    values = []
    for item in list:
        name = item.get_name()
        if name:
            values.append(name)
        else:
            error_callback(item)
            return None
    return values


class _SetOperator(object):
    def assign_elementary(self, lhs, rhs, evaluation, tags=None, upset=False):
        name = lhs.get_head_name()

        if name in system_symbols('OwnValues', 'DownValues', 'SubValues',
                                  'UpValues', 'NValues', 'Options',
                                  'DefaultValues', 'Attributes', 'Messages'):
            if len(lhs.leaves) != 1:
                evaluation.message_args(name, len(lhs.leaves), 1)
                return False
            tag = lhs.leaves[0].get_name()
            if not tag:
                evaluation.message(name, 'sym', lhs.leaves[0], 1)
                return False
            if tags is not None and tags != [tag]:
                evaluation.message(name, 'tag', Symbol(name), Symbol(tag))
                return False

            if (name != 'System`Attributes' and 'System`Protected'    # noqa
                in evaluation.definitions.get_attributes(tag)):
                evaluation.message(name, 'wrsym', Symbol(tag))
                return False
            if name == 'System`Options':
                option_values = rhs.get_option_values(evaluation)
                if option_values is None:
                    evaluation.message(name, 'options', rhs)
                    return False
                evaluation.definitions.set_options(tag, option_values)
            elif name == 'System`Attributes':
                attributes = get_symbol_list(
                    rhs, lambda item: evaluation.message(name, 'sym', item, 1))
                if attributes is None:
                    return False
                if 'System`Locked' in evaluation.definitions.get_attributes(tag):
                    evaluation.message(name, 'locked', Symbol(tag))
                    return False
                evaluation.definitions.set_attributes(tag, attributes)
            else:
                rules = rhs.get_rules_list()
                if rules is None:
                    evaluation.message(name, 'vrule', lhs, rhs)
                    return False
                evaluation.definitions.set_values(tag, name, rules)
            return True

        form = ''
        nprec = None
        default = False
        message = False

        allow_custom_tag = False

        focus = lhs

        if name == 'System`N':
            if len(lhs.leaves) not in (1, 2):
                evaluation.message_args('N', len(lhs.leaves), 1, 2)
                return False
            if len(lhs.leaves) == 1:
                nprec = Symbol('MachinePrecision')
            else:
                nprec = lhs.leaves[1]
            focus = lhs.leaves[0]
            lhs = Expression('N', focus, nprec)
        elif name == 'System`MessageName':
            if len(lhs.leaves) != 2:
                evaluation.message_args('MessageName', len(lhs.leaves), 2)
                return False
            focus = lhs.leaves[0]
            message = True
        elif name == 'System`Default':
            if len(lhs.leaves) not in (1, 2, 3):
                evaluation.message_args('Default', len(lhs.leaves), 1, 2, 3)
                return False
            focus = lhs.leaves[0]
            default = True
        elif name == 'System`Format':
            if len(lhs.leaves) not in (1, 2):
                evaluation.message_args('Format', len(lhs.leaves), 1, 2)
                return False
            if len(lhs.leaves) == 2:
                form = lhs.leaves[1].get_name()
                if not form:
                    evaluation.message('Format', 'fttp', lhs.leaves[1])
                    return False
            else:
                form = system_symbols(
                    'StandardForm', 'TraditionalForm', 'OutputForm',
                    'TeXForm', 'MathMLForm')
            lhs = focus = lhs.leaves[0]
        else:
            allow_custom_tag = True

        focus = focus.evaluate_leaves(evaluation)

        if tags is None and not upset:
            name = focus.get_lookup_name()
            if not name:
                evaluation.message(self.get_name(), 'setraw', focus)
                return False
            tags = [name]
        elif upset:
            if allow_custom_tag:
                tags = []
                if focus.is_atom():
                    evaluation.message(self.get_name(), 'normal')
                    return False
                for leaf in focus.leaves:
                    name = leaf.get_lookup_name()
                    tags.append(name)
            else:
                tags = [focus.get_lookup_name()]
        else:
            allowed_names = [focus.get_lookup_name()]
            if allow_custom_tag:
                for leaf in focus.get_leaves():
                    allowed_names.append(leaf.get_lookup_name())
            for name in tags:
                if name not in allowed_names:
                    evaluation.message(self.get_name(), 'tagnfd', Symbol(name))
                    return False

        ignore_protection = False
        rhs_int_value = rhs.get_int_value()
        lhs_name = lhs.get_name()
        if lhs_name == 'System`$RecursionLimit':
            # if (not rhs_int_value or rhs_int_value < 20) and not
            # rhs.get_name() == 'System`Infinity':
            if (not rhs_int_value or rhs_int_value < 20 or
                rhs_int_value > MAX_RECURSION_DEPTH):  # nopep8

                evaluation.message('$RecursionLimit', 'limset', rhs)
                return False
            try:
                set_python_recursion_limit(rhs_int_value)
            except OverflowError:
                # TODO: Message
                return False
            ignore_protection = True
        if lhs_name == 'System`$IterationLimit':
            if (not rhs_int_value or rhs_int_value < 20) and not rhs.get_name() == 'System`Infinity':
                evaluation.message('$IterationLimit', 'limset', rhs)
                return False
            ignore_protection = True
        elif lhs_name == 'System`$ModuleNumber':
            if not rhs_int_value or rhs_int_value <= 0:
                evaluation.message('$ModuleNumber', 'set', rhs)
                return False
            ignore_protection = True
        elif lhs_name in ('System`$Line', 'System`$HistoryLength'):
            if rhs_int_value is None or rhs_int_value < 0:
                evaluation.message(lhs_name, 'intnn', rhs)
                return False
            ignore_protection = True
        elif lhs_name == 'System`$RandomState':
            # TODO: allow setting of legal random states!
            # (but consider pickle's insecurity!)
            evaluation.message('$RandomState', 'rndst', rhs)
            return False
        elif lhs_name == 'System`$Context':
            new_context = rhs.get_string_value()
            if new_context is None or not valid_context_name(
                    new_context, allow_initial_backquote=True):
                evaluation.message(lhs_name, 'cxset', rhs)
                return False

            # With $Context in Mathematica you can do some strange
            # things: e.g. with $Context set to Global`, something
            # like:
            #    $Context = "`test`"; newsym
            # is accepted and creates Global`test`newsym.
            # Implement this behaviour by interpreting
            #    $Context = "`test`"
            # as
            #    $Context = $Context <> "test`"
            #
            if new_context.startswith('`'):
                new_context = (evaluation.definitions.get_current_context() +
                               new_context.lstrip('`'))

            evaluation.definitions.set_current_context(new_context)
            ignore_protection = True
            return True
        elif lhs_name == 'System`$ContextPath':
            context_path = [s.get_string_value() for s in rhs.get_leaves()]
            if rhs.has_form('List', None) and all(valid_context_name(s) for s in context_path):
                evaluation.definitions.set_context_path(context_path)
                ignore_protection = True
                return True
            else:
                evaluation.message(lhs_name, 'cxlist', rhs)
                return False
        elif lhs_name == 'System`$MinPrecision':
            # $MinPrecision = Infinity is not allowed
            if rhs_int_value is not None and rhs_int_value >= 0:
                ignore_protection = True
                max_prec = evaluation.definitions.get_config_value('$MaxPrecision')
                if max_prec is not None and max_prec < rhs_int_value:
                    evaluation.message('$MinPrecision', 'preccon', Symbol('$MinPrecision'))
                    return True
            else:
                evaluation.message(lhs_name, 'precset', lhs, rhs)
                return False
        elif lhs_name == 'System`$MaxPrecision':
            if rhs.has_form('DirectedInfinity', 1) and rhs.leaves[0].get_int_value() == 1:
                ignore_protection = True
            elif rhs_int_value is not None and rhs_int_value > 0:
                ignore_protection = True
                min_prec = evaluation.definitions.get_config_value('$MinPrecision')
                if min_prec is not None and rhs_int_value < min_prec:
                    evaluation.message('$MaxPrecision', 'preccon', Symbol('$MaxPrecision'))
                    ignore_protection = True
                    return True
            else:
                evaluation.message(lhs_name, 'precset', lhs, rhs)
                return False

        rhs_name = rhs.get_head_name()
        if rhs_name == 'System`Condition':
            if len(rhs.leaves) != 2:
                evaluation.message_args('Condition', len(rhs.leaves), 2)
                return False
            else:
                lhs = Expression('Condition', lhs, rhs.leaves[1])
                rhs = rhs.leaves[0]

        rule = Rule(lhs, rhs)
        count = 0
        defs = evaluation.definitions
        for tag in tags:
            if (not ignore_protection and 'System`Protected'   # noqa
                in evaluation.definitions.get_attributes(tag)):
                if lhs.get_name() == tag:
                    evaluation.message(self.get_name(), 'wrsym', Symbol(tag))
                else:
                    evaluation.message(self.get_name(), 'write', Symbol(tag), lhs)
                continue
            count += 1
            if form:
                defs.add_format(tag, rule, form)
            elif nprec:
                defs.add_nvalue(tag, rule)
            elif default:
                defs.add_default(tag, rule)
            elif message:
                defs.add_message(tag, rule)
            else:
                if upset:
                    defs.add_rule(tag, rule, position='up')
                else:
                    defs.add_rule(tag, rule)
        if count == 0:
            return False

        return True

    def assign(self, lhs, rhs, evaluation):
        if lhs.get_head_name() == 'System`List':
            if (not (rhs.get_head_name() == 'System`List') or
                len(lhs.leaves) != len(rhs.leaves)):    # nopep8

                evaluation.message(self.get_name(), 'shape', lhs, rhs)
                return False
            else:
                result = True
                for left, right in zip(lhs.leaves, rhs.leaves):
                    if not self.assign(left, right, evaluation):
                        result = False
                return result
        elif lhs.get_head_name() == 'System`Part':
            if len(lhs.leaves) < 1:
                evaluation.message(self.get_name(), 'setp', lhs)
                return False
            symbol = lhs.leaves[0]
            name = symbol.get_name()
            if not name:
                evaluation.message(self.get_name(), 'setps', symbol)
                return False
            if 'System`Protected' in evaluation.definitions.get_attributes(name):
                evaluation.message(self.get_name(), 'wrsym', symbol)
                return False
            rule = evaluation.definitions.get_ownvalue(name)
            if rule is None:
                evaluation.message(self.get_name(), 'noval', symbol)
                return False
            indices = lhs.leaves[1:]
            result = walk_parts([rule.replace], indices, evaluation, rhs)
            if result:
                evaluation.definitions.set_ownvalue(name, result)
            else:
                return False
        else:
            return self.assign_elementary(lhs, rhs, evaluation)


class Set(BinaryOperator, _SetOperator):
    """
    <dl>
    <dt>'Set[$expr$, $value$]'
    <dt>$expr$ = $value$
        <dd>evaluates $value$ and assigns it to $expr$.
    <dt>{$s1$, $s2$, $s3$} = {$v1$, $v2$, $v3$}
        <dd>sets multiple symbols ($s1$, $s2$, ...) to the
        corresponding values ($v1$, $v2$, ...).
    </dl>

    'Set' can be used to give a symbol a value:
    >> a = 3
     = 3
    >> a
     = 3

    An assignment like this creates an ownvalue:
    >> OwnValues[a]
     = {HoldPattern[a] :> 3}

    You can set multiple values at once using lists:
    >> {a, b, c} = {10, 2, 3}
     = {10, 2, 3}
    >> {a, b, {c, {d}}} = {1, 2, {{c1, c2}, {a}}}
     = {1, 2, {{c1, c2}, {10}}}
    >> d
     = 10

    'Set' evaluates its right-hand side immediately and assigns it to
    the left-hand side:
    >> a
     = 1
    >> x = a
     = 1
    >> a = 2
     = 2
    >> x
     = 1

    'Set' always returns the right-hand side, which you can again use
    in an assignment:
    >> a = b = c = 2;
    >> a == b == c == 2
     = True

    'Set' supports assignments to parts:
    >> A = {{1, 2}, {3, 4}};
    >> A[[1, 2]] = 5
     = 5
    >> A
     = {{1, 5}, {3, 4}}
    >> A[[;;, 2]] = {6, 7}
     = {6, 7}
    >> A
     = {{1, 6}, {3, 7}}
    Set a submatrix:
    >> B = {{1, 2, 3}, {4, 5, 6}, {7, 8, 9}};
    >> B[[1;;2, 2;;-1]] = {{t, u}, {y, z}};
    >> B
     = {{1, t, u}, {4, y, z}, {7, 8, 9}}

    #> x = Infinity;
    """

    operator = '='
    precedence = 40
    grouping = 'Right'
    attributes = ('HoldFirst', 'SequenceHold')

    messages = {
        'setraw': "Cannot assign to raw object `1`.",
        'shape': "Lists `1` and `2` are not the same shape.",
    }

    def apply(self, lhs, rhs, evaluation):
        'lhs_ = rhs_'

        self.assign(lhs, rhs, evaluation)
        return rhs


class SetDelayed(Set):
    """
    <dl>
    <dt>'SetDelayed[$expr$, $value$]'
    <dt>$expr$ := $value$
        <dd>assigns $value$ to $expr$, without evaluating $value$.
    </dl>

    'SetDelayed' is like 'Set', except it has attribute 'HoldAll',
    thus it does not evaluate the right-hand side immediately, but
    evaluates it when needed.

    >> Attributes[SetDelayed]
     = {HoldAll, Protected, SequenceHold}
    >> a = 1
     = 1
    >> x := a
    >> x
     = 1
    Changing the value of $a$ affects $x$:
    >> a = 2
     = 2
    >> x
     = 2

    'Condition' ('/;') can be used with 'SetDelayed' to make an
    assignment that only holds if a condition is satisfied:
    >> f[x_] := p[x] /; x>0
    >> f[3]
     = p[3]
    >> f[-3]
     = f[-3]
    """

    operator = ':='
    attributes = ('HoldAll', 'SequenceHold')

    def apply(self, lhs, rhs, evaluation):
        'lhs_ := rhs_'

        if self.assign(lhs, rhs, evaluation):
            return Symbol('Null')
        else:
            return Symbol('$Failed')


class UpSet(BinaryOperator, _SetOperator):
    """
    <dl>
    <dt>$f$[$x$] ^= $expression$
        <dd>evaluates $expression$ and assigns it to the value of
        $f$[$x$], associating the value with $x$.
    </dl>

    'UpSet' creates an upvalue:
    >> a[b] ^= 3;
    >> DownValues[a]
     = {}
    >> UpValues[b]
     = {HoldPattern[a[b]] :> 3}

    >> a ^= 3
     : Nonatomic expression expected.
     = 3

    You can use 'UpSet' to specify special values like format values.
    However, these values will not be saved in 'UpValues':
    >> Format[r] ^= "custom";
    >> r
     = custom
    >> UpValues[r]
     = {}

    #> f[g, a + b, h] ^= 2
     : Tag Plus in f[g, a + b, h] is Protected.
     = 2
    #> UpValues[h]
     = {HoldPattern[f[g, a + b, h]] :> 2}
    """

    operator = '^='
    precedence = 40
    attributes = ('HoldFirst', 'SequenceHold')
    grouping = 'Right'

    def apply(self, lhs, rhs, evaluation):
        'lhs_ ^= rhs_'

        self.assign_elementary(lhs, rhs, evaluation, upset=True)
        return rhs


class UpSetDelayed(UpSet):
    """
    <dl>
    <dt>'UpSetDelayed[$expression$, $value$]'
    <dt>'$expression$ ^:= $value$'
        <dd>assigns $expression$ to the value of $f$[$x$] (without
        evaluating $expression$), associating the value with $x$.
    </dl>

    >> a[b] ^:= x
    >> x = 2;
    >> a[b]
     = 2
    >> UpValues[b]
     = {HoldPattern[a[b]] :> x}

    #> f[g, a + b, h] ^:= 2
     : Tag Plus in f[g, a + b, h] is Protected.
    #> f[a+b] ^:= 2
     : Tag Plus in f[a + b] is Protected.
     = $Failed
    """

    operator = '^:='
    attributes = ('HoldAll', 'SequenceHold')

    def apply(self, lhs, rhs, evaluation):
        'lhs_ ^:= rhs_'

        if self.assign_elementary(lhs, rhs, evaluation, upset=True):
            return Symbol('Null')
        else:
            return Symbol('$Failed')


class TagSet(Builtin, _SetOperator):
    """
    <dl>
    <dt>'TagSet[$f$, $expr$, $value$]'
    <dt>'$f$ /: $expr$ = $value$'
        <dd>assigns $value$ to $expr$, associating the corresponding
        rule with the symbol $f$.
    </dl>

    Create an upvalue without using 'UpSet':
    >> x /: f[x] = 2
     = 2
    >> f[x]
     = 2
    >> DownValues[f]
     = {}
    >> UpValues[x]
     = {HoldPattern[f[x]] :> 2}

    The symbol $f$ must appear as the ultimate head of $lhs$ or as the head of a leaf in $lhs$:
    >> x /: f[g[x]] = 3;
     : Tag x not found or too deep for an assigned rule.
    >> g /: f[g[x]] = 3;
    >> f[g[x]]
     = 3
    """

    attributes = ('HoldAll', 'SequenceHold')

    messages = {
        'tagnfd': "Tag `1` not found or too deep for an assigned rule.",
    }

    def apply(self, f, lhs, rhs, evaluation):
        'f_ /: lhs_ = rhs_'

        name = f.get_name()
        if not name:
            evaluation.message(self.get_name(), 'sym', f, 1)
            return

        rhs = rhs.evaluate(evaluation)
        self.assign_elementary(lhs, rhs, evaluation, tags=[name])
        return rhs


class TagSetDelayed(TagSet):
    """
    <dl>
    <dt>'TagSetDelayed[$f$, $expr$, $value$]'
    <dt>'$f$ /: $expr$ := $value$'
        <dd>is the delayed version of 'TagSet'.
    </dl>
    """

    attributes = ('HoldAll', 'SequenceHold')

    def apply(self, f, lhs, rhs, evaluation):
        'f_ /: lhs_ := rhs_'

        name = f.get_name()
        if not name:
            evaluation.message(self.get_name(), 'sym', f, 1)
            return

        rhs = rhs.evaluate(evaluation)
        if self.assign_elementary(lhs, rhs, evaluation, tags=[name]):
            return Symbol('Null')
        else:
            return Symbol('$Failed')


class Definition(Builtin):
    """
    <dl>
    <dt>'Definition[$symbol$]'
        <dd>prints as the user-defined values and rules associated with $symbol$.
    </dl>

    'Definition' does not print information for 'ReadProtected' symbols.
    'Definition' uses 'InputForm' to format values.

    >> a = 2;
    >> Definition[a]
     = a = 2

    >> f[x_] := x ^ 2
    >> g[f] ^:= 2
    >> Definition[f]
     = f[x_] = x ^ 2
     .
     . g[f] ^= 2

    Definition of a rather evolved (though meaningless) symbol:
    >> Attributes[r] := {Orderless}
    >> Format[r[args___]] := Infix[{args}, "~"]
    >> N[r] := 3.5
    >> Default[r, 1] := 2
    >> r::msg := "My message"
    >> Options[r] := {Opt -> 3}
    >> r[arg_., OptionsPattern[r]] := {arg, OptionValue[Opt]}

    Some usage:
    >> r[z, x, y]
     = x ~ y ~ z
    >> N[r]
     = 3.5
    >> r[]
     = {2, 3}
    >> r[5, Opt->7]
     = {5, 7}

    Its definition:
    >> Definition[r]
     = Attributes[r] = {Orderless}
     .
     . arg_. ~ OptionsPattern[r] = {arg, OptionValue[Opt]}
     .
     . N[r, MachinePrecision] = 3.5
     .
     . Format[args___, MathMLForm] = Infix[{args}, "~"]
     .
     . Format[args___, OutputForm] = Infix[{args}, "~"]
     .
     . Format[args___, StandardForm] = Infix[{args}, "~"]
     .
     . Format[args___, TeXForm] = Infix[{args}, "~"]
     .
     . Format[args___, TraditionalForm] = Infix[{args}, "~"]
     .
     . Default[r, 1] = 2
     .
     . Options[r] = {Opt -> 3}

    For 'ReadProtected' symbols, 'Definition' just prints attributes, default values and options:
    >> SetAttributes[r, ReadProtected]
    >> Definition[r]
     = Attributes[r] = {Orderless, ReadProtected}
     .
     . Default[r, 1] = 2
     .
     . Options[r] = {Opt -> 3}
    This is the same for built-in symbols:
    >> Definition[Plus]
     = Attributes[Plus] = {Flat, Listable, NumericFunction, OneIdentity, Orderless, Protected}
     .
     . Default[Plus] = 0
    >> Definition[Level]
     = Attributes[Level] = {Protected}
     .
     . Options[Level] = {Heads -> False}

    'ReadProtected' can be removed, unless the symbol is locked:
    >> ClearAttributes[r, ReadProtected]
    'Clear' clears values:
    >> Clear[r]
    >> Definition[r]
     = Attributes[r] = {Orderless}
     .
     . Default[r, 1] = 2
     .
     . Options[r] = {Opt -> 3}
    'ClearAll' clears everything:
    >> ClearAll[r]
    >> Definition[r]
     = Null

    If a symbol is not defined at all, 'Null' is printed:
    >> Definition[x]
     = Null
    """

    attributes = ('HoldAll',)
    precedence = 670

    def format_definition(self, symbol, evaluation, grid=True):
        'StandardForm,TraditionalForm,OutputForm: Definition[symbol_]'

        lines = []

        def print_rule(rule, up=False, lhs=lambda l: l, rhs=lambda r: r):
            evaluation.check_stopped()
            if isinstance(rule, Rule):
                r = rhs(rule.replace.replace_vars(
                        {'System`Definition': Expression('HoldForm', Symbol('Definition'))}, evaluation))
                lines.append(Expression('HoldForm', Expression(
                    up and 'UpSet' or 'Set', lhs(rule.pattern.expr), r)))

        name = symbol.get_name()
        if not name:
            evaluation.message('Definition', 'sym', symbol, 1)
            return
        attributes = evaluation.definitions.get_attributes(name)
        definition = evaluation.definitions.get_user_definition(
            name, create=False)
        all = evaluation.definitions.get_definition(name)
        if attributes:
            attributes = list(attributes)
            attributes.sort()
            lines.append(Expression(
                'HoldForm', Expression(
                    'Set', Expression('Attributes', symbol), Expression(
                        'List',
                        *(Symbol(attribute) for attribute in attributes)))))

        if definition is not None and 'System`ReadProtected' not in attributes:
            for rule in definition.ownvalues:
                print_rule(rule)
            for rule in definition.downvalues:
                print_rule(rule)
            for rule in definition.subvalues:
                print_rule(rule)
            for rule in definition.upvalues:
                print_rule(rule, up=True)
            for rule in definition.nvalues:
                print_rule(rule)
            formats = sorted(definition.formatvalues.items())
            for format, rules in formats:
                for rule in rules:
                    def lhs(expr):
                        return Expression('Format', expr, Symbol(format))

                    def rhs(expr):
                        if expr.has_form('Infix', None):
                            expr = Expression(Expression(
                                'HoldForm', expr.head), *expr.leaves)
                        return Expression('InputForm', expr)
                    print_rule(rule, lhs=lhs, rhs=rhs)
        for rule in all.defaultvalues:
            print_rule(rule)
        if all.options:
            options = sorted(all.options.items())
            lines.append(
                Expression('HoldForm', Expression(
                    'Set', Expression('Options', symbol),
                    Expression('List', *(
                        Expression('Rule', Symbol(name), value)
                        for name, value in options)))))
        if grid:
            if lines:
                return Expression(
                    'Grid', Expression(
                        'List', *(Expression('List', line) for line in lines)),
                    Expression(
                        'Rule', Symbol('ColumnAlignments'), Symbol('Left')))
            else:
                return Symbol('Null')
        else:
            for line in lines:
                evaluation.print_out(Expression('InputForm', line))
            return Symbol('Null')

    def format_definition_input(self, symbol, evaluation):
        'InputForm: Definition[symbol_]'
        return self.format_definition(symbol, evaluation, grid=False)

def _get_usage_string(symbol, evaluation, htmlout=False):
    '''
    Returns a python string with the documentation associated to a given symbol.
    '''
    definition = evaluation.definitions.get_definition(symbol.name)
    ruleusage = definition.get_values_list('messages')
    usagetext = None
    from mathics.builtin import builtins
    import re
    bio = builtins.get(definition.name)

    if bio is not None:
        from mathics.doc.doc import Doc
        if htmlout:
            usagetext = Doc(bio.__class__.__doc__).text(0)
        else:
            usagetext = Doc(bio.__class__.__doc__).text(0)
        usagetext = re.sub(r'\$([0-9a-zA-Z]*)\$', r'\1', usagetext)
    # For built-in symbols, looks for a docstring.
    # if symbol.function. is Builtin:            
    # evaluation.print_out(String("found: " + usagetext))
    # usagetext = information_interpret_doc_string(symbol.__doc__)
<<<<<<< HEAD

=======
>>>>>>> 53988e8f
    # Looks for the "usage" message. For built-in symbols, if there is an "usage" chain, overwrite the __doc__ information.
    for rulemsg in ruleusage:
        if rulemsg.pattern.expr.leaves[1].__str__() == "\"usage\"":
            usagetext = rulemsg.replace.value        
    return usagetext


class Information(PrefixOperator):    
<<<<<<< HEAD
    """
    <dl>
    <dt>'Information[$symbol$]'
        <dd>Prints information about a $symbol$
    </dl>
    'Information' does not print information for 'ReadProtected' symbols.
    'Information' uses 'InputForm' to format values.


    >> a = 2;
    >> Information[a]
     = a = 2


    >> f[x_] := x ^ 2
    >> g[f] ^:= 2
    >> f::usage = "f[x] returns the square of x";
    >> Information[f]
     = f[x] returns the square of x
     .
     . f[x_] = x ^ 2
     .
     . g[f] ^= 2

    >> ? Table
     = 
     .   'Table[expr, {i, n}]'
     .     evaluates expr with i ranging from 1 to n, returning
     . a list of the results.
     .   'Table[expr, {i, start, stop, step}]'
     .     evaluates expr with i ranging from start to stop,
     . incrementing by step.
     .   'Table[expr, {i, {e1, e2, ..., ei}}]'
     .     evaluates expr with i taking on the values e1, e2,
     . ..., ei.
     .      

    >> Information[Table]
     = 
     .   'Table[expr, {i, n}]'
     .     evaluates expr with i ranging from 1 to n, returning
     . a list of the results.
     .   'Table[expr, {i, start, stop, step}]'
     .     evaluates expr with i ranging from start to stop,
     . incrementing by step.
     .   'Table[expr, {i, {e1, e2, ..., ei}}]'
     .     evaluates expr with i taking on the values e1, e2,
     . ..., ei.
     .
     . Attributes[Table] = {HoldAll, Protected}
     .
    """

    operator = "??"
    precedence = 0
    attributes = ('HoldAll', 'SequenceHold', 'Protect', 'ReadProtect')
    messages = {'notfound': 'Expression `1` is not a symbol'}
    options = {'LongForm': 'True', }

    def format_definition(self, symbol, evaluation, options, grid=True):
        'StandardForm,TraditionalForm,OutputForm: Information[symbol_, OptionsPattern[Information]]'
        from mathics.core.expression import from_python
        lines = []
        if isinstance(symbol, String): 
            evaluation.print_out(symbol)
            evaluation.evaluate(Expression('Information', Symbol('System`String')))        
            return
        if not isinstance(symbol, Symbol): 
            evaluation.message('Information', 'notfound', symbol)                         
            return Symbol('Null')
        # Print the "usage" message if available.
        usagetext = _get_usage_string(symbol, evaluation)
        if usagetext is not None:
            lines.append(String(usagetext))
        
        if self.get_option(options, 'LongForm', evaluation).to_python():
            self.show_definitions(symbol, evaluation, lines)

        if grid:
            if lines:
                return Expression(
                    'Grid', Expression(
                        'List', *(Expression('List', line) for line in lines)),
                    Expression(
                        'Rule', Symbol('ColumnAlignments'), Symbol('Left')))
            else:
                return Symbol('Null')
        else:
            for line in lines:
                evaluation.print_out(Expression('InputForm', line))
            return Symbol('Null')

        # It would be deserable to call here the routine inside Definition, but for some reason it fails...
        # Instead, I just copy the code from Definition

    def show_definitions(self, symbol, evaluation, lines):

        def print_rule(rule, up=False, lhs=lambda l: l, rhs=lambda r: r):
            evaluation.check_stopped()
            if isinstance(rule, Rule):
                r = rhs(rule.replace.replace_vars(
                        {'System`Definition': Expression('HoldForm', Symbol('Definition'))}))
                lines.append(Expression('HoldForm', Expression(
                    up and 'UpSet' or 'Set', lhs(rule.pattern.expr), r)))

        name = symbol.get_name()
        if not name:
            evaluation.message('Definition', 'sym', symbol, 1)
            return
        attributes = evaluation.definitions.get_attributes(name)
        definition = evaluation.definitions.get_user_definition(
            name, create=False)
        all = evaluation.definitions.get_definition(name)
        if attributes:
            attributes = list(attributes)
            attributes.sort()
            lines.append(Expression(
                'HoldForm', Expression(
                    'Set', Expression('Attributes', symbol), Expression(
                        'List',
                        *(Symbol(attribute) for attribute in attributes)))))

        if definition is not None and 'System`ReadProtected' not in attributes:
            for rule in definition.ownvalues:
                print_rule(rule)
            for rule in definition.downvalues:
                print_rule(rule)
            for rule in definition.subvalues:
                print_rule(rule)
            for rule in definition.upvalues:
                print_rule(rule, up=True)
            for rule in definition.nvalues:
                print_rule(rule)
            formats = sorted(definition.formatvalues.items())
            for format, rules in formats:
                for rule in rules:
                    def lhs(expr):
                        return Expression('Format', expr, Symbol(format))

                    def rhs(expr):
                        if expr.has_form('Infix', None):
                            expr = Expression(Expression(
                                'HoldForm', expr.head), *expr.leaves)
                        return Expression('InputForm', expr)
                    print_rule(rule, lhs=lhs, rhs=rhs)
        for rule in all.defaultvalues:
            print_rule(rule)
        if all.options:
            options = sorted(all.options.items())
            lines.append(
                Expression('HoldForm', Expression(
                    'Set', Expression('Options', symbol),
                    Expression('List', *(
                        Expression('Rule', Symbol(name), value)
                        for name, value in options)))))
        return 

    def format_definition_input(self, symbol, evaluation, options):
        'InputForm: Information[symbol_, OptionsPattern[Information]]'
        return self.format_definition(symbol, evaluation, options, grid=False)


def _get_usage_string(symbol, evaluation, htmlout=False):
    '''
    Returns a python string with the documentation associated to a given symbol.
    '''
    definition = evaluation.definitions.get_definition(symbol.name)
    ruleusage = definition.get_values_list('messages')
    usagetext = None
    from mathics.builtin import builtins
    import re
    bio = builtins.get(definition.name)

    if bio is not None:
        from mathics.doc.doc import Doc
        if htmlout:
            usagetext = Doc(bio.__class__.__doc__).text(0)
        else:
            usagetext = Doc(bio.__class__.__doc__).text(0)
        usagetext = re.sub(r'\$([0-9a-zA-Z]*)\$', r'\1', usagetext)
    # For built-in symbols, looks for a docstring.
    #    if symbol.function. is Builtin:
    # evaluation.print_out(String("found: " + usagetext))
    # usagetext = information_interpret_doc_string(symbol.__doc__)

    # Looks for the "usage" message. For built-in symbols, if there is an "usage" chain, overwrite the __doc__ information.
    for rulemsg in ruleusage:
        if rulemsg.pattern.expr.leaves[1].__str__() == "\"usage\"":
            usagetext = rulemsg.replace.value
    return usagetext


class Information(PrefixOperator):
    """
    <dl>
    <dt>'Information[$symbol$]'
        <dd>Prints information about a $symbol$
    </dl>
    'Information' does not print information for 'ReadProtected' symbols.
    'Information' uses 'InputForm' to format values.

    >> a = 2;
    >> Information[a]
     = a = 2


    >> f[x_] := x ^ 2
    >> g[f] ^:= 2
    >> f::usage = "f[x] returns the square of x";
    >> Information[f]
     = f[x] returns the square of x
     .
     . f[x_] = x ^ 2
     .
     . g[f] ^= 2

    >> ? Table
     = 
     .   'Table[expr, {i, n}]'
     .     evaluates expr with i ranging from 1 to n, returning
     . a list of the results.
     .   'Table[expr, {i, start, stop, step}]'
     .     evaluates expr with i ranging from start to stop,
     . incrementing by step.
     .   'Table[expr, {i, {e1, e2, ..., ei}}]'
     .     evaluates expr with i taking on the values e1, e2,
     . ..., ei.
     .      

    >> Information[Table]
     = 
     .   'Table[expr, {i, n}]'
     .     evaluates expr with i ranging from 1 to n, returning
     . a list of the results.
     .   'Table[expr, {i, start, stop, step}]'
     .     evaluates expr with i ranging from start to stop,
     . incrementing by step.
     .   'Table[expr, {i, {e1, e2, ..., ei}}]'
     .     evaluates expr with i taking on the values e1, e2,
     . ..., ei.
     .
     . Attributes[Table] = {HoldAll, Protected}
     .
    """

    operator = "??"
    precedence = 0
    attributes = ('HoldAll', 'SequenceHold', 'Protect', 'ReadProtect')
    messages = {'notfound': 'Expression `1` is not a symbol'}
    options = {'LongForm': 'True', }

    def format_definition(self, symbol, evaluation, options, grid=True):
        'StandardForm,TraditionalForm,OutputForm: Information[symbol_, OptionsPattern[Information]]'
        from mathics.core.expression import from_python
        lines = []

        if isinstance(symbol, String):
            evaluation.print_out(symbol)
            evaluation.evaluate(Expression('Information', Symbol('System`String')))
            return

        if not isinstance(symbol, Symbol):
            evaluation.message('Information', 'notfound', symbol)
            return Symbol('Null')

        # Print the "usage" message if available.
        usagetext = _get_usage_string(symbol, evaluation)
        if usagetext is not None:
            lines.append(String(usagetext))
#            evaluation.print_out(String(usagetext))

        if self.get_option(options, 'LongForm', evaluation).to_python():
            self.show_definitions(symbol, evaluation, lines)

        if grid:
            if lines:
                return Expression(
                    'Grid', Expression(
                        'List', *(Expression('List', line) for line in lines)),
                    Expression(
                        'Rule', Symbol('ColumnAlignments'), Symbol('Left')))
            else:
                return Symbol('Null')
        else:
            for line in lines:
                evaluation.print_out(Expression('InputForm', line))
            return Symbol('Null')

        # It would be deserable to call here the routine inside Definition, but for some reason it fails...
        # Instead, I just copy the code from Definition

    def show_definitions(self, symbol, evaluation, lines):
        def print_rule(rule, up=False, lhs=lambda l: l, rhs=lambda r: r):
            evaluation.check_stopped()
            if isinstance(rule, Rule):
                r = rhs(rule.replace.replace_vars(
                        {'System`Definition': Expression('HoldForm', Symbol('Definition'))}))
                lines.append(Expression('HoldForm', Expression(
                    up and 'UpSet' or 'Set', lhs(rule.pattern.expr), r)))

        name = symbol.get_name()
        if not name:
            evaluation.message('Definition', 'sym', symbol, 1)
            return
        attributes = evaluation.definitions.get_attributes(name)
        definition = evaluation.definitions.get_user_definition(
            name, create=False)
        all = evaluation.definitions.get_definition(name)
        if attributes:
            attributes = list(attributes)
            attributes.sort()
            lines.append(Expression(
                'HoldForm', Expression(
                    'Set', Expression('Attributes', symbol), Expression(
                        'List',
                        *(Symbol(attribute) for attribute in attributes)))))

        if definition is not None and 'System`ReadProtected' not in attributes:
            for rule in definition.ownvalues:
                print_rule(rule)
            for rule in definition.downvalues:
                print_rule(rule)
            for rule in definition.subvalues:
                print_rule(rule)
            for rule in definition.upvalues:
                print_rule(rule, up=True)
            for rule in definition.nvalues:
                print_rule(rule)
            formats = sorted(definition.formatvalues.items())
            for format, rules in formats:
                for rule in rules:
                    def lhs(expr):
                        return Expression('Format', expr, Symbol(format))

                    def rhs(expr):
                        if expr.has_form('Infix', None):
                            expr = Expression(Expression(
                                'HoldForm', expr.head), *expr.leaves)
                        return Expression('InputForm', expr)
                    print_rule(rule, lhs=lhs, rhs=rhs)
        for rule in all.defaultvalues:
            print_rule(rule)
        if all.options:
            options = sorted(all.options.items())
            lines.append(
                Expression('HoldForm', Expression(
                    'Set', Expression('Options', symbol),
                    Expression('List', *(
                        Expression('Rule', Symbol(name), value)
                        for name, value in options)))))
        return

    def format_definition_input(self, symbol, evaluation, options):
        'InputForm: Information[symbol_, OptionsPattern[Information]]'
        return self.format_definition(symbol, evaluation, options, grid=False)


def _get_usage_string(symbol, evaluation, htmlout=False):
    '''
    Returns a python string with the documentation associated to a given symbol.
    '''
    definition = evaluation.definitions.get_definition(symbol.name)
    ruleusage = definition.get_values_list('messages')
    usagetext = None
    from mathics.builtin import builtins
    import re
    bio = builtins.get(definition.name)

    if bio is not None:
        from mathics.doc.doc import Doc
        if htmlout:
            usagetext = Doc(bio.__class__.__doc__).text(0)
        else:
            usagetext = Doc(bio.__class__.__doc__).text(0)
        usagetext = re.sub(r'\$([0-9a-zA-Z]*)\$', r'\1', usagetext)
    # For built-in symbols, looks for a docstring.
    #    if symbol.function. is Builtin:
    # evaluation.print_out(String("found: " + usagetext))
    # usagetext = information_interpret_doc_string(symbol.__doc__)

    # Looks for the "usage" message. For built-in symbols, if there is an "usage" chain, overwrite the __doc__ information.
    for rulemsg in ruleusage:
        if rulemsg.pattern.expr.leaves[1].__str__() == "\"usage\"":
            usagetext = rulemsg.replace.value
    return usagetext


class Information(PrefixOperator):
    """
    <dl>
    <dt>'Information[$symbol$]'
        <dd>Prints information about a $symbol$
    </dl>
    'Information' does not print information for 'ReadProtected' symbols.
    'Information' uses 'InputForm' to format values.

    >> a = 2;
    >> Information[a]
     = a = 2


    >> f[x_] := x ^ 2
    >> g[f] ^:= 2
    >> f::usage = "f[x] returns the square of x";
    >> Information[f]
     = f[x] returns the square of x
     .
     . f[x_] = x ^ 2
     .
     . g[f] ^= 2

    >> ? Table
     = 
     .   'Table[expr, {i, n}]'
     .     evaluates expr with i ranging from 1 to n, returning
     . a list of the results.
     .   'Table[expr, {i, start, stop, step}]'
     .     evaluates expr with i ranging from start to stop,
     . incrementing by step.
     .   'Table[expr, {i, {e1, e2, ..., ei}}]'
     .     evaluates expr with i taking on the values e1, e2,
     . ..., ei.
     .      

    >> Information[Table]
     = 
     .   'Table[expr, {i, n}]'
     .     evaluates expr with i ranging from 1 to n, returning
     . a list of the results.
     .   'Table[expr, {i, start, stop, step}]'
     .     evaluates expr with i ranging from start to stop,
     . incrementing by step.
     .   'Table[expr, {i, {e1, e2, ..., ei}}]'
     .     evaluates expr with i taking on the values e1, e2,
     . ..., ei.
     .
     . Attributes[Table] = {HoldAll, Protected}
     .
    """

    operator = "??"
    precedence = 0
    attributes = ('HoldAll', 'SequenceHold', 'Protect', 'ReadProtect')
    messages = {'notfound': 'Expression `1` is not a symbol'}
    options = {'LongForm': 'True', }

    def format_definition(self, symbol, evaluation, options, grid=True):
        'StandardForm,TraditionalForm,OutputForm: Information[symbol_, OptionsPattern[Information]]'
        from mathics.core.expression import from_python
        lines = []

        if isinstance(symbol, String):
            evaluation.print_out(symbol)
            evaluation.evaluate(Expression('Information', Symbol('System`String')))
            return

        if not isinstance(symbol, Symbol):
            evaluation.message('Information', 'notfound', symbol)
            return Symbol('Null')

        # Print the "usage" message if available.
        usagetext = _get_usage_string(symbol, evaluation)
        if usagetext is not None:
            lines.append(String(usagetext))
#            evaluation.print_out(String(usagetext))

        if self.get_option(options, 'LongForm', evaluation).to_python():
            self.show_definitions(symbol, evaluation, lines)

        if grid:
            if lines:
                return Expression(
                    'Grid', Expression(
                        'List', *(Expression('List', line) for line in lines)),
                    Expression(
                        'Rule', Symbol('ColumnAlignments'), Symbol('Left')))
            else:
                return Symbol('Null')
        else:
            for line in lines:
                evaluation.print_out(Expression('InputForm', line))
            return Symbol('Null')

        # It would be deserable to call here the routine inside Definition, but for some reason it fails...
        # Instead, I just copy the code from Definition

    def show_definitions(self, symbol, evaluation, lines):
        def print_rule(rule, up=False, lhs=lambda l: l, rhs=lambda r: r):
            evaluation.check_stopped()
            if isinstance(rule, Rule):
                r = rhs(rule.replace.replace_vars(
                        {'System`Definition': Expression('HoldForm', Symbol('Definition'))}))
                lines.append(Expression('HoldForm', Expression(
                    up and 'UpSet' or 'Set', lhs(rule.pattern.expr), r)))

        name = symbol.get_name()
        if not name:
            evaluation.message('Definition', 'sym', symbol, 1)
            return
        attributes = evaluation.definitions.get_attributes(name)
        definition = evaluation.definitions.get_user_definition(
            name, create=False)
        all = evaluation.definitions.get_definition(name)
        if attributes:
            attributes = list(attributes)
            attributes.sort()
            lines.append(Expression(
                'HoldForm', Expression(
                    'Set', Expression('Attributes', symbol), Expression(
                        'List',
                        *(Symbol(attribute) for attribute in attributes)))))

        if definition is not None and 'System`ReadProtected' not in attributes:
            for rule in definition.ownvalues:
                print_rule(rule)
            for rule in definition.downvalues:
                print_rule(rule)
            for rule in definition.subvalues:
                print_rule(rule)
            for rule in definition.upvalues:
                print_rule(rule, up=True)
            for rule in definition.nvalues:
                print_rule(rule)
            formats = sorted(definition.formatvalues.items())
            for format, rules in formats:
                for rule in rules:
                    def lhs(expr):
                        return Expression('Format', expr, Symbol(format))

                    def rhs(expr):
                        if expr.has_form('Infix', None):
                            expr = Expression(Expression(
                                'HoldForm', expr.head), *expr.leaves)
                        return Expression('InputForm', expr)
                    print_rule(rule, lhs=lhs, rhs=rhs)
        for rule in all.defaultvalues:
            print_rule(rule)
        if all.options:
            options = sorted(all.options.items())
            lines.append(
                Expression('HoldForm', Expression(
                    'Set', Expression('Options', symbol),
                    Expression('List', *(
                        Expression('Rule', Symbol(name), value)
                        for name, value in options)))))
        return

    def format_definition_input(self, symbol, evaluation, options):
        'InputForm: Information[symbol_, OptionsPattern[Information]]'
        return self.format_definition(symbol, evaluation, options, grid=False)


def _get_usage_string(symbol, evaluation, htmlout=False):
    '''
    Returns a python string with the documentation associated to a given symbol.
    '''
    definition = evaluation.definitions.get_definition(symbol.name)
    ruleusage = definition.get_values_list('messages')
    usagetext = None
    from mathics.builtin import builtins
    import re
    bio = builtins.get(definition.name)

    if bio is not None:
        from mathics.doc.doc import Doc
        if htmlout:
            usagetext = Doc(bio.__class__.__doc__).text(0)
        else:
            usagetext = Doc(bio.__class__.__doc__).text(0)
        usagetext = re.sub(r'\$([0-9a-zA-Z]*)\$', r'\1', usagetext)
    # For built-in symbols, looks for a docstring.
    #    if symbol.function. is Builtin:
    # evaluation.print_out(String("found: " + usagetext))
    # usagetext = information_interpret_doc_string(symbol.__doc__)

    # Looks for the "usage" message. For built-in symbols, if there is an "usage" chain, overwrite the __doc__ information.
    for rulemsg in ruleusage:
        if rulemsg.pattern.expr.leaves[1].__str__() == "\"usage\"":
            usagetext = rulemsg.replace.value
    return usagetext


class Information(PrefixOperator):
    """
    <dl>
    <dt>'Information[$symbol$]'
        <dd>Prints information about a $symbol$
    </dl>
    'Information' does not print information for 'ReadProtected' symbols.
    'Information' uses 'InputForm' to format values.

    >> a = 2;
    >> Information[a]
     = a = 2


    >> f[x_] := x ^ 2
    >> g[f] ^:= 2
    >> f::usage = "f[x] returns the square of x";
    >> Information[f]
     = f[x] returns the square of x
     .
     . f[x_] = x ^ 2
     .
     . g[f] ^= 2

    >> ? Table
     = 
     .   'Table[expr, {i, n}]'
     .     evaluates expr with i ranging from 1 to n, returning
     . a list of the results.
     .   'Table[expr, {i, start, stop, step}]'
     .     evaluates expr with i ranging from start to stop,
     . incrementing by step.
     .   'Table[expr, {i, {e1, e2, ..., ei}}]'
     .     evaluates expr with i taking on the values e1, e2,
     . ..., ei.
     .      

    >> Information[Table]
     = 
     .   'Table[expr, {i, n}]'
     .     evaluates expr with i ranging from 1 to n, returning
     . a list of the results.
     .   'Table[expr, {i, start, stop, step}]'
     .     evaluates expr with i ranging from start to stop,
     . incrementing by step.
     .   'Table[expr, {i, {e1, e2, ..., ei}}]'
     .     evaluates expr with i taking on the values e1, e2,
     . ..., ei.
     .
     . Attributes[Table] = {HoldAll, Protected}
     .
    """

    operator = "??"
    precedence = 0
    attributes = ('HoldAll', 'SequenceHold', 'Protect', 'ReadProtect')
    messages = {'notfound': 'Expression `1` is not a symbol'}
    options = {'LongForm': 'True', }

    def format_definition(self, symbol, evaluation, options, grid=True):
        'StandardForm,TraditionalForm,OutputForm: Information[symbol_, OptionsPattern[Information]]'
        from mathics.core.expression import from_python
        lines = []

        if isinstance(symbol, String):
            evaluation.print_out(symbol)
            evaluation.evaluate(Expression('Information', Symbol('System`String')))
            return

        if not isinstance(symbol, Symbol):
            evaluation.message('Information', 'notfound', symbol)
            return Symbol('Null')

        # Print the "usage" message if available.
        usagetext = _get_usage_string(symbol, evaluation)
        if usagetext is not None:
            lines.append(String(usagetext))
#            evaluation.print_out(String(usagetext))

        if self.get_option(options, 'LongForm', evaluation).to_python():
            self.show_definitions(symbol, evaluation, lines)

        if grid:
            if lines:
                return Expression(
                    'Grid', Expression(
                        'List', *(Expression('List', line) for line in lines)),
                    Expression(
                        'Rule', Symbol('ColumnAlignments'), Symbol('Left')))
            else:
                return Symbol('Null')
        else:
            for line in lines:
                evaluation.print_out(Expression('InputForm', line))
            return Symbol('Null')

        # It would be deserable to call here the routine inside Definition, but for some reason it fails...
        # Instead, I just copy the code from Definition

    def show_definitions(self, symbol, evaluation, lines):
        def print_rule(rule, up=False, lhs=lambda l: l, rhs=lambda r: r):
            evaluation.check_stopped()
            if isinstance(rule, Rule):
                r = rhs(rule.replace.replace_vars(
                        {'System`Definition': Expression('HoldForm', Symbol('Definition'))}))
                lines.append(Expression('HoldForm', Expression(
                    up and 'UpSet' or 'Set', lhs(rule.pattern.expr), r)))

        name = symbol.get_name()
        if not name:
            evaluation.message('Definition', 'sym', symbol, 1)
            return
        attributes = evaluation.definitions.get_attributes(name)
        definition = evaluation.definitions.get_user_definition(
            name, create=False)
        all = evaluation.definitions.get_definition(name)
        if attributes:
            attributes = list(attributes)
            attributes.sort()
            lines.append(Expression(
                'HoldForm', Expression(
                    'Set', Expression('Attributes', symbol), Expression(
                        'List',
                        *(Symbol(attribute) for attribute in attributes)))))

        if definition is not None and 'System`ReadProtected' not in attributes:
            for rule in definition.ownvalues:
                print_rule(rule)
            for rule in definition.downvalues:
                print_rule(rule)
            for rule in definition.subvalues:
                print_rule(rule)
            for rule in definition.upvalues:
                print_rule(rule, up=True)
            for rule in definition.nvalues:
                print_rule(rule)
            formats = sorted(definition.formatvalues.items())
            for format, rules in formats:
                for rule in rules:
                    def lhs(expr):
                        return Expression('Format', expr, Symbol(format))

                    def rhs(expr):
                        if expr.has_form('Infix', None):
                            expr = Expression(Expression(
                                'HoldForm', expr.head), *expr.leaves)
                        return Expression('InputForm', expr)
                    print_rule(rule, lhs=lhs, rhs=rhs)
        for rule in all.defaultvalues:
            print_rule(rule)
        if all.options:
            options = sorted(all.options.items())
            lines.append(
                Expression('HoldForm', Expression(
                    'Set', Expression('Options', symbol),
                    Expression('List', *(
                        Expression('Rule', Symbol(name), value)
                        for name, value in options)))))
        return

    def format_definition_input(self, symbol, evaluation, options):
        'InputForm: Information[symbol_, OptionsPattern[Information]]'
        return self.format_definition(symbol, evaluation, options, grid=False)


class Clear(Builtin):
=======
>>>>>>> 53988e8f
    """
    <dl>
    <dt>'Information[$symbol$]'
        <dd>Prints information about a $symbol$
    </dl>
    'Information' does not print information for 'ReadProtected' symbols.
    'Information' uses 'InputForm' to format values.


    >> a = 2;
    >> Information[a]
     = a = 2


    >> f[x_] := x ^ 2
    >> g[f] ^:= 2
    >> f::usage = "f[x] returns the square of x";
    >> Information[f]
     = f[x] returns the square of x
     .
     . f[x_] = x ^ 2
     .
     . g[f] ^= 2

    >> ? Table
     = 
     .   'Table[expr, {i, n}]'
     .     evaluates expr with i ranging from 1 to n, returning
     . a list of the results.
     .   'Table[expr, {i, start, stop, step}]'
     .     evaluates expr with i ranging from start to stop,
     . incrementing by step.
     .   'Table[expr, {i, {e1, e2, ..., ei}}]'
     .     evaluates expr with i taking on the values e1, e2,
     . ..., ei.
     .      

    >> Information[Table]
     = 
     .   'Table[expr, {i, n}]'
     .     evaluates expr with i ranging from 1 to n, returning
     . a list of the results.
     .   'Table[expr, {i, start, stop, step}]'
     .     evaluates expr with i ranging from start to stop,
     . incrementing by step.
     .   'Table[expr, {i, {e1, e2, ..., ei}}]'
     .     evaluates expr with i taking on the values e1, e2,
     . ..., ei.
     .
     . Attributes[Table] = {HoldAll, Protected}
     .
    """

    operator = "??"
    precedence = 0
    attributes = ('HoldAll', 'SequenceHold', 'Protect', 'ReadProtect')
    messages = {'notfound': 'Expression `1` is not a symbol'}
    options = {'LongForm': 'True', }

    def format_definition(self, symbol, evaluation, options, grid=True):
        'StandardForm,TraditionalForm,OutputForm: Information[symbol_, OptionsPattern[Information]]'
        from mathics.core.expression import from_python
        lines = []
        if isinstance(symbol, String): 
            evaluation.print_out(symbol)
            evaluation.evaluate(Expression('Information', Symbol('System`String')))        
            return
        if not isinstance(symbol, Symbol): 
            evaluation.message('Information', 'notfound', symbol)                         
            return Symbol('Null')
        # Print the "usage" message if available.
        usagetext = _get_usage_string(symbol, evaluation)
        if usagetext is not None:
            lines.append(String(usagetext))
        
        if self.get_option(options, 'LongForm', evaluation).to_python():
            self.show_definitions(symbol, evaluation, lines)

        if grid:
            if lines:
                return Expression(
                    'Grid', Expression(
                        'List', *(Expression('List', line) for line in lines)),
                    Expression(
                        'Rule', Symbol('ColumnAlignments'), Symbol('Left')))
            else:
                return Symbol('Null')
        else:
            for line in lines:
                evaluation.print_out(Expression('InputForm', line))
            return Symbol('Null')

        # It would be deserable to call here the routine inside Definition, but for some reason it fails...
        # Instead, I just copy the code from Definition

    def show_definitions(self, symbol, evaluation, lines):

        def print_rule(rule, up=False, lhs=lambda l: l, rhs=lambda r: r):
            evaluation.check_stopped()
            if isinstance(rule, Rule):
                r = rhs(rule.replace.replace_vars(
                        {'System`Definition': Expression('HoldForm', Symbol('Definition'))}))
                lines.append(Expression('HoldForm', Expression(
                    up and 'UpSet' or 'Set', lhs(rule.pattern.expr), r)))

        name = symbol.get_name()
        if not name:
            evaluation.message('Definition', 'sym', symbol, 1)
            return
        attributes = evaluation.definitions.get_attributes(name)
        definition = evaluation.definitions.get_user_definition(
            name, create=False)
        all = evaluation.definitions.get_definition(name)
        if attributes:
            attributes = list(attributes)
            attributes.sort()
            lines.append(Expression(
                'HoldForm', Expression(
                    'Set', Expression('Attributes', symbol), Expression(
                        'List',
                        *(Symbol(attribute) for attribute in attributes)))))

        if definition is not None and 'System`ReadProtected' not in attributes:
            for rule in definition.ownvalues:
                print_rule(rule)
            for rule in definition.downvalues:
                print_rule(rule)
            for rule in definition.subvalues:
                print_rule(rule)
            for rule in definition.upvalues:
                print_rule(rule, up=True)
            for rule in definition.nvalues:
                print_rule(rule)
            formats = sorted(definition.formatvalues.items())
            for format, rules in formats:
                for rule in rules:
                    def lhs(expr):
                        return Expression('Format', expr, Symbol(format))

                    def rhs(expr):
                        if expr.has_form('Infix', None):
                            expr = Expression(Expression(
                                'HoldForm', expr.head), *expr.leaves)
                        return Expression('InputForm', expr)
                    print_rule(rule, lhs=lhs, rhs=rhs)
        for rule in all.defaultvalues:
            print_rule(rule)
        if all.options:
            options = sorted(all.options.items())
            lines.append(
                Expression('HoldForm', Expression(
                    'Set', Expression('Options', symbol),
                    Expression('List', *(
                        Expression('Rule', Symbol(name), value)
                        for name, value in options)))))
        return 

    def format_definition_input(self, symbol, evaluation, options):
        'InputForm: Information[symbol_, OptionsPattern[Information]]'
        return self.format_definition(symbol, evaluation, options, grid=False)


def _get_usage_string(symbol, evaluation, htmlout=False):
    '''
    Returns a python string with the documentation associated to a given symbol.
    '''
    definition = evaluation.definitions.get_definition(symbol.name)
    ruleusage = definition.get_values_list('messages')
    usagetext = None
    from mathics.builtin import builtins
    import re
    bio = builtins.get(definition.name)

    if bio is not None:
        from mathics.doc.doc import Doc
        if htmlout:
            usagetext = Doc(bio.__class__.__doc__).text(0)
        else:
            usagetext = Doc(bio.__class__.__doc__).text(0)
        usagetext = re.sub(r'\$([0-9a-zA-Z]*)\$', r'\1', usagetext)
    # For built-in symbols, looks for a docstring.
    #    if symbol.function. is Builtin:
    # evaluation.print_out(String("found: " + usagetext))
    # usagetext = information_interpret_doc_string(symbol.__doc__)

    # Looks for the "usage" message. For built-in symbols, if there is an "usage" chain, overwrite the __doc__ information.
    for rulemsg in ruleusage:
        if rulemsg.pattern.expr.leaves[1].__str__() == "\"usage\"":
            usagetext = rulemsg.replace.value
    return usagetext


class Information(PrefixOperator):
    """
    <dl>
    <dt>'Information[$symbol$]'
        <dd>Prints information about a $symbol$
    </dl>
    'Information' does not print information for 'ReadProtected' symbols.
    'Information' uses 'InputForm' to format values.

    >> a = 2;
    >> Information[a]
     = a = 2


    >> f[x_] := x ^ 2
    >> g[f] ^:= 2
    >> f::usage = "f[x] returns the square of x";
    >> Information[f]
     = f[x] returns the square of x
     .
     . f[x_] = x ^ 2
     .
     . g[f] ^= 2

    >> ? Table
     = 
     .   'Table[expr, {i, n}]'
     .     evaluates expr with i ranging from 1 to n, returning
     . a list of the results.
     .   'Table[expr, {i, start, stop, step}]'
     .     evaluates expr with i ranging from start to stop,
     . incrementing by step.
     .   'Table[expr, {i, {e1, e2, ..., ei}}]'
     .     evaluates expr with i taking on the values e1, e2,
     . ..., ei.
     .      

    >> Information[Table]
     = 
     .   'Table[expr, {i, n}]'
     .     evaluates expr with i ranging from 1 to n, returning
     . a list of the results.
     .   'Table[expr, {i, start, stop, step}]'
     .     evaluates expr with i ranging from start to stop,
     . incrementing by step.
     .   'Table[expr, {i, {e1, e2, ..., ei}}]'
     .     evaluates expr with i taking on the values e1, e2,
     . ..., ei.
     .
     . Attributes[Table] = {HoldAll, Protected}
     .
    """

    operator = "??"
    precedence = 0
    attributes = ('HoldAll', 'SequenceHold', 'Protect', 'ReadProtect')
    messages = {'notfound': 'Expression `1` is not a symbol'}
    options = {'LongForm': 'True', }

    def format_definition(self, symbol, evaluation, options, grid=True):
        'StandardForm,TraditionalForm,OutputForm: Information[symbol_, OptionsPattern[Information]]'
        from mathics.core.expression import from_python
        lines = []

        if isinstance(symbol, String):
            evaluation.print_out(symbol)
            evaluation.evaluate(Expression('Information', Symbol('System`String')))
            return

        if not isinstance(symbol, Symbol):
            evaluation.message('Information', 'notfound', symbol)
            return Symbol('Null')

        # Print the "usage" message if available.
        usagetext = _get_usage_string(symbol, evaluation)
        if usagetext is not None:
            lines.append(String(usagetext))
#            evaluation.print_out(String(usagetext))

        if self.get_option(options, 'LongForm', evaluation).to_python():
            self.show_definitions(symbol, evaluation, lines)

        if grid:
            if lines:
                return Expression(
                    'Grid', Expression(
                        'List', *(Expression('List', line) for line in lines)),
                    Expression(
                        'Rule', Symbol('ColumnAlignments'), Symbol('Left')))
            else:
                return Symbol('Null')
        else:
            for line in lines:
                evaluation.print_out(Expression('InputForm', line))
            return Symbol('Null')

        # It would be deserable to call here the routine inside Definition, but for some reason it fails...
        # Instead, I just copy the code from Definition

    def show_definitions(self, symbol, evaluation, lines):
        def print_rule(rule, up=False, lhs=lambda l: l, rhs=lambda r: r):
            evaluation.check_stopped()
            if isinstance(rule, Rule):
                r = rhs(rule.replace.replace_vars(
                        {'System`Definition': Expression('HoldForm', Symbol('Definition'))}))
                lines.append(Expression('HoldForm', Expression(
                    up and 'UpSet' or 'Set', lhs(rule.pattern.expr), r)))

        name = symbol.get_name()
        if not name:
            evaluation.message('Definition', 'sym', symbol, 1)
            return
        attributes = evaluation.definitions.get_attributes(name)
        definition = evaluation.definitions.get_user_definition(
            name, create=False)
        all = evaluation.definitions.get_definition(name)
        if attributes:
            attributes = list(attributes)
            attributes.sort()
            lines.append(Expression(
                'HoldForm', Expression(
                    'Set', Expression('Attributes', symbol), Expression(
                        'List',
                        *(Symbol(attribute) for attribute in attributes)))))

        if definition is not None and 'System`ReadProtected' not in attributes:
            for rule in definition.ownvalues:
                print_rule(rule)
            for rule in definition.downvalues:
                print_rule(rule)
            for rule in definition.subvalues:
                print_rule(rule)
            for rule in definition.upvalues:
                print_rule(rule, up=True)
            for rule in definition.nvalues:
                print_rule(rule)
            formats = sorted(definition.formatvalues.items())
            for format, rules in formats:
                for rule in rules:
                    def lhs(expr):
                        return Expression('Format', expr, Symbol(format))

                    def rhs(expr):
                        if expr.has_form('Infix', None):
                            expr = Expression(Expression(
                                'HoldForm', expr.head), *expr.leaves)
                        return Expression('InputForm', expr)
                    print_rule(rule, lhs=lhs, rhs=rhs)
        for rule in all.defaultvalues:
            print_rule(rule)
        if all.options:
            options = sorted(all.options.items())
            lines.append(
                Expression('HoldForm', Expression(
                    'Set', Expression('Options', symbol),
                    Expression('List', *(
                        Expression('Rule', Symbol(name), value)
                        for name, value in options)))))
        return

    def format_definition_input(self, symbol, evaluation, options):
        'InputForm: Information[symbol_, OptionsPattern[Information]]'
        return self.format_definition(symbol, evaluation, options, grid=False)


def _get_usage_string(symbol, evaluation, htmlout=False):
    '''
    Returns a python string with the documentation associated to a given symbol.
    '''
    definition = evaluation.definitions.get_definition(symbol.name)
    ruleusage = definition.get_values_list('messages')
    usagetext = None
    from mathics.builtin import builtins
    import re
    bio = builtins.get(definition.name)

    if bio is not None:
        from mathics.doc.doc import Doc
        if htmlout:
            usagetext = Doc(bio.__class__.__doc__).text(0)
        else:
            usagetext = Doc(bio.__class__.__doc__).text(0)
        usagetext = re.sub(r'\$([0-9a-zA-Z]*)\$', r'\1', usagetext)
    # For built-in symbols, looks for a docstring.
    #    if symbol.function. is Builtin:
    # evaluation.print_out(String("found: " + usagetext))
    # usagetext = information_interpret_doc_string(symbol.__doc__)

    # Looks for the "usage" message. For built-in symbols, if there is an "usage" chain, overwrite the __doc__ information.
    for rulemsg in ruleusage:
        if rulemsg.pattern.expr.leaves[1].__str__() == "\"usage\"":
            usagetext = rulemsg.replace.value
    return usagetext


class Information(PrefixOperator):
    """
    <dl>
    <dt>'Information[$symbol$]'
        <dd>Prints information about a $symbol$
    </dl>
    'Information' does not print information for 'ReadProtected' symbols.
    'Information' uses 'InputForm' to format values.

    >> a = 2;
    >> Information[a]
     = a = 2


    >> f[x_] := x ^ 2
    >> g[f] ^:= 2
    >> f::usage = "f[x] returns the square of x";
    >> Information[f]
     = f[x] returns the square of x
     .
     . f[x_] = x ^ 2
     .
     . g[f] ^= 2

    >> ? Table
     = 
     .   'Table[expr, {i, n}]'
     .     evaluates expr with i ranging from 1 to n, returning
     . a list of the results.
     .   'Table[expr, {i, start, stop, step}]'
     .     evaluates expr with i ranging from start to stop,
     . incrementing by step.
     .   'Table[expr, {i, {e1, e2, ..., ei}}]'
     .     evaluates expr with i taking on the values e1, e2,
     . ..., ei.
     .      

    >> Information[Table]
     = 
     .   'Table[expr, {i, n}]'
     .     evaluates expr with i ranging from 1 to n, returning
     . a list of the results.
     .   'Table[expr, {i, start, stop, step}]'
     .     evaluates expr with i ranging from start to stop,
     . incrementing by step.
     .   'Table[expr, {i, {e1, e2, ..., ei}}]'
     .     evaluates expr with i taking on the values e1, e2,
     . ..., ei.
     .
     . Attributes[Table] = {HoldAll, Protected}
     .
    """

    operator = "??"
    precedence = 0
    attributes = ('HoldAll', 'SequenceHold', 'Protect', 'ReadProtect')
    messages = {'notfound': 'Expression `1` is not a symbol'}
    options = {'LongForm': 'True', }

    def format_definition(self, symbol, evaluation, options, grid=True):
        'StandardForm,TraditionalForm,OutputForm: Information[symbol_, OptionsPattern[Information]]'
        from mathics.core.expression import from_python
        lines = []

        if isinstance(symbol, String):
            evaluation.print_out(symbol)
            evaluation.evaluate(Expression('Information', Symbol('System`String')))
            return

        if not isinstance(symbol, Symbol):
            evaluation.message('Information', 'notfound', symbol)
            return Symbol('Null')

        # Print the "usage" message if available.
        usagetext = _get_usage_string(symbol, evaluation)
        if usagetext is not None:
            lines.append(String(usagetext))
#            evaluation.print_out(String(usagetext))

        if self.get_option(options, 'LongForm', evaluation).to_python():
            self.show_definitions(symbol, evaluation, lines)

        if grid:
            if lines:
                return Expression(
                    'Grid', Expression(
                        'List', *(Expression('List', line) for line in lines)),
                    Expression(
                        'Rule', Symbol('ColumnAlignments'), Symbol('Left')))
            else:
                return Symbol('Null')
        else:
            for line in lines:
                evaluation.print_out(Expression('InputForm', line))
            return Symbol('Null')

        # It would be deserable to call here the routine inside Definition, but for some reason it fails...
        # Instead, I just copy the code from Definition

    def show_definitions(self, symbol, evaluation, lines):
        def print_rule(rule, up=False, lhs=lambda l: l, rhs=lambda r: r):
            evaluation.check_stopped()
            if isinstance(rule, Rule):
                r = rhs(rule.replace.replace_vars(
                        {'System`Definition': Expression('HoldForm', Symbol('Definition'))}))
                lines.append(Expression('HoldForm', Expression(
                    up and 'UpSet' or 'Set', lhs(rule.pattern.expr), r)))

        name = symbol.get_name()
        if not name:
            evaluation.message('Definition', 'sym', symbol, 1)
            return
        attributes = evaluation.definitions.get_attributes(name)
        definition = evaluation.definitions.get_user_definition(
            name, create=False)
        all = evaluation.definitions.get_definition(name)
        if attributes:
            attributes = list(attributes)
            attributes.sort()
            lines.append(Expression(
                'HoldForm', Expression(
                    'Set', Expression('Attributes', symbol), Expression(
                        'List',
                        *(Symbol(attribute) for attribute in attributes)))))

        if definition is not None and 'System`ReadProtected' not in attributes:
            for rule in definition.ownvalues:
                print_rule(rule)
            for rule in definition.downvalues:
                print_rule(rule)
            for rule in definition.subvalues:
                print_rule(rule)
            for rule in definition.upvalues:
                print_rule(rule, up=True)
            for rule in definition.nvalues:
                print_rule(rule)
            formats = sorted(definition.formatvalues.items())
            for format, rules in formats:
                for rule in rules:
                    def lhs(expr):
                        return Expression('Format', expr, Symbol(format))

                    def rhs(expr):
                        if expr.has_form('Infix', None):
                            expr = Expression(Expression(
                                'HoldForm', expr.head), *expr.leaves)
                        return Expression('InputForm', expr)
                    print_rule(rule, lhs=lhs, rhs=rhs)
        for rule in all.defaultvalues:
            print_rule(rule)
        if all.options:
            options = sorted(all.options.items())
            lines.append(
                Expression('HoldForm', Expression(
                    'Set', Expression('Options', symbol),
                    Expression('List', *(
                        Expression('Rule', Symbol(name), value)
                        for name, value in options)))))
        return

    def format_definition_input(self, symbol, evaluation, options):
        'InputForm: Information[symbol_, OptionsPattern[Information]]'
        return self.format_definition(symbol, evaluation, options, grid=False)


def _get_usage_string(symbol, evaluation, htmlout=False):
    '''
    Returns a python string with the documentation associated to a given symbol.
    '''
    definition = evaluation.definitions.get_definition(symbol.name)
    ruleusage = definition.get_values_list('messages')
    usagetext = None
    from mathics.builtin import builtins
    import re
    bio = builtins.get(definition.name)

    if bio is not None:
        from mathics.doc.doc import Doc
        if htmlout:
            usagetext = Doc(bio.__class__.__doc__).text(0)
        else:
            usagetext = Doc(bio.__class__.__doc__).text(0)
        usagetext = re.sub(r'\$([0-9a-zA-Z]*)\$', r'\1', usagetext)
    # For built-in symbols, looks for a docstring.
    #    if symbol.function. is Builtin:
    # evaluation.print_out(String("found: " + usagetext))
    # usagetext = information_interpret_doc_string(symbol.__doc__)

    # Looks for the "usage" message. For built-in symbols, if there is an "usage" chain, overwrite the __doc__ information.
    for rulemsg in ruleusage:
        if rulemsg.pattern.expr.leaves[1].__str__() == "\"usage\"":
            usagetext = rulemsg.replace.value
    return usagetext


class Information(PrefixOperator):
    """
    <dl>
    <dt>'Information[$symbol$]'
        <dd>Prints information about a $symbol$
    </dl>
    'Information' does not print information for 'ReadProtected' symbols.
    'Information' uses 'InputForm' to format values.

    >> a = 2;
    >> Information[a]
     = a = 2


    >> f[x_] := x ^ 2
    >> g[f] ^:= 2
    >> f::usage = "f[x] returns the square of x";
    >> Information[f]
     = f[x] returns the square of x
     .
     . f[x_] = x ^ 2
     .
     . g[f] ^= 2

    >> ? Table
     = 
     .   'Table[expr, {i, n}]'
     .     evaluates expr with i ranging from 1 to n, returning
     . a list of the results.
     .   'Table[expr, {i, start, stop, step}]'
     .     evaluates expr with i ranging from start to stop,
     . incrementing by step.
     .   'Table[expr, {i, {e1, e2, ..., ei}}]'
     .     evaluates expr with i taking on the values e1, e2,
     . ..., ei.
     .      

    >> Information[Table]
     = 
     .   'Table[expr, {i, n}]'
     .     evaluates expr with i ranging from 1 to n, returning
     . a list of the results.
     .   'Table[expr, {i, start, stop, step}]'
     .     evaluates expr with i ranging from start to stop,
     . incrementing by step.
     .   'Table[expr, {i, {e1, e2, ..., ei}}]'
     .     evaluates expr with i taking on the values e1, e2,
     . ..., ei.
     .
     . Attributes[Table] = {HoldAll, Protected}
     .
    """

    operator = "??"
    precedence = 0
    attributes = ('HoldAll', 'SequenceHold', 'Protect', 'ReadProtect')
    messages = {'notfound': 'Expression `1` is not a symbol'}
    options = {'LongForm': 'True', }

    def format_definition(self, symbol, evaluation, options, grid=True):
        'StandardForm,TraditionalForm,OutputForm: Information[symbol_, OptionsPattern[Information]]'
        from mathics.core.expression import from_python
        lines = []

        if isinstance(symbol, String):
            evaluation.print_out(symbol)
            evaluation.evaluate(Expression('Information', Symbol('System`String')))
            return

        if not isinstance(symbol, Symbol):
            evaluation.message('Information', 'notfound', symbol)
            return Symbol('Null')

        # Print the "usage" message if available.
        usagetext = _get_usage_string(symbol, evaluation)
        if usagetext is not None:
            lines.append(String(usagetext))
#            evaluation.print_out(String(usagetext))

        if self.get_option(options, 'LongForm', evaluation).to_python():
            self.show_definitions(symbol, evaluation, lines)

        if grid:
            if lines:
                return Expression(
                    'Grid', Expression(
                        'List', *(Expression('List', line) for line in lines)),
                    Expression(
                        'Rule', Symbol('ColumnAlignments'), Symbol('Left')))
            else:
                return Symbol('Null')
        else:
            for line in lines:
                evaluation.print_out(Expression('InputForm', line))
            return Symbol('Null')

        # It would be deserable to call here the routine inside Definition, but for some reason it fails...
        # Instead, I just copy the code from Definition

    def show_definitions(self, symbol, evaluation, lines):
        def print_rule(rule, up=False, lhs=lambda l: l, rhs=lambda r: r):
            evaluation.check_stopped()
            if isinstance(rule, Rule):
                r = rhs(rule.replace.replace_vars(
                        {'System`Definition': Expression('HoldForm', Symbol('Definition'))}))
                lines.append(Expression('HoldForm', Expression(
                    up and 'UpSet' or 'Set', lhs(rule.pattern.expr), r)))

        name = symbol.get_name()
        if not name:
            evaluation.message('Definition', 'sym', symbol, 1)
            return
        attributes = evaluation.definitions.get_attributes(name)
        definition = evaluation.definitions.get_user_definition(
            name, create=False)
        all = evaluation.definitions.get_definition(name)
        if attributes:
            attributes = list(attributes)
            attributes.sort()
            lines.append(Expression(
                'HoldForm', Expression(
                    'Set', Expression('Attributes', symbol), Expression(
                        'List',
                        *(Symbol(attribute) for attribute in attributes)))))

        if definition is not None and 'System`ReadProtected' not in attributes:
            for rule in definition.ownvalues:
                print_rule(rule)
            for rule in definition.downvalues:
                print_rule(rule)
            for rule in definition.subvalues:
                print_rule(rule)
            for rule in definition.upvalues:
                print_rule(rule, up=True)
            for rule in definition.nvalues:
                print_rule(rule)
            formats = sorted(definition.formatvalues.items())
            for format, rules in formats:
                for rule in rules:
                    def lhs(expr):
                        return Expression('Format', expr, Symbol(format))

                    def rhs(expr):
                        if expr.has_form('Infix', None):
                            expr = Expression(Expression(
                                'HoldForm', expr.head), *expr.leaves)
                        return Expression('InputForm', expr)
                    print_rule(rule, lhs=lhs, rhs=rhs)
        for rule in all.defaultvalues:
            print_rule(rule)
        if all.options:
            options = sorted(all.options.items())
            lines.append(
                Expression('HoldForm', Expression(
                    'Set', Expression('Options', symbol),
                    Expression('List', *(
                        Expression('Rule', Symbol(name), value)
                        for name, value in options)))))
        return

    def format_definition_input(self, symbol, evaluation, options):
        'InputForm: Information[symbol_, OptionsPattern[Information]]'
        return self.format_definition(symbol, evaluation, options, grid=False)


def _get_usage_string(symbol, evaluation, htmlout=False):
    '''
    Returns a python string with the documentation associated to a given symbol.
    '''
    definition = evaluation.definitions.get_definition(symbol.name)
    ruleusage = definition.get_values_list('messages')
    usagetext = None
    from mathics.builtin import builtins
    import re
    bio = builtins.get(definition.name)
    if bio is not None:
        from mathics.doc.doc import Doc
        if htmlout:
            usagetext = Doc(bio.__class__.__doc__).text(0)
        else:
            usagetext = Doc(bio.__class__.__doc__).text(0)
        usagetext = re.sub(r'\$([0-9a-zA-Z]*)\$', r'\1', usagetext)
    # For built-in symbols, looks for a docstring.
    # if symbol.function. is Builtin:            
    # evaluation.print_out(String("found: " + usagetext))
    # usagetext = information_interpret_doc_string(symbol.__doc__)

    # Looks for the "usage" message. For built-in symbols, if there is an "usage" chain, overwrite the __doc__ information.
    for rulemsg in ruleusage:
        if rulemsg.pattern.expr.leaves[1].__str__() == "\"usage\"":
            usagetext = rulemsg.replace.value
    return usagetext


class Information(PrefixOperator):    
    """
    <dl>
    <dt>'Information[$symbol$]'
        <dd>Prints information about a $symbol$
    </dl>
    'Information' does not print information for 'ReadProtected' symbols.
    'Information' uses 'InputForm' to format values.


    >> a = 2;
    >> Information[a]
     = a = 2


    >> f[x_] := x ^ 2
    >> g[f] ^:= 2
    >> f::usage = "f[x] returns the square of x";
    >> Information[f]
     = f[x] returns the square of x
     .
     . f[x_] = x ^ 2
     .
     . g[f] ^= 2

    >> ? Table
     = 
     .   'Table[expr, {i, n}]'
     .     evaluates expr with i ranging from 1 to n, returning
     . a list of the results.
     .   'Table[expr, {i, start, stop, step}]'
     .     evaluates expr with i ranging from start to stop,
     . incrementing by step.
     .   'Table[expr, {i, {e1, e2, ..., ei}}]'
     .     evaluates expr with i taking on the values e1, e2,
     . ..., ei.
     .      

    >> Information[Table]
     = 
     .   'Table[expr, {i, n}]'
     .     evaluates expr with i ranging from 1 to n, returning
     . a list of the results.
     .   'Table[expr, {i, start, stop, step}]'
     .     evaluates expr with i ranging from start to stop,
     . incrementing by step.
     .   'Table[expr, {i, {e1, e2, ..., ei}}]'
     .     evaluates expr with i taking on the values e1, e2,
     . ..., ei.
     .
     . Attributes[Table] = {HoldAll, Protected}
     .
    """

    operator = "??"
    precedence = 0
    attributes = ('HoldAll', 'SequenceHold', 'Protect', 'ReadProtect')
    messages = {'notfound': 'Expression `1` is not a symbol'}
    options = {'LongForm': 'True', }

    def format_definition(self, symbol, evaluation, options, grid=True):
        'StandardForm,TraditionalForm,OutputForm: Information[symbol_, OptionsPattern[Information]]'
        from mathics.core.expression import from_python
        lines = []
        if isinstance(symbol, String): 
            evaluation.print_out(symbol)
            evaluation.evaluate(Expression('Information', Symbol('System`String')))        
            return
        if not isinstance(symbol, Symbol): 
            evaluation.message('Information', 'notfound', symbol)                         
            return Symbol('Null')
        # Print the "usage" message if available.
        usagetext = _get_usage_string(symbol, evaluation)
        if usagetext is not None:
            lines.append(String(usagetext))
        
        if self.get_option(options, 'LongForm', evaluation).to_python():
            self.show_definitions(symbol, evaluation, lines)

        if grid:
            if lines:
                return Expression(
                    'Grid', Expression(
                        'List', *(Expression('List', line) for line in lines)),
                    Expression(
                        'Rule', Symbol('ColumnAlignments'), Symbol('Left')))
            else:
                return Symbol('Null')
        else:
            for line in lines:
                evaluation.print_out(Expression('InputForm', line))
            return Symbol('Null')

        # It would be deserable to call here the routine inside Definition, but for some reason it fails...
        # Instead, I just copy the code from Definition

    def show_definitions(self, symbol, evaluation, lines):

        def print_rule(rule, up=False, lhs=lambda l: l, rhs=lambda r: r):
            evaluation.check_stopped()
            if isinstance(rule, Rule):
                r = rhs(rule.replace.replace_vars(
                        {'System`Definition': Expression('HoldForm', Symbol('Definition'))}))
                lines.append(Expression('HoldForm', Expression(
                    up and 'UpSet' or 'Set', lhs(rule.pattern.expr), r)))
        name = symbol.get_name()
        if not name:
            evaluation.message('Definition', 'sym', symbol, 1)
            return
        attributes = evaluation.definitions.get_attributes(name)
        definition = evaluation.definitions.get_user_definition(
            name, create=False)
        all = evaluation.definitions.get_definition(name)
        if attributes:
            attributes = list(attributes)
            attributes.sort()
            lines.append(Expression(
                'HoldForm', Expression(
                    'Set', Expression('Attributes', symbol), Expression(
                        'List',
                        *(Symbol(attribute) for attribute in attributes)))))

        if definition is not None and 'System`ReadProtected' not in attributes:
            for rule in definition.ownvalues:
                print_rule(rule)
            for rule in definition.downvalues:
                print_rule(rule)
            for rule in definition.subvalues:
                print_rule(rule)
            for rule in definition.upvalues:
                print_rule(rule, up=True)
            for rule in definition.nvalues:
                print_rule(rule)
            formats = sorted(definition.formatvalues.items())
            for format, rules in formats:
                for rule in rules:
                    def lhs(expr):
                        return Expression('Format', expr, Symbol(format))

                    def rhs(expr):
                        if expr.has_form('Infix', None):
                            expr = Expression(Expression(
                                'HoldForm', expr.head), *expr.leaves)
                        return Expression('InputForm', expr)
                    print_rule(rule, lhs=lhs, rhs=rhs)
        for rule in all.defaultvalues:
            print_rule(rule)
        if all.options:
            options = sorted(all.options.items())
            lines.append(
                Expression('HoldForm', Expression(
                    'Set', Expression('Options', symbol),
                    Expression('List', *(
                        Expression('Rule', Symbol(name), value)
                        for name, value in options)))))
        return 

    def format_definition_input(self, symbol, evaluation, options):
        'InputForm: Information[symbol_, OptionsPattern[Information]]'
        return self.format_definition(symbol, evaluation, options, grid=False)


def _get_usage_string(symbol, evaluation, htmlout=False):
    '''
    Returns a python string with the documentation associated to a given symbol.
    '''
    builtins = mathics.builtin.builtins
    # from mathics.builtin import builtins

    definition = evaluation.definitions.get_definition(symbol.name)
    ruleusage = definition.get_values_list('messages')
    usagetext = None
    import re
    bio = builtins.get(definition.name)

    if bio is not None:
        from mathics.doc.doc import Doc
        if htmlout:
            usagetext = Doc(bio.__class__.__doc__).text(0)
        else:
            usagetext = Doc(bio.__class__.__doc__).text(0)
        usagetext = re.sub(r'\$([0-9a-zA-Z]*)\$', r'\1', usagetext)

    # Looks for the "usage" message. For built-in symbols, if there is an "usage" chain, overwrite the __doc__ information.
    for rulemsg in ruleusage:
        if rulemsg.pattern.expr.leaves[1].__str__() == "\"usage\"":
            usagetext = rulemsg.replace.value
    return usagetext


class Information(PrefixOperator):
    """
    <dl>
    <dt>'Information[$symbol$]'
        <dd>Prints information about a $symbol$
    </dl>
    'Information' does not print information for 'ReadProtected' symbols.
    'Information' uses 'InputForm' to format values.

    >> a = 2;
    >> Information[a]
     = a = 2


    >> f[x_] := x ^ 2
    >> g[f] ^:= 2
    >> f::usage = "f[x] returns the square of x";
    >> Information[f]
     = f[x] returns the square of x
     .
     . f[x_] = x ^ 2
     .
     . g[f] ^= 2

    >> ? Table
     = 
     .   'Table[expr, {i, n}]'
     .     evaluates expr with i ranging from 1 to n, returning
     . a list of the results.
     .   'Table[expr, {i, start, stop, step}]'
     .     evaluates expr with i ranging from start to stop,
     . incrementing by step.
     .   'Table[expr, {i, {e1, e2, ..., ei}}]'
     .     evaluates expr with i taking on the values e1, e2,
     . ..., ei.
     .      

    >> Information[Table]
     = 
     .   'Table[expr, {i, n}]'
     .     evaluates expr with i ranging from 1 to n, returning
     . a list of the results.
     .   'Table[expr, {i, start, stop, step}]'
     .     evaluates expr with i ranging from start to stop,
     . incrementing by step.
     .   'Table[expr, {i, {e1, e2, ..., ei}}]'
     .     evaluates expr with i taking on the values e1, e2,
     . ..., ei.
     .
     . Attributes[Table] = {HoldAll, Protected}
     .
    """

    operator = "??"
    precedence = 670
    attributes = ('HoldAll', 'SequenceHold', 'Protect', 'ReadProtect')
    messages = {'notfound': 'Expression `1` is not a symbol'}
    options = {'LongForm': 'True', }

    def format_definition(self, symbol, evaluation, options, grid=True):
        'StandardForm,TraditionalForm,OutputForm: Information[symbol_, OptionsPattern[Information]]'
        from mathics.core.expression import from_python
        lines = []

        if isinstance(symbol, String):
            evaluation.print_out(symbol)
            evaluation.evaluate(Expression('Information', Symbol('System`String')))
            return

        if not isinstance(symbol, Symbol):
            evaluation.message('Information', 'notfound', symbol)
            return Symbol('Null')

        # Print the "usage" message if available.
        usagetext = _get_usage_string(symbol, evaluation)
        if usagetext is not None:
            lines.append(String(usagetext))

        if self.get_option(options, 'LongForm', evaluation).to_python():
            self.show_definitions(symbol, evaluation, lines)

        if grid:
            if lines:
                return Expression(
                    'Grid', Expression(
                        'List', *(Expression('List', line) for line in lines)),
                    Expression(
                        'Rule', Symbol('ColumnAlignments'), Symbol('Left')))
            else:
                return Symbol('Null')
        else:
            for line in lines:
                evaluation.print_out(Expression('InputForm', line))
            return Symbol('Null')

        # It would be deserable to call here the routine inside Definition, but for some reason it fails...
        # Instead, I just copy the code from Definition

    def show_definitions(self, symbol, evaluation, lines):
        def print_rule(rule, up=False, lhs=lambda l: l, rhs=lambda r: r):
            evaluation.check_stopped()
            if isinstance(rule, Rule):
                r = rhs(rule.replace.replace_vars(
                        {'System`Definition': Expression('HoldForm', Symbol('Definition'))}))
                lines.append(Expression('HoldForm', Expression(
                    up and 'UpSet' or 'Set', lhs(rule.pattern.expr), r)))

        name = symbol.get_name()
        if not name:
            evaluation.message('Definition', 'sym', symbol, 1)
            return
        attributes = evaluation.definitions.get_attributes(name)
        definition = evaluation.definitions.get_user_definition(
            name, create=False)
        all = evaluation.definitions.get_definition(name)
        if attributes:
            attributes = list(attributes)
            attributes.sort()
            lines.append(Expression(
                'HoldForm', Expression(
                    'Set', Expression('Attributes', symbol), Expression(
                        'List',
                        *(Symbol(attribute) for attribute in attributes)))))

        if definition is not None and 'System`ReadProtected' not in attributes:
            for rule in definition.ownvalues:
                print_rule(rule)
            for rule in definition.downvalues:
                print_rule(rule)
            for rule in definition.subvalues:
                print_rule(rule)
            for rule in definition.upvalues:
                print_rule(rule, up=True)
            for rule in definition.nvalues:
                print_rule(rule)
            formats = sorted(definition.formatvalues.items())
            for format, rules in formats:
                for rule in rules:
                    def lhs(expr):
                        return Expression('Format', expr, Symbol(format))

                    def rhs(expr):
                        if expr.has_form('Infix', None):
                            expr = Expression(Expression(
                                'HoldForm', expr.head), *expr.leaves)
                        return Expression('InputForm', expr)
                    print_rule(rule, lhs=lhs, rhs=rhs)
        for rule in all.defaultvalues:
            print_rule(rule)
        if all.options:
            options = sorted(all.options.items())
            lines.append(
                Expression('HoldForm', Expression(
                    'Set', Expression('Options', symbol),
                    Expression('List', *(
                        Expression('Rule', Symbol(name), value)
                        for name, value in options)))))
        return

    def format_definition_input(self, symbol, evaluation, options):
        'InputForm: Information[symbol_, OptionsPattern[Information]]'
        return self.format_definition(symbol, evaluation, options, grid=False)


class Clear(Builtin):
    """
    <dl>
    <dt>'Clear[$symb1$, $symb2$, ...]'
        <dd>clears all values of the given symbols.
        The arguments can also be given as strings containing symbol names.
    </dl>

    >> x = 2;
    >> Clear[x]
    >> x
     = x

    >> x = 2;
    >> y = 3;
    >> Clear["Global`*"]
    >> x
     = x
    >> y
     = y

    'ClearAll' may not be called for 'Protected' symbols.
    >> Clear[Sin]
     : Symbol Sin is Protected.
    The values and rules associated with built-in symbols will not get lost when applying 'Clear'
    (after unprotecting them):
    >> Unprotect[Sin]
    >> Clear[Sin]
    >> Sin[Pi]
     = 0

    'Clear' does not remove attributes, messages, options, and default values associated
    with the symbols. Use 'ClearAll' to do so.
    >> Attributes[r] = {Flat, Orderless};
    >> Clear["r"]
    >> Attributes[r]
     = {Flat, Orderless}
    """

    attributes = ('HoldAll',)

    messages = {
        'ssym': "`1` is not a symbol or a string.",
    }

    allow_locked = True

    def do_clear(self, definition):
        definition.ownvalues = []
        definition.downvalues = []
        definition.subvalues = []
        definition.upvalues = []
        definition.formatvalues = {}
        definition.nvalues = []

    def apply(self, symbols, evaluation):
        '%(name)s[symbols___]'

        for symbol in symbols.get_sequence():
            if isinstance(symbol, Symbol):
                names = [symbol.get_name()]
            else:
                pattern = symbol.get_string_value()
                if not pattern:
                    evaluation.message('Clear', 'ssym', symbol)
                    continue
                names = evaluation.definitions.get_matching_names(pattern)
            for name in names:
                attributes = evaluation.definitions.get_attributes(name)
                if 'System`Protected' in attributes:
                    evaluation.message('Clear', 'wrsym', Symbol(name))
                    continue
                if not self.allow_locked and 'System`Locked' in attributes:
                    evaluation.message('Clear', 'locked', Symbol(name))
                    continue
                definition = evaluation.definitions.get_user_definition(name)
                self.do_clear(definition)

        return Symbol('Null')


class ClearAll(Clear):
    """
    <dl>
    <dt>'ClearAll[$symb1$, $symb2$, ...]'
        <dd>clears all values, attributes, messages and options associated with the given symbols.
        The arguments can also be given as strings containing symbol names.
    </dl>

    >> x = 2;
    >> ClearAll[x]
    >> x
     = x
    >> Attributes[r] = {Flat, Orderless};
    >> ClearAll[r]
    >> Attributes[r]
     = {}

    'ClearAll' may not be called for 'Protected' or 'Locked' symbols.
    >> Attributes[lock] = {Locked};
    >> ClearAll[lock]
     : Symbol lock is locked.
    """

    allow_locked = False

    def do_clear(self, definition):
        super(ClearAll, self).do_clear(definition)
        definition.attributes = set()
        definition.messages = []
        definition.options = []
        definition.defaultvalues = []


class Unset(PostfixOperator):
    """
    <dl>
    <dt>'Unset[$x$]'
    <dt>'$x$=.'
        <dd>removes any value belonging to $x$.
    </dl>
    >> a = 2
     = 2
    >> a =.
    >> a
     = a

    Unsetting an already unset or never defined variable will not
    change anything:
    >> a =.
    >> b =.

    'Unset' can unset particular function values. It will print a message
    if no corresponding rule is found.
    >> f[x_] =.
     : Assignment on f for f[x_] not found.
     = $Failed
    >> f[x_] := x ^ 2
    >> f[3]
     = 9
    >> f[x_] =.
    >> f[3]
     = f[3]

    You can also unset 'OwnValues', 'DownValues', 'SubValues', and 'UpValues' directly.
    This is equivalent to setting them to '{}'.
    >> f[x_] = x; f[0] = 1;
    >> DownValues[f] =.
    >> f[2]
     = f[2]

    'Unset' threads over lists:
    >> a = b = 3;
    >> {a, {b}} =.
     = {Null, {Null}}

    #> x = 2;
    #> OwnValues[x] =.
    #> x
     = x
    #> f[a][b] = 3;
    #> SubValues[f] =.
    #> f[a][b]
     = f[a][b]
    #> PrimeQ[p] ^= True
     = True
    #> PrimeQ[p]
     = True
    #> UpValues[p] =.
    #> PrimeQ[p]
     = False

    #> a + b ^= 5;
    #> a =.
    #> a + b
     = 5
    #> {UpValues[a], UpValues[b]} =.
     = {Null, Null}
    #> a + b
     = a + b

    #> Unset[Messages[1]]
     : First argument in Messages[1] is not a symbol or a string naming a symbol.
     = $Failed
    """

    operator = '=.'
    precedence = 670
    attributes = ('HoldFirst', 'Listable', 'ReadProtected')

    messages = {
        'norep': "Assignment on `2` for `1` not found.",
        'usraw': "Cannot unset raw object `1`.",
    }

    def apply(self, expr, evaluation):
        'Unset[expr_]'

        name = expr.get_head_name()
        if name in system_symbols('OwnValues', 'DownValues', 'SubValues',
                                  'UpValues', 'NValues', 'Options', 'Messages'):
            if len(expr.leaves) != 1:
                evaluation.message_args(name, len(expr.leaves), 1)
                return Symbol('$Failed')
            symbol = expr.leaves[0].get_name()
            if not symbol:
                evaluation.message(name, 'fnsym', expr)
                return Symbol('$Failed')
            if name == 'System`Options':
                empty = {}
            else:
                empty = []
            evaluation.definitions.set_values(symbol, name, empty)
            return Symbol('Null')
        name = expr.get_lookup_name()
        if not name:
            evaluation.message('Unset', 'usraw', expr)
            return Symbol('$Failed')
        if not evaluation.definitions.unset(name, expr):
            if not expr.is_atom():
                evaluation.message('Unset', 'norep', expr, Symbol(name))
                return Symbol('$Failed')
        return Symbol('Null')


class Quit(Builtin):
    """
    <dl>
    <dt>'Quit'[]
        <dd>removes all user-defined definitions.
    </dl>

    >> a = 3
     = 3
    >> Quit[]
    >> a
     = a

    'Quit' even removes the definitions of protected and locked symbols:
    >> x = 5;
    >> Attributes[x] = {Locked, Protected};
    >> Quit[]
    >> x
     = x
    """

    def apply(self, evaluation):
        'Quit[]'
        evaluation.definitions.set_user_definitions({})
        evaluation.definitions.clear_pymathics_modules()
        return Symbol('Null')


def get_symbol_values(symbol, func_name, position, evaluation):
    name = symbol.get_name()
    if not name:
        evaluation.message(func_name, 'sym', symbol, 1)
        return
    if position in ('default',):
        definition = evaluation.definitions.get_definition(name)
    else:
        definition = evaluation.definitions.get_user_definition(name)
    result = Expression('List')
    for rule in definition.get_values_list(position):
        if isinstance(rule, Rule):
            pattern = rule.pattern
            if pattern.has_form('HoldPattern', 1):
                pattern = pattern.expr
            else:
                pattern = Expression('HoldPattern', pattern.expr)
            result.leaves.append(Expression(
                'RuleDelayed', pattern, rule.replace))
    return result


class DownValues(Builtin):
    """
    <dl>
    <dt>'DownValues[$symbol$]'
        <dd>gives the list of downvalues associated with $symbol$.
    </dl>

    'DownValues' uses 'HoldPattern' and 'RuleDelayed' to protect the
    downvalues from being evaluated. Moreover, it has attribute
    'HoldAll' to get the specified symbol instead of its value.

    >> f[x_] := x ^ 2
    >> DownValues[f]
     = {HoldPattern[f[x_]] :> x ^ 2}

    Mathics will sort the rules you assign to a symbol according to
    their specificity. If it cannot decide which rule is more special,
    the newer one will get higher precedence.
    >> f[x_Integer] := 2
    >> f[x_Real] := 3
    >> DownValues[f]
     = {HoldPattern[f[x_Real]] :> 3, HoldPattern[f[x_Integer]] :> 2, HoldPattern[f[x_]] :> x ^ 2}
    >> f[3]
     = 2
    >> f[3.]
     = 3
    >> f[a]
     = a ^ 2

    The default order of patterns can be computed using 'Sort' with
    'PatternsOrderedQ':
    >> Sort[{x_, x_Integer}, PatternsOrderedQ]
     = {x_Integer, x_}

    By assigning values to 'DownValues', you can override the default
    ordering:
    >> DownValues[g] := {g[x_] :> x ^ 2, g[x_Integer] :> x}
    >> g[2]
     = 4

    Fibonacci numbers:
    >> DownValues[fib] := {fib[0] -> 0, fib[1] -> 1, fib[n_] :> fib[n - 1] + fib[n - 2]}
    >> fib[5]
     = 5
    """

    attributes = ('HoldAll',)

    def apply(self, symbol, evaluation):
        'DownValues[symbol_]'

        return get_symbol_values(symbol, 'DownValues', 'down', evaluation)


class OwnValues(Builtin):
    """
    <dl>
    <dt>'OwnValues[$symbol$]'
        <dd>gives the list of ownvalues associated with $symbol$.
    </dl>

    >> x = 3;
    >> x = 2;
    >> OwnValues[x]
     = {HoldPattern[x] :> 2}
    >> x := y
    >> OwnValues[x]
     = {HoldPattern[x] :> y}
    >> y = 5;
    >> OwnValues[x]
     = {HoldPattern[x] :> y}
    >> Hold[x] /. OwnValues[x]
     = Hold[y]
    >> Hold[x] /. OwnValues[x] // ReleaseHold
     = 5
    """

    attributes = ('HoldAll',)

    def apply(self, symbol, evaluation):
        'OwnValues[symbol_]'

        return get_symbol_values(symbol, 'OwnValues', 'own', evaluation)


class SubValues(Builtin):
    """
    <dl>
    <dt>'SubValues[$symbol$]'
        <dd>gives the list of subvalues associated with $symbol$.
    </dl>

    >> f[1][x_] := x
    >> f[2][x_] := x ^ 2
    >> SubValues[f]
     = {HoldPattern[f[2][x_]] :> x ^ 2, HoldPattern[f[1][x_]] :> x}
    >> Definition[f]
     = f[2][x_] = x ^ 2
     .
     . f[1][x_] = x
    """

    attributes = ('HoldAll',)

    def apply(self, symbol, evaluation):
        'SubValues[symbol_]'

        return get_symbol_values(symbol, 'SubValues', 'sub', evaluation)


class UpValues(Builtin):
    """
    <dl>
    <dt>'UpValues[$symbol$]'
        <dd>gives the list of upvalues associated with $symbol$.
    </dl>

    >> a + b ^= 2
     = 2
    >> UpValues[a]
     = {HoldPattern[a + b] :> 2}
    >> UpValues[b]
     = {HoldPattern[a + b] :> 2}

    You can assign values to 'UpValues':
    >> UpValues[pi] := {Sin[pi] :> 0}
    >> Sin[pi]
     = 0
    """

    attributes = ('HoldAll',)

    def apply(self, symbol, evaluation):
        'UpValues[symbol_]'

        return get_symbol_values(symbol, 'UpValues', 'up', evaluation)


class NValues(Builtin):
    """
    <dl>
    <dt>'NValues[$symbol$]'
        <dd>gives the list of numerical values associated with $symbol$.
    </dl>

    >> NValues[a]
     = {}
    >> N[a] = 3;
    >> NValues[a]
     = {HoldPattern[N[a, MachinePrecision]] :> 3}

    You can assign values to 'NValues':
    >> NValues[b] := {N[b, MachinePrecision] :> 2}
    >> N[b]
     = 2.
    Be sure to use 'SetDelayed', otherwise the left-hand side of the transformation rule will be evaluated immediately,
    causing the head of 'N' to get lost. Furthermore, you have to include the precision in the rules; 'MachinePrecision'
    will not be inserted automatically:
    >> NValues[c] := {N[c] :> 3}
    >> N[c]
     = c

    Mathics will gracefully assign any list of rules to 'NValues'; however, inappropriate rules will never be used:
    >> NValues[d] = {foo -> bar};
    >> NValues[d]
     = {HoldPattern[foo] :> bar}
    >> N[d]
     = d
    """

    attributes = ('HoldAll',)

    def apply(self, symbol, evaluation):
        'NValues[symbol_]'

        return get_symbol_values(symbol, 'NValues', 'n', evaluation)


class Messages(Builtin):
    """
    <dl>
    <dt>'Messages[$symbol$]'
        <dd>gives the list of messages associated with $symbol$.
    </dl>

    >> a::b = "foo"
     = foo
    >> Messages[a]
     = {HoldPattern[a::b] :> foo}
    >> Messages[a] = {a::c :> "bar"};
    >> a::c // InputForm
     = "bar"
    >> Message[a::c]
     : bar
    """

    attributes = ('HoldAll',)

    def apply(self, symbol, evaluation):
        'Messages[symbol_]'

        return get_symbol_values(symbol, 'Messages', 'messages', evaluation)


class DefaultValues(Builtin):
    """
    <dl>
    <dt>'DefaultValues[$symbol$]'
        <dd>gives the list of default values associated with $symbol$.
    </dl>

    >> Default[f, 1] = 4
     = 4
    >> DefaultValues[f]
     = {HoldPattern[Default[f, 1]] :> 4}

    You can assign values to 'DefaultValues':
    >> DefaultValues[g] = {Default[g] -> 3};
    >> Default[g, 1]
     = 3
    >> g[x_.] := {x}
    >> g[a]
     = {a}
    >> g[]
     = {3}
    """

    attributes = ('HoldAll',)

    def apply(self, symbol, evaluation):
        'DefaultValues[symbol_]'

        return get_symbol_values(
            symbol, 'System`DefaultValues', 'default', evaluation)


class AddTo(BinaryOperator):
    """
    <dl>
    <dt>'AddTo[$x$, $dx$]'</dt>
    <dt>'$x$ += $dx$'</dt>
        <dd>is equivalent to '$x$ = $x$ + $dx$'.
    </dl>

    >> a = 10;
    >> a += 2
     = 12
    >> a
     = 12
    """

    operator = '+='
    precedence = 100
    attributes = ('HoldFirst',)
    grouping = 'Right'

    rules = {
        'x_ += dx_': 'x = x + dx',
    }


class SubtractFrom(BinaryOperator):
    """
    <dl>
    <dt>'SubtractFrom[$x$, $dx$]'</dt>
    <dt>'$x$ -= $dx$'</dt>
        <dd>is equivalent to '$x$ = $x$ - $dx$'.
    </dl>

    >> a = 10;
    >> a -= 2
     = 8
    >> a
     = 8
    """

    operator = '-='
    precedence = 100
    attributes = ('HoldFirst',)
    grouping = 'Right'

    rules = {
        'x_ -= dx_': 'x = x - dx',
    }


class TimesBy(BinaryOperator):
    """
    <dl>
    <dt>'TimesBy[$x$, $dx$]'</dt>
    <dt>'$x$ *= $dx$'</dt>
        <dd>is equivalent to '$x$ = $x$ * $dx$'.
    </dl>

    >> a = 10;
    >> a *= 2
     = 20
    >> a
     = 20
    """

    operator = '*='
    precedence = 100
    attributes = ('HoldFirst',)
    grouping = 'Right'

    rules = {
        'x_ *= dx_': 'x = x * dx',
    }


class DivideBy(BinaryOperator):
    """
    <dl>
    <dt>'DivideBy[$x$, $dx$]'</dt>
    <dt>'$x$ /= $dx$'</dt>
        <dd>is equivalent to '$x$ = $x$ / $dx$'.
    </dl>

    >> a = 10;
    >> a /= 2
     = 5
    >> a
     = 5
    """

    operator = '/='
    precedence = 100
    attributes = ('HoldFirst',)
    grouping = 'Right'

    rules = {
        'x_ /= dx_': 'x = x / dx',
    }


class Increment(PostfixOperator):
    """
    <dl>
    <dt>'Increment[$x$]'</dt>
    <dt>'$x$++'</dt>
        <dd>increments $x$ by 1, returning the original value of $x$.
    </dl>

    >> a = 2;
    >> a++
     = 2
    >> a
     = 3
    Grouping of 'Increment', 'PreIncrement' and 'Plus':
    >> ++++a+++++2//Hold//FullForm
     = Hold[Plus[PreIncrement[PreIncrement[Increment[Increment[a]]]], 2]]
    """

    operator = '++'
    precedence = 660
    attributes = ('HoldFirst', 'ReadProtected')

    rules = {
        'x_++': ('Module[{Internal`IncrementTemporary = x},'
                 '       x = x + 1;'
                 '       Internal`IncrementTemporary'
                 ']'),
    }


class PreIncrement(PrefixOperator):
    """
    <dl>
    <dt>'PreIncrement[$x$]'</dt>
    <dt>'++$x$'</dt>
        <dd>increments $x$ by 1, returning the new value of $x$.
    </dl>

    '++$a$' is equivalent to '$a$ = $a$ + 1':
    >> a = 2;
    >> ++a
     = 3
    >> a
     = 3
    """

    operator = '++'
    precedence = 660
    attributes = ('HoldFirst', 'ReadProtected')

    rules = {
        '++x_': 'x = x + 1',
    }


class Decrement(PostfixOperator):
    """
    <dl>
    <dt>'Decrement[$x$]'</dt>
    <dt>'$x$--'</dt>
        <dd>decrements $x$ by 1, returning the original value of $x$.
    </dl>

    >> a = 5;
    >> a--
     = 5
    >> a
     = 4
    """

    operator = '--'
    precedence = 660
    attributes = ('HoldFirst', 'ReadProtected')

    rules = {
        'x_--': 'Module[{t=x}, x = x - 1; t]',
    }


class PreDecrement(PrefixOperator):
    """
    <dl>
    <dt>'PreDecrement[$x$]'</dt>
    <dt>'--$x$'</dt>
        <dd>decrements $x$ by 1, returning the new value of $x$.
    </dl>

    '--$a$' is equivalent to '$a$ = $a$ - 1':
    >> a = 2;
    >> --a
     = 1
    >> a
     = 1
    """

    operator = '--'
    precedence = 660
    attributes = ('HoldFirst', 'ReadProtected')

    rules = {
        '--x_': 'x = x - 1',
    }


class LoadModule(Builtin):
    """
    <dl>
    <dt>'LoadModule[$module$]'</dt>
    <dd>'Load Mathics definitions from the python module $module$</dd>
    </dl>
    >> LoadModule["nomodule"]
     : Python module nomodule does not exist.
     = $Failed
    >> LoadModule["sys"]
     : Python module sys is not a pymathics module.
     = $Failed
    >>  LoadModule["pymathics.testpymathicsmodule"]
     =  pymathics.testpymathicsmodule
    >>  MyPyTestContext`MyPyTestFunction[a]
     = This is a PyMathics output
    >> MyPyTestContext`MyPyTestSymbol
     = 1234
    >> ?? MyPyTestContext`MyPyTestFunction
     =  
     . 'MyPyTestFunction'[m]
     . Just an example function in pymathics module.
     .
     . Attributes[MyPyTestContext`MyPyTestFunction] = {HoldFirst, OneIdentity, Protected}
    >> Quit[]
    >> MyPyTestContext`MyPyTestSymbol
     = MyPyTestContext`MyPyTestSymbol
    >> ?? MyPyTestContext`MyPyTestFunction
     =  Null
    """
    name = "LoadModule"
    messages = {'notfound': 'Python module `1` does not exist.',
                'notmathicslib': 'Python module `1` is not a pymathics module.', }

    def apply(self, module, evaluation):
        "LoadModule[module_String]"
        try:
            module_loaded = evaluation.definitions.load_pymathics_module(module.value)
        except PyMathicsLoadException as e:
            evaluation.message(self.name, 'notmathicslib', module)            
            return Symbol("$Failed")
        except ImportError as e:
            evaluation.message(self.get_name(), 'notfound', module)            
            return Symbol('$Failed')
        except PyMathicsLoadException as e:
            evaluation.message(self.get_name(), 'notmathicslib', module)        
            return Symbol('$Failed')
        return module<|MERGE_RESOLUTION|>--- conflicted
+++ resolved
@@ -9,10 +9,7 @@
                                      system_symbols, String)
 from mathics.core.rules import Rule, BuiltinRule
 from mathics.builtin.patterns import RuleDelayed
-<<<<<<< HEAD
-=======
 from mathics.core.definitions import PyMathicsLoadException
->>>>>>> 53988e8f
 from mathics.builtin.lists import walk_parts
 from mathics.core.evaluation import MAX_RECURSION_DEPTH, set_python_recursion_limit
 
@@ -818,10 +815,6 @@
     # if symbol.function. is Builtin:            
     # evaluation.print_out(String("found: " + usagetext))
     # usagetext = information_interpret_doc_string(symbol.__doc__)
-<<<<<<< HEAD
-
-=======
->>>>>>> 53988e8f
     # Looks for the "usage" message. For built-in symbols, if there is an "usage" chain, overwrite the __doc__ information.
     for rulemsg in ruleusage:
         if rulemsg.pattern.expr.leaves[1].__str__() == "\"usage\"":
@@ -830,757 +823,6 @@
 
 
 class Information(PrefixOperator):    
-<<<<<<< HEAD
-    """
-    <dl>
-    <dt>'Information[$symbol$]'
-        <dd>Prints information about a $symbol$
-    </dl>
-    'Information' does not print information for 'ReadProtected' symbols.
-    'Information' uses 'InputForm' to format values.
-
-
-    >> a = 2;
-    >> Information[a]
-     = a = 2
-
-
-    >> f[x_] := x ^ 2
-    >> g[f] ^:= 2
-    >> f::usage = "f[x] returns the square of x";
-    >> Information[f]
-     = f[x] returns the square of x
-     .
-     . f[x_] = x ^ 2
-     .
-     . g[f] ^= 2
-
-    >> ? Table
-     = 
-     .   'Table[expr, {i, n}]'
-     .     evaluates expr with i ranging from 1 to n, returning
-     . a list of the results.
-     .   'Table[expr, {i, start, stop, step}]'
-     .     evaluates expr with i ranging from start to stop,
-     . incrementing by step.
-     .   'Table[expr, {i, {e1, e2, ..., ei}}]'
-     .     evaluates expr with i taking on the values e1, e2,
-     . ..., ei.
-     .      
-
-    >> Information[Table]
-     = 
-     .   'Table[expr, {i, n}]'
-     .     evaluates expr with i ranging from 1 to n, returning
-     . a list of the results.
-     .   'Table[expr, {i, start, stop, step}]'
-     .     evaluates expr with i ranging from start to stop,
-     . incrementing by step.
-     .   'Table[expr, {i, {e1, e2, ..., ei}}]'
-     .     evaluates expr with i taking on the values e1, e2,
-     . ..., ei.
-     .
-     . Attributes[Table] = {HoldAll, Protected}
-     .
-    """
-
-    operator = "??"
-    precedence = 0
-    attributes = ('HoldAll', 'SequenceHold', 'Protect', 'ReadProtect')
-    messages = {'notfound': 'Expression `1` is not a symbol'}
-    options = {'LongForm': 'True', }
-
-    def format_definition(self, symbol, evaluation, options, grid=True):
-        'StandardForm,TraditionalForm,OutputForm: Information[symbol_, OptionsPattern[Information]]'
-        from mathics.core.expression import from_python
-        lines = []
-        if isinstance(symbol, String): 
-            evaluation.print_out(symbol)
-            evaluation.evaluate(Expression('Information', Symbol('System`String')))        
-            return
-        if not isinstance(symbol, Symbol): 
-            evaluation.message('Information', 'notfound', symbol)                         
-            return Symbol('Null')
-        # Print the "usage" message if available.
-        usagetext = _get_usage_string(symbol, evaluation)
-        if usagetext is not None:
-            lines.append(String(usagetext))
-        
-        if self.get_option(options, 'LongForm', evaluation).to_python():
-            self.show_definitions(symbol, evaluation, lines)
-
-        if grid:
-            if lines:
-                return Expression(
-                    'Grid', Expression(
-                        'List', *(Expression('List', line) for line in lines)),
-                    Expression(
-                        'Rule', Symbol('ColumnAlignments'), Symbol('Left')))
-            else:
-                return Symbol('Null')
-        else:
-            for line in lines:
-                evaluation.print_out(Expression('InputForm', line))
-            return Symbol('Null')
-
-        # It would be deserable to call here the routine inside Definition, but for some reason it fails...
-        # Instead, I just copy the code from Definition
-
-    def show_definitions(self, symbol, evaluation, lines):
-
-        def print_rule(rule, up=False, lhs=lambda l: l, rhs=lambda r: r):
-            evaluation.check_stopped()
-            if isinstance(rule, Rule):
-                r = rhs(rule.replace.replace_vars(
-                        {'System`Definition': Expression('HoldForm', Symbol('Definition'))}))
-                lines.append(Expression('HoldForm', Expression(
-                    up and 'UpSet' or 'Set', lhs(rule.pattern.expr), r)))
-
-        name = symbol.get_name()
-        if not name:
-            evaluation.message('Definition', 'sym', symbol, 1)
-            return
-        attributes = evaluation.definitions.get_attributes(name)
-        definition = evaluation.definitions.get_user_definition(
-            name, create=False)
-        all = evaluation.definitions.get_definition(name)
-        if attributes:
-            attributes = list(attributes)
-            attributes.sort()
-            lines.append(Expression(
-                'HoldForm', Expression(
-                    'Set', Expression('Attributes', symbol), Expression(
-                        'List',
-                        *(Symbol(attribute) for attribute in attributes)))))
-
-        if definition is not None and 'System`ReadProtected' not in attributes:
-            for rule in definition.ownvalues:
-                print_rule(rule)
-            for rule in definition.downvalues:
-                print_rule(rule)
-            for rule in definition.subvalues:
-                print_rule(rule)
-            for rule in definition.upvalues:
-                print_rule(rule, up=True)
-            for rule in definition.nvalues:
-                print_rule(rule)
-            formats = sorted(definition.formatvalues.items())
-            for format, rules in formats:
-                for rule in rules:
-                    def lhs(expr):
-                        return Expression('Format', expr, Symbol(format))
-
-                    def rhs(expr):
-                        if expr.has_form('Infix', None):
-                            expr = Expression(Expression(
-                                'HoldForm', expr.head), *expr.leaves)
-                        return Expression('InputForm', expr)
-                    print_rule(rule, lhs=lhs, rhs=rhs)
-        for rule in all.defaultvalues:
-            print_rule(rule)
-        if all.options:
-            options = sorted(all.options.items())
-            lines.append(
-                Expression('HoldForm', Expression(
-                    'Set', Expression('Options', symbol),
-                    Expression('List', *(
-                        Expression('Rule', Symbol(name), value)
-                        for name, value in options)))))
-        return 
-
-    def format_definition_input(self, symbol, evaluation, options):
-        'InputForm: Information[symbol_, OptionsPattern[Information]]'
-        return self.format_definition(symbol, evaluation, options, grid=False)
-
-
-def _get_usage_string(symbol, evaluation, htmlout=False):
-    '''
-    Returns a python string with the documentation associated to a given symbol.
-    '''
-    definition = evaluation.definitions.get_definition(symbol.name)
-    ruleusage = definition.get_values_list('messages')
-    usagetext = None
-    from mathics.builtin import builtins
-    import re
-    bio = builtins.get(definition.name)
-
-    if bio is not None:
-        from mathics.doc.doc import Doc
-        if htmlout:
-            usagetext = Doc(bio.__class__.__doc__).text(0)
-        else:
-            usagetext = Doc(bio.__class__.__doc__).text(0)
-        usagetext = re.sub(r'\$([0-9a-zA-Z]*)\$', r'\1', usagetext)
-    # For built-in symbols, looks for a docstring.
-    #    if symbol.function. is Builtin:
-    # evaluation.print_out(String("found: " + usagetext))
-    # usagetext = information_interpret_doc_string(symbol.__doc__)
-
-    # Looks for the "usage" message. For built-in symbols, if there is an "usage" chain, overwrite the __doc__ information.
-    for rulemsg in ruleusage:
-        if rulemsg.pattern.expr.leaves[1].__str__() == "\"usage\"":
-            usagetext = rulemsg.replace.value
-    return usagetext
-
-
-class Information(PrefixOperator):
-    """
-    <dl>
-    <dt>'Information[$symbol$]'
-        <dd>Prints information about a $symbol$
-    </dl>
-    'Information' does not print information for 'ReadProtected' symbols.
-    'Information' uses 'InputForm' to format values.
-
-    >> a = 2;
-    >> Information[a]
-     = a = 2
-
-
-    >> f[x_] := x ^ 2
-    >> g[f] ^:= 2
-    >> f::usage = "f[x] returns the square of x";
-    >> Information[f]
-     = f[x] returns the square of x
-     .
-     . f[x_] = x ^ 2
-     .
-     . g[f] ^= 2
-
-    >> ? Table
-     = 
-     .   'Table[expr, {i, n}]'
-     .     evaluates expr with i ranging from 1 to n, returning
-     . a list of the results.
-     .   'Table[expr, {i, start, stop, step}]'
-     .     evaluates expr with i ranging from start to stop,
-     . incrementing by step.
-     .   'Table[expr, {i, {e1, e2, ..., ei}}]'
-     .     evaluates expr with i taking on the values e1, e2,
-     . ..., ei.
-     .      
-
-    >> Information[Table]
-     = 
-     .   'Table[expr, {i, n}]'
-     .     evaluates expr with i ranging from 1 to n, returning
-     . a list of the results.
-     .   'Table[expr, {i, start, stop, step}]'
-     .     evaluates expr with i ranging from start to stop,
-     . incrementing by step.
-     .   'Table[expr, {i, {e1, e2, ..., ei}}]'
-     .     evaluates expr with i taking on the values e1, e2,
-     . ..., ei.
-     .
-     . Attributes[Table] = {HoldAll, Protected}
-     .
-    """
-
-    operator = "??"
-    precedence = 0
-    attributes = ('HoldAll', 'SequenceHold', 'Protect', 'ReadProtect')
-    messages = {'notfound': 'Expression `1` is not a symbol'}
-    options = {'LongForm': 'True', }
-
-    def format_definition(self, symbol, evaluation, options, grid=True):
-        'StandardForm,TraditionalForm,OutputForm: Information[symbol_, OptionsPattern[Information]]'
-        from mathics.core.expression import from_python
-        lines = []
-
-        if isinstance(symbol, String):
-            evaluation.print_out(symbol)
-            evaluation.evaluate(Expression('Information', Symbol('System`String')))
-            return
-
-        if not isinstance(symbol, Symbol):
-            evaluation.message('Information', 'notfound', symbol)
-            return Symbol('Null')
-
-        # Print the "usage" message if available.
-        usagetext = _get_usage_string(symbol, evaluation)
-        if usagetext is not None:
-            lines.append(String(usagetext))
-#            evaluation.print_out(String(usagetext))
-
-        if self.get_option(options, 'LongForm', evaluation).to_python():
-            self.show_definitions(symbol, evaluation, lines)
-
-        if grid:
-            if lines:
-                return Expression(
-                    'Grid', Expression(
-                        'List', *(Expression('List', line) for line in lines)),
-                    Expression(
-                        'Rule', Symbol('ColumnAlignments'), Symbol('Left')))
-            else:
-                return Symbol('Null')
-        else:
-            for line in lines:
-                evaluation.print_out(Expression('InputForm', line))
-            return Symbol('Null')
-
-        # It would be deserable to call here the routine inside Definition, but for some reason it fails...
-        # Instead, I just copy the code from Definition
-
-    def show_definitions(self, symbol, evaluation, lines):
-        def print_rule(rule, up=False, lhs=lambda l: l, rhs=lambda r: r):
-            evaluation.check_stopped()
-            if isinstance(rule, Rule):
-                r = rhs(rule.replace.replace_vars(
-                        {'System`Definition': Expression('HoldForm', Symbol('Definition'))}))
-                lines.append(Expression('HoldForm', Expression(
-                    up and 'UpSet' or 'Set', lhs(rule.pattern.expr), r)))
-
-        name = symbol.get_name()
-        if not name:
-            evaluation.message('Definition', 'sym', symbol, 1)
-            return
-        attributes = evaluation.definitions.get_attributes(name)
-        definition = evaluation.definitions.get_user_definition(
-            name, create=False)
-        all = evaluation.definitions.get_definition(name)
-        if attributes:
-            attributes = list(attributes)
-            attributes.sort()
-            lines.append(Expression(
-                'HoldForm', Expression(
-                    'Set', Expression('Attributes', symbol), Expression(
-                        'List',
-                        *(Symbol(attribute) for attribute in attributes)))))
-
-        if definition is not None and 'System`ReadProtected' not in attributes:
-            for rule in definition.ownvalues:
-                print_rule(rule)
-            for rule in definition.downvalues:
-                print_rule(rule)
-            for rule in definition.subvalues:
-                print_rule(rule)
-            for rule in definition.upvalues:
-                print_rule(rule, up=True)
-            for rule in definition.nvalues:
-                print_rule(rule)
-            formats = sorted(definition.formatvalues.items())
-            for format, rules in formats:
-                for rule in rules:
-                    def lhs(expr):
-                        return Expression('Format', expr, Symbol(format))
-
-                    def rhs(expr):
-                        if expr.has_form('Infix', None):
-                            expr = Expression(Expression(
-                                'HoldForm', expr.head), *expr.leaves)
-                        return Expression('InputForm', expr)
-                    print_rule(rule, lhs=lhs, rhs=rhs)
-        for rule in all.defaultvalues:
-            print_rule(rule)
-        if all.options:
-            options = sorted(all.options.items())
-            lines.append(
-                Expression('HoldForm', Expression(
-                    'Set', Expression('Options', symbol),
-                    Expression('List', *(
-                        Expression('Rule', Symbol(name), value)
-                        for name, value in options)))))
-        return
-
-    def format_definition_input(self, symbol, evaluation, options):
-        'InputForm: Information[symbol_, OptionsPattern[Information]]'
-        return self.format_definition(symbol, evaluation, options, grid=False)
-
-
-def _get_usage_string(symbol, evaluation, htmlout=False):
-    '''
-    Returns a python string with the documentation associated to a given symbol.
-    '''
-    definition = evaluation.definitions.get_definition(symbol.name)
-    ruleusage = definition.get_values_list('messages')
-    usagetext = None
-    from mathics.builtin import builtins
-    import re
-    bio = builtins.get(definition.name)
-
-    if bio is not None:
-        from mathics.doc.doc import Doc
-        if htmlout:
-            usagetext = Doc(bio.__class__.__doc__).text(0)
-        else:
-            usagetext = Doc(bio.__class__.__doc__).text(0)
-        usagetext = re.sub(r'\$([0-9a-zA-Z]*)\$', r'\1', usagetext)
-    # For built-in symbols, looks for a docstring.
-    #    if symbol.function. is Builtin:
-    # evaluation.print_out(String("found: " + usagetext))
-    # usagetext = information_interpret_doc_string(symbol.__doc__)
-
-    # Looks for the "usage" message. For built-in symbols, if there is an "usage" chain, overwrite the __doc__ information.
-    for rulemsg in ruleusage:
-        if rulemsg.pattern.expr.leaves[1].__str__() == "\"usage\"":
-            usagetext = rulemsg.replace.value
-    return usagetext
-
-
-class Information(PrefixOperator):
-    """
-    <dl>
-    <dt>'Information[$symbol$]'
-        <dd>Prints information about a $symbol$
-    </dl>
-    'Information' does not print information for 'ReadProtected' symbols.
-    'Information' uses 'InputForm' to format values.
-
-    >> a = 2;
-    >> Information[a]
-     = a = 2
-
-
-    >> f[x_] := x ^ 2
-    >> g[f] ^:= 2
-    >> f::usage = "f[x] returns the square of x";
-    >> Information[f]
-     = f[x] returns the square of x
-     .
-     . f[x_] = x ^ 2
-     .
-     . g[f] ^= 2
-
-    >> ? Table
-     = 
-     .   'Table[expr, {i, n}]'
-     .     evaluates expr with i ranging from 1 to n, returning
-     . a list of the results.
-     .   'Table[expr, {i, start, stop, step}]'
-     .     evaluates expr with i ranging from start to stop,
-     . incrementing by step.
-     .   'Table[expr, {i, {e1, e2, ..., ei}}]'
-     .     evaluates expr with i taking on the values e1, e2,
-     . ..., ei.
-     .      
-
-    >> Information[Table]
-     = 
-     .   'Table[expr, {i, n}]'
-     .     evaluates expr with i ranging from 1 to n, returning
-     . a list of the results.
-     .   'Table[expr, {i, start, stop, step}]'
-     .     evaluates expr with i ranging from start to stop,
-     . incrementing by step.
-     .   'Table[expr, {i, {e1, e2, ..., ei}}]'
-     .     evaluates expr with i taking on the values e1, e2,
-     . ..., ei.
-     .
-     . Attributes[Table] = {HoldAll, Protected}
-     .
-    """
-
-    operator = "??"
-    precedence = 0
-    attributes = ('HoldAll', 'SequenceHold', 'Protect', 'ReadProtect')
-    messages = {'notfound': 'Expression `1` is not a symbol'}
-    options = {'LongForm': 'True', }
-
-    def format_definition(self, symbol, evaluation, options, grid=True):
-        'StandardForm,TraditionalForm,OutputForm: Information[symbol_, OptionsPattern[Information]]'
-        from mathics.core.expression import from_python
-        lines = []
-
-        if isinstance(symbol, String):
-            evaluation.print_out(symbol)
-            evaluation.evaluate(Expression('Information', Symbol('System`String')))
-            return
-
-        if not isinstance(symbol, Symbol):
-            evaluation.message('Information', 'notfound', symbol)
-            return Symbol('Null')
-
-        # Print the "usage" message if available.
-        usagetext = _get_usage_string(symbol, evaluation)
-        if usagetext is not None:
-            lines.append(String(usagetext))
-#            evaluation.print_out(String(usagetext))
-
-        if self.get_option(options, 'LongForm', evaluation).to_python():
-            self.show_definitions(symbol, evaluation, lines)
-
-        if grid:
-            if lines:
-                return Expression(
-                    'Grid', Expression(
-                        'List', *(Expression('List', line) for line in lines)),
-                    Expression(
-                        'Rule', Symbol('ColumnAlignments'), Symbol('Left')))
-            else:
-                return Symbol('Null')
-        else:
-            for line in lines:
-                evaluation.print_out(Expression('InputForm', line))
-            return Symbol('Null')
-
-        # It would be deserable to call here the routine inside Definition, but for some reason it fails...
-        # Instead, I just copy the code from Definition
-
-    def show_definitions(self, symbol, evaluation, lines):
-        def print_rule(rule, up=False, lhs=lambda l: l, rhs=lambda r: r):
-            evaluation.check_stopped()
-            if isinstance(rule, Rule):
-                r = rhs(rule.replace.replace_vars(
-                        {'System`Definition': Expression('HoldForm', Symbol('Definition'))}))
-                lines.append(Expression('HoldForm', Expression(
-                    up and 'UpSet' or 'Set', lhs(rule.pattern.expr), r)))
-
-        name = symbol.get_name()
-        if not name:
-            evaluation.message('Definition', 'sym', symbol, 1)
-            return
-        attributes = evaluation.definitions.get_attributes(name)
-        definition = evaluation.definitions.get_user_definition(
-            name, create=False)
-        all = evaluation.definitions.get_definition(name)
-        if attributes:
-            attributes = list(attributes)
-            attributes.sort()
-            lines.append(Expression(
-                'HoldForm', Expression(
-                    'Set', Expression('Attributes', symbol), Expression(
-                        'List',
-                        *(Symbol(attribute) for attribute in attributes)))))
-
-        if definition is not None and 'System`ReadProtected' not in attributes:
-            for rule in definition.ownvalues:
-                print_rule(rule)
-            for rule in definition.downvalues:
-                print_rule(rule)
-            for rule in definition.subvalues:
-                print_rule(rule)
-            for rule in definition.upvalues:
-                print_rule(rule, up=True)
-            for rule in definition.nvalues:
-                print_rule(rule)
-            formats = sorted(definition.formatvalues.items())
-            for format, rules in formats:
-                for rule in rules:
-                    def lhs(expr):
-                        return Expression('Format', expr, Symbol(format))
-
-                    def rhs(expr):
-                        if expr.has_form('Infix', None):
-                            expr = Expression(Expression(
-                                'HoldForm', expr.head), *expr.leaves)
-                        return Expression('InputForm', expr)
-                    print_rule(rule, lhs=lhs, rhs=rhs)
-        for rule in all.defaultvalues:
-            print_rule(rule)
-        if all.options:
-            options = sorted(all.options.items())
-            lines.append(
-                Expression('HoldForm', Expression(
-                    'Set', Expression('Options', symbol),
-                    Expression('List', *(
-                        Expression('Rule', Symbol(name), value)
-                        for name, value in options)))))
-        return
-
-    def format_definition_input(self, symbol, evaluation, options):
-        'InputForm: Information[symbol_, OptionsPattern[Information]]'
-        return self.format_definition(symbol, evaluation, options, grid=False)
-
-
-def _get_usage_string(symbol, evaluation, htmlout=False):
-    '''
-    Returns a python string with the documentation associated to a given symbol.
-    '''
-    definition = evaluation.definitions.get_definition(symbol.name)
-    ruleusage = definition.get_values_list('messages')
-    usagetext = None
-    from mathics.builtin import builtins
-    import re
-    bio = builtins.get(definition.name)
-
-    if bio is not None:
-        from mathics.doc.doc import Doc
-        if htmlout:
-            usagetext = Doc(bio.__class__.__doc__).text(0)
-        else:
-            usagetext = Doc(bio.__class__.__doc__).text(0)
-        usagetext = re.sub(r'\$([0-9a-zA-Z]*)\$', r'\1', usagetext)
-    # For built-in symbols, looks for a docstring.
-    #    if symbol.function. is Builtin:
-    # evaluation.print_out(String("found: " + usagetext))
-    # usagetext = information_interpret_doc_string(symbol.__doc__)
-
-    # Looks for the "usage" message. For built-in symbols, if there is an "usage" chain, overwrite the __doc__ information.
-    for rulemsg in ruleusage:
-        if rulemsg.pattern.expr.leaves[1].__str__() == "\"usage\"":
-            usagetext = rulemsg.replace.value
-    return usagetext
-
-
-class Information(PrefixOperator):
-    """
-    <dl>
-    <dt>'Information[$symbol$]'
-        <dd>Prints information about a $symbol$
-    </dl>
-    'Information' does not print information for 'ReadProtected' symbols.
-    'Information' uses 'InputForm' to format values.
-
-    >> a = 2;
-    >> Information[a]
-     = a = 2
-
-
-    >> f[x_] := x ^ 2
-    >> g[f] ^:= 2
-    >> f::usage = "f[x] returns the square of x";
-    >> Information[f]
-     = f[x] returns the square of x
-     .
-     . f[x_] = x ^ 2
-     .
-     . g[f] ^= 2
-
-    >> ? Table
-     = 
-     .   'Table[expr, {i, n}]'
-     .     evaluates expr with i ranging from 1 to n, returning
-     . a list of the results.
-     .   'Table[expr, {i, start, stop, step}]'
-     .     evaluates expr with i ranging from start to stop,
-     . incrementing by step.
-     .   'Table[expr, {i, {e1, e2, ..., ei}}]'
-     .     evaluates expr with i taking on the values e1, e2,
-     . ..., ei.
-     .      
-
-    >> Information[Table]
-     = 
-     .   'Table[expr, {i, n}]'
-     .     evaluates expr with i ranging from 1 to n, returning
-     . a list of the results.
-     .   'Table[expr, {i, start, stop, step}]'
-     .     evaluates expr with i ranging from start to stop,
-     . incrementing by step.
-     .   'Table[expr, {i, {e1, e2, ..., ei}}]'
-     .     evaluates expr with i taking on the values e1, e2,
-     . ..., ei.
-     .
-     . Attributes[Table] = {HoldAll, Protected}
-     .
-    """
-
-    operator = "??"
-    precedence = 0
-    attributes = ('HoldAll', 'SequenceHold', 'Protect', 'ReadProtect')
-    messages = {'notfound': 'Expression `1` is not a symbol'}
-    options = {'LongForm': 'True', }
-
-    def format_definition(self, symbol, evaluation, options, grid=True):
-        'StandardForm,TraditionalForm,OutputForm: Information[symbol_, OptionsPattern[Information]]'
-        from mathics.core.expression import from_python
-        lines = []
-
-        if isinstance(symbol, String):
-            evaluation.print_out(symbol)
-            evaluation.evaluate(Expression('Information', Symbol('System`String')))
-            return
-
-        if not isinstance(symbol, Symbol):
-            evaluation.message('Information', 'notfound', symbol)
-            return Symbol('Null')
-
-        # Print the "usage" message if available.
-        usagetext = _get_usage_string(symbol, evaluation)
-        if usagetext is not None:
-            lines.append(String(usagetext))
-#            evaluation.print_out(String(usagetext))
-
-        if self.get_option(options, 'LongForm', evaluation).to_python():
-            self.show_definitions(symbol, evaluation, lines)
-
-        if grid:
-            if lines:
-                return Expression(
-                    'Grid', Expression(
-                        'List', *(Expression('List', line) for line in lines)),
-                    Expression(
-                        'Rule', Symbol('ColumnAlignments'), Symbol('Left')))
-            else:
-                return Symbol('Null')
-        else:
-            for line in lines:
-                evaluation.print_out(Expression('InputForm', line))
-            return Symbol('Null')
-
-        # It would be deserable to call here the routine inside Definition, but for some reason it fails...
-        # Instead, I just copy the code from Definition
-
-    def show_definitions(self, symbol, evaluation, lines):
-        def print_rule(rule, up=False, lhs=lambda l: l, rhs=lambda r: r):
-            evaluation.check_stopped()
-            if isinstance(rule, Rule):
-                r = rhs(rule.replace.replace_vars(
-                        {'System`Definition': Expression('HoldForm', Symbol('Definition'))}))
-                lines.append(Expression('HoldForm', Expression(
-                    up and 'UpSet' or 'Set', lhs(rule.pattern.expr), r)))
-
-        name = symbol.get_name()
-        if not name:
-            evaluation.message('Definition', 'sym', symbol, 1)
-            return
-        attributes = evaluation.definitions.get_attributes(name)
-        definition = evaluation.definitions.get_user_definition(
-            name, create=False)
-        all = evaluation.definitions.get_definition(name)
-        if attributes:
-            attributes = list(attributes)
-            attributes.sort()
-            lines.append(Expression(
-                'HoldForm', Expression(
-                    'Set', Expression('Attributes', symbol), Expression(
-                        'List',
-                        *(Symbol(attribute) for attribute in attributes)))))
-
-        if definition is not None and 'System`ReadProtected' not in attributes:
-            for rule in definition.ownvalues:
-                print_rule(rule)
-            for rule in definition.downvalues:
-                print_rule(rule)
-            for rule in definition.subvalues:
-                print_rule(rule)
-            for rule in definition.upvalues:
-                print_rule(rule, up=True)
-            for rule in definition.nvalues:
-                print_rule(rule)
-            formats = sorted(definition.formatvalues.items())
-            for format, rules in formats:
-                for rule in rules:
-                    def lhs(expr):
-                        return Expression('Format', expr, Symbol(format))
-
-                    def rhs(expr):
-                        if expr.has_form('Infix', None):
-                            expr = Expression(Expression(
-                                'HoldForm', expr.head), *expr.leaves)
-                        return Expression('InputForm', expr)
-                    print_rule(rule, lhs=lhs, rhs=rhs)
-        for rule in all.defaultvalues:
-            print_rule(rule)
-        if all.options:
-            options = sorted(all.options.items())
-            lines.append(
-                Expression('HoldForm', Expression(
-                    'Set', Expression('Options', symbol),
-                    Expression('List', *(
-                        Expression('Rule', Symbol(name), value)
-                        for name, value in options)))))
-        return
-
-    def format_definition_input(self, symbol, evaluation, options):
-        'InputForm: Information[symbol_, OptionsPattern[Information]]'
-        return self.format_definition(symbol, evaluation, options, grid=False)
-
-
-class Clear(Builtin):
-=======
->>>>>>> 53988e8f
     """
     <dl>
     <dt>'Information[$symbol$]'
