#!/usr/bin/env python
# -*- coding: utf-8 -*-

from __future__ import unicode_literals
from __future__ import absolute_import

from six.moves import zip

from mathics.builtin.base import (
    Builtin, BinaryOperator, PostfixOperator, PrefixOperator)
from mathics.core.expression import (Expression, Symbol, valid_context_name,
<<<<<<< HEAD
                                     system_symbols, String)

from mathics.core.rules import Rule, BuiltinRule
from mathics.builtin.patterns import RuleDelayed
=======
                                     system_symbols)
from mathics.core.definitions import PyMathicsLoadException
from mathics.core.rules import Rule
>>>>>>> 7f43f144
from mathics.builtin.lists import walk_parts
from mathics.core.evaluation import MAX_RECURSION_DEPTH, set_python_recursion_limit

from mathics import settings


def get_symbol_list(list, error_callback):
    if list.has_form('List', None):
        list = list.leaves
    else:
        list = [list]
    values = []
    for item in list:
        name = item.get_name()
        if name:
            values.append(name)
        else:
            error_callback(item)
            return None
    return values


class _SetOperator(object):
    def assign_elementary(self, lhs, rhs, evaluation, tags=None, upset=False):
        name = lhs.get_head_name()

        if name in system_symbols('OwnValues', 'DownValues', 'SubValues',
                                  'UpValues', 'NValues', 'Options',
                                  'DefaultValues', 'Attributes', 'Messages'):
            if len(lhs.leaves) != 1:
                evaluation.message_args(name, len(lhs.leaves), 1)
                return False
            tag = lhs.leaves[0].get_name()
            if not tag:
                evaluation.message(name, 'sym', lhs.leaves[0], 1)
                return False
            if tags is not None and tags != [tag]:
                evaluation.message(name, 'tag', Symbol(name), Symbol(tag))
                return False

            if (name != 'System`Attributes' and 'System`Protected'    # noqa
                in evaluation.definitions.get_attributes(tag)):
                evaluation.message(name, 'wrsym', Symbol(tag))
                return False
            if name == 'System`Options':
                option_values = rhs.get_option_values(evaluation)
                if option_values is None:
                    evaluation.message(name, 'options', rhs)
                    return False
                evaluation.definitions.set_options(tag, option_values)
            elif name == 'System`Attributes':
                attributes = get_symbol_list(
                    rhs, lambda item: evaluation.message(name, 'sym', item, 1))
                if attributes is None:
                    return False
                if 'System`Locked' in evaluation.definitions.get_attributes(tag):
                    evaluation.message(name, 'locked', Symbol(tag))
                    return False
                evaluation.definitions.set_attributes(tag, attributes)
            else:
                rules = rhs.get_rules_list()
                if rules is None:
                    evaluation.message(name, 'vrule', lhs, rhs)
                    return False
                evaluation.definitions.set_values(tag, name, rules)
            return True

        form = ''
        nprec = None
        default = False
        message = False

        allow_custom_tag = False

        focus = lhs

        if name == 'System`N':
            if len(lhs.leaves) not in (1, 2):
                evaluation.message_args('N', len(lhs.leaves), 1, 2)
                return False
            if len(lhs.leaves) == 1:
                nprec = Symbol('MachinePrecision')
            else:
                nprec = lhs.leaves[1]
            focus = lhs.leaves[0]
            lhs = Expression('N', focus, nprec)
        elif name == 'System`MessageName':
            if len(lhs.leaves) != 2:
                evaluation.message_args('MessageName', len(lhs.leaves), 2)
                return False
            focus = lhs.leaves[0]
            message = True
        elif name == 'System`Default':
            if len(lhs.leaves) not in (1, 2, 3):
                evaluation.message_args('Default', len(lhs.leaves), 1, 2, 3)
                return False
            focus = lhs.leaves[0]
            default = True
        elif name == 'System`Format':
            if len(lhs.leaves) not in (1, 2):
                evaluation.message_args('Format', len(lhs.leaves), 1, 2)
                return False
            if len(lhs.leaves) == 2:
                form = lhs.leaves[1].get_name()
                if not form:
                    evaluation.message('Format', 'fttp', lhs.leaves[1])
                    return False
            else:
                form = system_symbols(
                    'StandardForm', 'TraditionalForm', 'OutputForm',
                    'TeXForm', 'MathMLForm')
            lhs = focus = lhs.leaves[0]
        else:
            allow_custom_tag = True

        focus = focus.evaluate_leaves(evaluation)

        if tags is None and not upset:
            name = focus.get_lookup_name()
            if not name:
                evaluation.message(self.get_name(), 'setraw', focus)
                return False
            tags = [name]
        elif upset:
            if allow_custom_tag:
                tags = []
                if focus.is_atom():
                    evaluation.message(self.get_name(), 'normal')
                    return False
                for leaf in focus.leaves:
                    name = leaf.get_lookup_name()
                    tags.append(name)
            else:
                tags = [focus.get_lookup_name()]
        else:
            allowed_names = [focus.get_lookup_name()]
            if allow_custom_tag:
                for leaf in focus.get_leaves():
                    allowed_names.append(leaf.get_lookup_name())
            for name in tags:
                if name not in allowed_names:
                    evaluation.message(self.get_name(), 'tagnfd', Symbol(name))
                    return False

        ignore_protection = False
        rhs_int_value = rhs.get_int_value()
        lhs_name = lhs.get_name()
        if lhs_name == 'System`$RecursionLimit':
            # if (not rhs_int_value or rhs_int_value < 20) and not
            # rhs.get_name() == 'System`Infinity':
            if (not rhs_int_value or rhs_int_value < 20 or
                rhs_int_value > MAX_RECURSION_DEPTH):  # nopep8

                evaluation.message('$RecursionLimit', 'limset', rhs)
                return False
            try:
                set_python_recursion_limit(rhs_int_value)
            except OverflowError:
                # TODO: Message
                return False
            ignore_protection = True
        if lhs_name == 'System`$IterationLimit':
            if (not rhs_int_value or rhs_int_value < 20) and not rhs.get_name() == 'System`Infinity':
                evaluation.message('$IterationLimit', 'limset', rhs)
                return False
            ignore_protection = True
        elif lhs_name == 'System`$ModuleNumber':
            if not rhs_int_value or rhs_int_value <= 0:
                evaluation.message('$ModuleNumber', 'set', rhs)
                return False
            ignore_protection = True
        elif lhs_name in ('System`$Line', 'System`$HistoryLength'):
            if rhs_int_value is None or rhs_int_value < 0:
                evaluation.message(lhs_name, 'intnn', rhs)
                return False
            ignore_protection = True
        elif lhs_name == 'System`$RandomState':
            # TODO: allow setting of legal random states!
            # (but consider pickle's insecurity!)
            evaluation.message('$RandomState', 'rndst', rhs)
            return False
        elif lhs_name == 'System`$Context':
            new_context = rhs.get_string_value()
            if new_context is None or not valid_context_name(
                    new_context, allow_initial_backquote=True):
                evaluation.message(lhs_name, 'cxset', rhs)
                return False

            # With $Context in Mathematica you can do some strange
            # things: e.g. with $Context set to Global`, something
            # like:
            #    $Context = "`test`"; newsym
            # is accepted and creates Global`test`newsym.
            # Implement this behaviour by interpreting
            #    $Context = "`test`"
            # as
            #    $Context = $Context <> "test`"
            #
            if new_context.startswith('`'):
                new_context = (evaluation.definitions.get_current_context() +
                               new_context.lstrip('`'))

            evaluation.definitions.set_current_context(new_context)
            ignore_protection = True
            return True
        elif lhs_name == 'System`$ContextPath':
            context_path = [s.get_string_value() for s in rhs.get_leaves()]
            if rhs.has_form('List', None) and all(valid_context_name(s) for s in context_path):
                evaluation.definitions.set_context_path(context_path)
                ignore_protection = True
                return True
            else:
                evaluation.message(lhs_name, 'cxlist', rhs)
                return False
        elif lhs_name == 'System`$MinPrecision':
            # $MinPrecision = Infinity is not allowed
            if rhs_int_value is not None and rhs_int_value >= 0:
                ignore_protection = True
                max_prec = evaluation.definitions.get_config_value('$MaxPrecision')
                if max_prec is not None and max_prec < rhs_int_value:
                    evaluation.message('$MinPrecision', 'preccon', Symbol('$MinPrecision'))
                    return True
            else:
                evaluation.message(lhs_name, 'precset', lhs, rhs)
                return False
        elif lhs_name == 'System`$MaxPrecision':
            if rhs.has_form('DirectedInfinity', 1) and rhs.leaves[0].get_int_value() == 1:
                ignore_protection = True
            elif rhs_int_value is not None and rhs_int_value > 0:
                ignore_protection = True
                min_prec = evaluation.definitions.get_config_value('$MinPrecision')
                if min_prec is not None and rhs_int_value < min_prec:
                    evaluation.message('$MaxPrecision', 'preccon', Symbol('$MaxPrecision'))
                    ignore_protection = True
                    return True
            else:
                evaluation.message(lhs_name, 'precset', lhs, rhs)
                return False

        rhs_name = rhs.get_head_name()
        if rhs_name == 'System`Condition':
            if len(rhs.leaves) != 2:
                evaluation.message_args('Condition', len(rhs.leaves), 2)
                return False
            else:
                lhs = Expression('Condition', lhs, rhs.leaves[1])
                rhs = rhs.leaves[0]

        rule = Rule(lhs, rhs)
        count = 0
        defs = evaluation.definitions
        for tag in tags:
            if (not ignore_protection and 'System`Protected'   # noqa
                in evaluation.definitions.get_attributes(tag)):
                if lhs.get_name() == tag:
                    evaluation.message(self.get_name(), 'wrsym', Symbol(tag))
                else:
                    evaluation.message(self.get_name(), 'write', Symbol(tag), lhs)
                continue
            count += 1
            if form:
                defs.add_format(tag, rule, form)
            elif nprec:
                defs.add_nvalue(tag, rule)
            elif default:
                defs.add_default(tag, rule)
            elif message:
                defs.add_message(tag, rule)
            else:
                if upset:
                    defs.add_rule(tag, rule, position='up')
                else:
                    defs.add_rule(tag, rule)
        if count == 0:
            return False

        return True

    def assign(self, lhs, rhs, evaluation):
        if lhs.get_head_name() == 'System`List':
            if (not (rhs.get_head_name() == 'System`List') or
                len(lhs.leaves) != len(rhs.leaves)):    # nopep8

                evaluation.message(self.get_name(), 'shape', lhs, rhs)
                return False
            else:
                result = True
                for left, right in zip(lhs.leaves, rhs.leaves):
                    if not self.assign(left, right, evaluation):
                        result = False
                return result
        elif lhs.get_head_name() == 'System`Part':
            if len(lhs.leaves) < 1:
                evaluation.message(self.get_name(), 'setp', lhs)
                return False
            symbol = lhs.leaves[0]
            name = symbol.get_name()
            if not name:
                evaluation.message(self.get_name(), 'setps', symbol)
                return False
            if 'System`Protected' in evaluation.definitions.get_attributes(name):
                evaluation.message(self.get_name(), 'wrsym', symbol)
                return False
            rule = evaluation.definitions.get_ownvalue(name)
            if rule is None:
                evaluation.message(self.get_name(), 'noval', symbol)
                return False
            indices = lhs.leaves[1:]
            result = walk_parts([rule.replace], indices, evaluation, rhs)
            if result:
                evaluation.definitions.set_ownvalue(name, result)
            else:
                return False
        else:
            return self.assign_elementary(lhs, rhs, evaluation)


class Set(BinaryOperator, _SetOperator):
    """
    <dl>
    <dt>'Set[$expr$, $value$]'
    <dt>$expr$ = $value$
        <dd>evaluates $value$ and assigns it to $expr$.
    <dt>{$s1$, $s2$, $s3$} = {$v1$, $v2$, $v3$}
        <dd>sets multiple symbols ($s1$, $s2$, ...) to the
        corresponding values ($v1$, $v2$, ...).
    </dl>

    'Set' can be used to give a symbol a value:
    >> a = 3
     = 3
    >> a
     = 3

    An assignment like this creates an ownvalue:
    >> OwnValues[a]
     = {HoldPattern[a] :> 3}

    You can set multiple values at once using lists:
    >> {a, b, c} = {10, 2, 3}
     = {10, 2, 3}
    >> {a, b, {c, {d}}} = {1, 2, {{c1, c2}, {a}}}
     = {1, 2, {{c1, c2}, {10}}}
    >> d
     = 10

    'Set' evaluates its right-hand side immediately and assigns it to
    the left-hand side:
    >> a
     = 1
    >> x = a
     = 1
    >> a = 2
     = 2
    >> x
     = 1

    'Set' always returns the right-hand side, which you can again use
    in an assignment:
    >> a = b = c = 2;
    >> a == b == c == 2
     = True

    'Set' supports assignments to parts:
    >> A = {{1, 2}, {3, 4}};
    >> A[[1, 2]] = 5
     = 5
    >> A
     = {{1, 5}, {3, 4}}
    >> A[[;;, 2]] = {6, 7}
     = {6, 7}
    >> A
     = {{1, 6}, {3, 7}}
    Set a submatrix:
    >> B = {{1, 2, 3}, {4, 5, 6}, {7, 8, 9}};
    >> B[[1;;2, 2;;-1]] = {{t, u}, {y, z}};
    >> B
     = {{1, t, u}, {4, y, z}, {7, 8, 9}}

    #> x = Infinity;
    """

    operator = '='
    precedence = 40
    grouping = 'Right'
    attributes = ('HoldFirst', 'SequenceHold')

    messages = {
        'setraw': "Cannot assign to raw object `1`.",
        'shape': "Lists `1` and `2` are not the same shape.",
    }

    def apply(self, lhs, rhs, evaluation):
        'lhs_ = rhs_'

        self.assign(lhs, rhs, evaluation)
        return rhs


class SetDelayed(Set):
    """
    <dl>
    <dt>'SetDelayed[$expr$, $value$]'
    <dt>$expr$ := $value$
        <dd>assigns $value$ to $expr$, without evaluating $value$.
    </dl>

    'SetDelayed' is like 'Set', except it has attribute 'HoldAll',
    thus it does not evaluate the right-hand side immediately, but
    evaluates it when needed.

    >> Attributes[SetDelayed]
     = {HoldAll, Protected, SequenceHold}
    >> a = 1
     = 1
    >> x := a
    >> x
     = 1
    Changing the value of $a$ affects $x$:
    >> a = 2
     = 2
    >> x
     = 2

    'Condition' ('/;') can be used with 'SetDelayed' to make an
    assignment that only holds if a condition is satisfied:
    >> f[x_] := p[x] /; x>0
    >> f[3]
     = p[3]
    >> f[-3]
     = f[-3]
    """

    operator = ':='
    attributes = ('HoldAll', 'SequenceHold')

    def apply(self, lhs, rhs, evaluation):
        'lhs_ := rhs_'

        if self.assign(lhs, rhs, evaluation):
            return Symbol('Null')
        else:
            return Symbol('$Failed')


class UpSet(BinaryOperator, _SetOperator):
    """
    <dl>
    <dt>$f$[$x$] ^= $expression$
        <dd>evaluates $expression$ and assigns it to the value of
        $f$[$x$], associating the value with $x$.
    </dl>

    'UpSet' creates an upvalue:
    >> a[b] ^= 3;
    >> DownValues[a]
     = {}
    >> UpValues[b]
     = {HoldPattern[a[b]] :> 3}

    >> a ^= 3
     : Nonatomic expression expected.
     = 3

    You can use 'UpSet' to specify special values like format values.
    However, these values will not be saved in 'UpValues':
    >> Format[r] ^= "custom";
    >> r
     = custom
    >> UpValues[r]
     = {}

    #> f[g, a + b, h] ^= 2
     : Tag Plus in f[g, a + b, h] is Protected.
     = 2
    #> UpValues[h]
     = {HoldPattern[f[g, a + b, h]] :> 2}
    """

    operator = '^='
    precedence = 40
    attributes = ('HoldFirst', 'SequenceHold')
    grouping = 'Right'

    def apply(self, lhs, rhs, evaluation):
        'lhs_ ^= rhs_'

        self.assign_elementary(lhs, rhs, evaluation, upset=True)
        return rhs


class UpSetDelayed(UpSet):
    """
    <dl>
    <dt>'UpSetDelayed[$expression$, $value$]'
    <dt>'$expression$ ^:= $value$'
        <dd>assigns $expression$ to the value of $f$[$x$] (without
        evaluating $expression$), associating the value with $x$.
    </dl>

    >> a[b] ^:= x
    >> x = 2;
    >> a[b]
     = 2
    >> UpValues[b]
     = {HoldPattern[a[b]] :> x}

    #> f[g, a + b, h] ^:= 2
     : Tag Plus in f[g, a + b, h] is Protected.
    #> f[a+b] ^:= 2
     : Tag Plus in f[a + b] is Protected.
     = $Failed
    """

    operator = '^:='
    attributes = ('HoldAll', 'SequenceHold')

    def apply(self, lhs, rhs, evaluation):
        'lhs_ ^:= rhs_'

        if self.assign_elementary(lhs, rhs, evaluation, upset=True):
            return Symbol('Null')
        else:
            return Symbol('$Failed')


class TagSet(Builtin, _SetOperator):
    """
    <dl>
    <dt>'TagSet[$f$, $expr$, $value$]'
    <dt>'$f$ /: $expr$ = $value$'
        <dd>assigns $value$ to $expr$, associating the corresponding
        rule with the symbol $f$.
    </dl>

    Create an upvalue without using 'UpSet':
    >> x /: f[x] = 2
     = 2
    >> f[x]
     = 2
    >> DownValues[f]
     = {}
    >> UpValues[x]
     = {HoldPattern[f[x]] :> 2}

    The symbol $f$ must appear as the ultimate head of $lhs$ or as the head of a leaf in $lhs$:
    >> x /: f[g[x]] = 3;
     : Tag x not found or too deep for an assigned rule.
    >> g /: f[g[x]] = 3;
    >> f[g[x]]
     = 3
    """

    attributes = ('HoldAll', 'SequenceHold')

    messages = {
        'tagnfd': "Tag `1` not found or too deep for an assigned rule.",
    }

    def apply(self, f, lhs, rhs, evaluation):
        'f_ /: lhs_ = rhs_'

        name = f.get_name()
        if not name:
            evaluation.message(self.get_name(), 'sym', f, 1)
            return

        rhs = rhs.evaluate(evaluation)
        self.assign_elementary(lhs, rhs, evaluation, tags=[name])
        return rhs


class TagSetDelayed(TagSet):
    """
    <dl>
    <dt>'TagSetDelayed[$f$, $expr$, $value$]'
    <dt>'$f$ /: $expr$ := $value$'
        <dd>is the delayed version of 'TagSet'.
    </dl>
    """

    attributes = ('HoldAll', 'SequenceHold')

    def apply(self, f, lhs, rhs, evaluation):
        'f_ /: lhs_ := rhs_'

        name = f.get_name()
        if not name:
            evaluation.message(self.get_name(), 'sym', f, 1)
            return

        rhs = rhs.evaluate(evaluation)
        if self.assign_elementary(lhs, rhs, evaluation, tags=[name]):
            return Symbol('Null')
        else:
            return Symbol('$Failed')


class Definition(Builtin):
    """
    <dl>
    <dt>'Definition[$symbol$]'
        <dd>prints as the user-defined values and rules associated with $symbol$.
    </dl>

    'Definition' does not print information for 'ReadProtected' symbols.
    'Definition' uses 'InputForm' to format values.

    >> a = 2;
    >> Definition[a]
     = a = 2

    >> f[x_] := x ^ 2
    >> g[f] ^:= 2
    >> Definition[f]
     = f[x_] = x ^ 2
     .
     . g[f] ^= 2

    Definition of a rather evolved (though meaningless) symbol:
    >> Attributes[r] := {Orderless}
    >> Format[r[args___]] := Infix[{args}, "~"]
    >> N[r] := 3.5
    >> Default[r, 1] := 2
    >> r::msg := "My message"
    >> Options[r] := {Opt -> 3}
    >> r[arg_., OptionsPattern[r]] := {arg, OptionValue[Opt]}

    Some usage:
    >> r[z, x, y]
     = x ~ y ~ z
    >> N[r]
     = 3.5
    >> r[]
     = {2, 3}
    >> r[5, Opt->7]
     = {5, 7}

    Its definition:
    >> Definition[r]
     = Attributes[r] = {Orderless}
     .
     . arg_. ~ OptionsPattern[r] = {arg, OptionValue[Opt]}
     .
     . N[r, MachinePrecision] = 3.5
     .
     . Format[args___, MathMLForm] = Infix[{args}, "~"]
     .
     . Format[args___, OutputForm] = Infix[{args}, "~"]
     .
     . Format[args___, StandardForm] = Infix[{args}, "~"]
     .
     . Format[args___, TeXForm] = Infix[{args}, "~"]
     .
     . Format[args___, TraditionalForm] = Infix[{args}, "~"]
     .
     . Default[r, 1] = 2
     .
     . Options[r] = {Opt -> 3}

    For 'ReadProtected' symbols, 'Definition' just prints attributes, default values and options:
    >> SetAttributes[r, ReadProtected]
    >> Definition[r]
     = Attributes[r] = {Orderless, ReadProtected}
     .
     . Default[r, 1] = 2
     .
     . Options[r] = {Opt -> 3}
    This is the same for built-in symbols:
    >> Definition[Plus]
     = Attributes[Plus] = {Flat, Listable, NumericFunction, OneIdentity, Orderless, Protected}
     .
     . Default[Plus] = 0
    >> Definition[Level]
     = Attributes[Level] = {Protected}
     .
     . Options[Level] = {Heads -> False}

    'ReadProtected' can be removed, unless the symbol is locked:
    >> ClearAttributes[r, ReadProtected]
    'Clear' clears values:
    >> Clear[r]
    >> Definition[r]
     = Attributes[r] = {Orderless}
     .
     . Default[r, 1] = 2
     .
     . Options[r] = {Opt -> 3}
    'ClearAll' clears everything:
    >> ClearAll[r]
    >> Definition[r]
     = Null

    If a symbol is not defined at all, 'Null' is printed:
    >> Definition[x]
     = Null
    """


    attributes = ('HoldAll',)

    def format_definition(self, symbol, evaluation, grid=True):
        'StandardForm,TraditionalForm,OutputForm: Definition[symbol_]'

        lines = []

        def print_rule(rule, up=False, lhs=lambda l: l, rhs=lambda r: r):
            evaluation.check_stopped()
            if isinstance(rule, Rule):
                r = rhs(rule.replace.replace_vars(
                        {'System`Definition': Expression('HoldForm', Symbol('Definition'))}))
                lines.append(Expression('HoldForm', Expression(
                    up and 'UpSet' or 'Set', lhs(rule.pattern.expr), r)))

        name = symbol.get_name()
        if not name:
            evaluation.message('Definition', 'sym', symbol, 1)
            return
        attributes = evaluation.definitions.get_attributes(name)
        definition = evaluation.definitions.get_user_definition(
            name, create=False)
        all = evaluation.definitions.get_definition(name)
        if attributes:
            attributes = list(attributes)
            attributes.sort()
            lines.append(Expression(
                'HoldForm', Expression(
                    'Set', Expression('Attributes', symbol), Expression(
                        'List',
                        *(Symbol(attribute) for attribute in attributes)))))

        if definition is not None and 'System`ReadProtected' not in attributes:
            for rule in definition.ownvalues:
                print_rule(rule)
            for rule in definition.downvalues:
                print_rule(rule)
            for rule in definition.subvalues:
                print_rule(rule)
            for rule in definition.upvalues:
                print_rule(rule, up=True)
            for rule in definition.nvalues:
                print_rule(rule)
            formats = sorted(definition.formatvalues.items())
            for format, rules in formats:
                for rule in rules:
                    def lhs(expr):
                        return Expression('Format', expr, Symbol(format))

                    def rhs(expr):
                        if expr.has_form('Infix', None):
                            expr = Expression(Expression(
                                'HoldForm', expr.head), *expr.leaves)
                        return Expression('InputForm', expr)
                    print_rule(rule, lhs=lhs, rhs=rhs)
        for rule in all.defaultvalues:
            print_rule(rule)
        if all.options:
            options = sorted(all.options.items())
            lines.append(
                Expression('HoldForm', Expression(
                    'Set', Expression('Options', symbol),
                    Expression('List', *(
                        Expression('Rule', Symbol(name), value)
                        for name, value in options)))))
        if grid:
            if lines:
                return Expression(
                    'Grid', Expression(
                        'List', *(Expression('List', line) for line in lines)),
                    Expression(
                        'Rule', Symbol('ColumnAlignments'), Symbol('Left')))
            else:
                return Symbol('Null')
        else:
            for line in lines:
                evaluation.print_out(Expression('InputForm', line))
            return Symbol('Null')

    def format_definition_input(self, symbol, evaluation):
        'InputForm: Definition[symbol_]'
        
        return self.format_definition(symbol, evaluation, grid=False)




def _get_usage_string(symbol, evaluation, htmlout = False):
    '''
    Returns a python string with the documentation associated to a given symbol.
    '''
    definition = evaluation.definitions.get_definition(symbol.name)
    ruleusage = definition.get_values_list('messages')
    usagetext = None;
    from mathics.builtin import builtins
    import re
    bio = builtins.get(definition.name)

    if bio is not None:
        from mathics.doc.doc import Doc
        if htmlout:
            usagetext = Doc(bio.__class__.__doc__).text(0)
        else:
            usagetext = Doc(bio.__class__.__doc__).text(0)
        usagetext = re.sub(r'\$([0-9a-zA-Z]*)\$', r'\1' , usagetext)
    # For built-in symbols, looks for a docstring.
#    if symbol.function. is Builtin:            
    #evaluation.print_out(String("found: " + usagetext))
    #usagetext = information_interpret_doc_string(symbol.__doc__)
        
    # Looks for the "usage" message. For built-in symbols, if there is an "usage" chain, overwrite the __doc__ information.
    for rulemsg in ruleusage:
        if  rulemsg.pattern.expr.leaves[1].__str__()=="\"usage\"":
            usagetext = rulemsg.replace.value        
    return  usagetext            



class Information(PrefixOperator):    
    """
    <dl>
    <dt>'Information[$symbol$]'
        <dd>Prints information about a $symbol$
    </dl>
    'Information' does not print information for 'ReadProtected' symbols.
    'Information' uses 'InputForm' to format values.

     
    >> a = 2;
    >> Information[a]
     = a = 2


    >> f[x_] := x ^ 2
    >> g[f] ^:= 2
    >> f::usage = "f[x] returns the square of x";
    >> Information[f]
     = f[x] returns the square of x
     .
     . f[x_] = x ^ 2
     .
     . g[f] ^= 2

    >> ? Table
     = 
     .   'Table[expr, {i, n}]'
     .     evaluates expr with i ranging from 1 to n, returning
     . a list of the results.
     .   'Table[expr, {i, start, stop, step}]'
     .     evaluates expr with i ranging from start to stop,
     . incrementing by step.
     .   'Table[expr, {i, {e1, e2, ..., ei}}]'
     .     evaluates expr with i taking on the values e1, e2,
     . ..., ei.
     .      

    >> Information[Table]
     = 
     .   'Table[expr, {i, n}]'
     .     evaluates expr with i ranging from 1 to n, returning
     . a list of the results.
     .   'Table[expr, {i, start, stop, step}]'
     .     evaluates expr with i ranging from start to stop,
     . incrementing by step.
     .   'Table[expr, {i, {e1, e2, ..., ei}}]'
     .     evaluates expr with i taking on the values e1, e2,
     . ..., ei.
     .
     . Attributes[Table] = {HoldAll, Protected}
     .
    """

    operator = "??"
    precedence=0
    attributes = ('HoldAll', 'SequenceHold','Protect','ReadProtect')
    messages = {'notfound': 'Expression `1` is not a symbol'}
    options = {'LongForm':'True',}




    def format_definition(self, symbol, evaluation, grid = True,**options):
        'StandardForm,TraditionalForm,OutputForm: Information[symbol_, OptionsPattern[Information]]'
        from mathics.core.expression import from_python
        lines = []
        
        if  isinstance(symbol,String): 
            evaluation.print_out(symbol)
            evaluation.evaluate(Expression('Information', Symbol('System`String')))        
            return  

        
        if not isinstance(symbol,Symbol): 
            evaluation.message('Information','notfound',symbol)                         
            return Symbol('Null');

        
        #Print the "usage" message if available. 
        usagetext = _get_usage_string(symbol,evaluation);
        if usagetext is not None :
            lines.append(String(usagetext))
#            evaluation.print_out(String(usagetext))

        if  self.get_option(options['options'],'LongForm',evaluation).to_python():
            self.show_definitions(symbol, evaluation, lines)

        if grid:
            if lines:
                return Expression(
                    'Grid', Expression(
                        'List', *(Expression('List', line) for line in lines)),
                    Expression(
                        'Rule', Symbol('ColumnAlignments'), Symbol('Left')))
            else:
                return Symbol('Null')
        else:
            for line in lines:
                evaluation.print_out(Expression('InputForm', line))
            return Symbol('Null')

        # It would be deserable to call here the routine inside Definition, but for some reason it fails...
        # Instead, I just copy the code from Definition

    def show_definitions(self,symbol, evaluation, lines):

        def print_rule(rule, up=False, lhs=lambda l: l, rhs=lambda r: r):
            evaluation.check_stopped()
            if isinstance(rule, Rule):
                r = rhs(rule.replace.replace_vars(
                        {'System`Definition': Expression('HoldForm', Symbol('Definition'))}))
                lines.append(Expression('HoldForm', Expression(
                    up and 'UpSet' or 'Set', lhs(rule.pattern.expr), r)))

        name = symbol.get_name()
        if not name:
            evaluation.message('Definition', 'sym', symbol, 1)
            return
        attributes = evaluation.definitions.get_attributes(name)
        definition = evaluation.definitions.get_user_definition(
            name, create=False)
        all = evaluation.definitions.get_definition(name)
        if attributes:
            attributes = list(attributes)
            attributes.sort()
            lines.append(Expression(
                'HoldForm', Expression(
                    'Set', Expression('Attributes', symbol), Expression(
                        'List',
                        *(Symbol(attribute) for attribute in attributes)))))

        if definition is not None and 'System`ReadProtected' not in attributes:
            for rule in definition.ownvalues:
                print_rule(rule)
            for rule in definition.downvalues:
                print_rule(rule)
            for rule in definition.subvalues:
                print_rule(rule)
            for rule in definition.upvalues:
                print_rule(rule, up=True)
            for rule in definition.nvalues:
                print_rule(rule)
            formats = sorted(definition.formatvalues.items())
            for format, rules in formats:
                for rule in rules:
                    def lhs(expr):
                        return Expression('Format', expr, Symbol(format))

                    def rhs(expr):
                        if expr.has_form('Infix', None):
                            expr = Expression(Expression(
                                'HoldForm', expr.head), *expr.leaves)
                        return Expression('InputForm', expr)
                    print_rule(rule, lhs=lhs, rhs=rhs)
        for rule in all.defaultvalues:
            print_rule(rule)
        if all.options:
            options = sorted(all.options.items())
            lines.append(
                Expression('HoldForm', Expression(
                    'Set', Expression('Options', symbol),
                    Expression('List', *(
                        Expression('Rule', Symbol(name), value)
                        for name, value in options)))))
        return 



    def format_definition_input(self, symbol, evaluation):
        'InputForm: Information[symbol_]'
        return self.format_definition(symbol, evaluation, grid=False)

class Clear(Builtin):
    """
    <dl>
    <dt>'Clear[$symb1$, $symb2$, ...]'
        <dd>clears all values of the given symbols.
        The arguments can also be given as strings containing symbol names.
    </dl>

    >> x = 2;
    >> Clear[x]
    >> x
     = x

    >> x = 2;
    >> y = 3;
    >> Clear["Global`*"]
    >> x
     = x
    >> y
     = y

    'ClearAll' may not be called for 'Protected' symbols.
    >> Clear[Sin]
     : Symbol Sin is Protected.
    The values and rules associated with built-in symbols will not get lost when applying 'Clear'
    (after unprotecting them):
    >> Unprotect[Sin]
    >> Clear[Sin]
    >> Sin[Pi]
     = 0

    'Clear' does not remove attributes, messages, options, and default values associated
    with the symbols. Use 'ClearAll' to do so.
    >> Attributes[r] = {Flat, Orderless};
    >> Clear["r"]
    >> Attributes[r]
     = {Flat, Orderless}
    """

    attributes = ('HoldAll',)

    messages = {
        'ssym': "`1` is not a symbol or a string.",
    }

    allow_locked = True

    def do_clear(self, definition):
        definition.ownvalues = []
        definition.downvalues = []
        definition.subvalues = []
        definition.upvalues = []
        definition.formatvalues = {}
        definition.nvalues = []

    def apply(self, symbols, evaluation):
        '%(name)s[symbols___]'

        for symbol in symbols.get_sequence():
            if isinstance(symbol, Symbol):
                names = [symbol.get_name()]
            else:
                pattern = symbol.get_string_value()
                if not pattern:
                    evaluation.message('Clear', 'ssym', symbol)
                    continue
                names = evaluation.definitions.get_matching_names(pattern)
            for name in names:
                attributes = evaluation.definitions.get_attributes(name)
                if 'System`Protected' in attributes:
                    evaluation.message('Clear', 'wrsym', Symbol(name))
                    continue
                if not self.allow_locked and 'System`Locked' in attributes:
                    evaluation.message('Clear', 'locked', Symbol(name))
                    continue
                definition = evaluation.definitions.get_user_definition(name)
                self.do_clear(definition)

        return Symbol('Null')


class ClearAll(Clear):
    """
    <dl>
    <dt>'ClearAll[$symb1$, $symb2$, ...]'
        <dd>clears all values, attributes, messages and options associated with the given symbols.
        The arguments can also be given as strings containing symbol names.
    </dl>

    >> x = 2;
    >> ClearAll[x]
    >> x
     = x
    >> Attributes[r] = {Flat, Orderless};
    >> ClearAll[r]
    >> Attributes[r]
     = {}

    'ClearAll' may not be called for 'Protected' or 'Locked' symbols.
    >> Attributes[lock] = {Locked};
    >> ClearAll[lock]
     : Symbol lock is locked.
    """

    allow_locked = False

    def do_clear(self, definition):
        super(ClearAll, self).do_clear(definition)
        definition.attributes = set()
        definition.messages = []
        definition.options = []
        definition.defaultvalues = []


class Unset(PostfixOperator):
    """
    <dl>
    <dt>'Unset[$x$]'
    <dt>'$x$=.'
        <dd>removes any value belonging to $x$.
    </dl>
    >> a = 2
     = 2
    >> a =.
    >> a
     = a

    Unsetting an already unset or never defined variable will not
    change anything:
    >> a =.
    >> b =.

    'Unset' can unset particular function values. It will print a message
    if no corresponding rule is found.
    >> f[x_] =.
     : Assignment on f for f[x_] not found.
     = $Failed
    >> f[x_] := x ^ 2
    >> f[3]
     = 9
    >> f[x_] =.
    >> f[3]
     = f[3]

    You can also unset 'OwnValues', 'DownValues', 'SubValues', and 'UpValues' directly.
    This is equivalent to setting them to '{}'.
    >> f[x_] = x; f[0] = 1;
    >> DownValues[f] =.
    >> f[2]
     = f[2]

    'Unset' threads over lists:
    >> a = b = 3;
    >> {a, {b}} =.
     = {Null, {Null}}

    #> x = 2;
    #> OwnValues[x] =.
    #> x
     = x
    #> f[a][b] = 3;
    #> SubValues[f] =.
    #> f[a][b]
     = f[a][b]
    #> PrimeQ[p] ^= True
     = True
    #> PrimeQ[p]
     = True
    #> UpValues[p] =.
    #> PrimeQ[p]
     = False

    #> a + b ^= 5;
    #> a =.
    #> a + b
     = 5
    #> {UpValues[a], UpValues[b]} =.
     = {Null, Null}
    #> a + b
     = a + b

    #> Unset[Messages[1]]
     : First argument in Messages[1] is not a symbol or a string naming a symbol.
     = $Failed
    """

    operator = '=.'
    precedence = 670
    attributes = ('HoldFirst', 'Listable', 'ReadProtected')

    messages = {
        'norep': "Assignment on `2` for `1` not found.",
        'usraw': "Cannot unset raw object `1`.",
    }

    def apply(self, expr, evaluation):
        'Unset[expr_]'

        name = expr.get_head_name()
        if name in system_symbols('OwnValues', 'DownValues', 'SubValues',
                                  'UpValues', 'NValues', 'Options', 'Messages'):
            if len(expr.leaves) != 1:
                evaluation.message_args(name, len(expr.leaves), 1)
                return Symbol('$Failed')
            symbol = expr.leaves[0].get_name()
            if not symbol:
                evaluation.message(name, 'fnsym', expr)
                return Symbol('$Failed')
            if name == 'System`Options':
                empty = {}
            else:
                empty = []
            evaluation.definitions.set_values(symbol, name, empty)
            return Symbol('Null')
        name = expr.get_lookup_name()
        if not name:
            evaluation.message('Unset', 'usraw', expr)
            return Symbol('$Failed')
        if not evaluation.definitions.unset(name, expr):
            if not expr.is_atom():
                evaluation.message('Unset', 'norep', expr, Symbol(name))
                return Symbol('$Failed')
        return Symbol('Null')


class Quit(Builtin):
    """
    <dl>
    <dt>'Quit'[]
        <dd>removes all user-defined definitions.
    </dl>

    >> a = 3
     = 3
    >> Quit[]
    >> a
     = a

    'Quit' even removes the definitions of protected and locked symbols:
    >> x = 5;
    >> Attributes[x] = {Locked, Protected};
    >> Quit[]
    >> x
     = x
    """

    def apply(self, evaluation):
        'Quit[]'

        evaluation.definitions.set_user_definitions({})
        return Symbol('Null')


def get_symbol_values(symbol, func_name, position, evaluation):
    name = symbol.get_name()
    if not name:
        evaluation.message(func_name, 'sym', symbol, 1)
        return
    if position in ('default',):
        definition = evaluation.definitions.get_definition(name)
    else:
        definition = evaluation.definitions.get_user_definition(name)
    result = Expression('List')
    for rule in definition.get_values_list(position):
        if isinstance(rule, Rule):
            pattern = rule.pattern
            if pattern.has_form('HoldPattern', 1):
                pattern = pattern.expr
            else:
                pattern = Expression('HoldPattern', pattern.expr)
            result.leaves.append(Expression(
                'RuleDelayed', pattern, rule.replace))
    return result


class DownValues(Builtin):
    """
    <dl>
    <dt>'DownValues[$symbol$]'
        <dd>gives the list of downvalues associated with $symbol$.
    </dl>

    'DownValues' uses 'HoldPattern' and 'RuleDelayed' to protect the
    downvalues from being evaluated. Moreover, it has attribute
    'HoldAll' to get the specified symbol instead of its value.

    >> f[x_] := x ^ 2
    >> DownValues[f]
     = {HoldPattern[f[x_]] :> x ^ 2}

    Mathics will sort the rules you assign to a symbol according to
    their specificity. If it cannot decide which rule is more special,
    the newer one will get higher precedence.
    >> f[x_Integer] := 2
    >> f[x_Real] := 3
    >> DownValues[f]
     = {HoldPattern[f[x_Real]] :> 3, HoldPattern[f[x_Integer]] :> 2, HoldPattern[f[x_]] :> x ^ 2}
    >> f[3]
     = 2
    >> f[3.]
     = 3
    >> f[a]
     = a ^ 2

    The default order of patterns can be computed using 'Sort' with
    'PatternsOrderedQ':
    >> Sort[{x_, x_Integer}, PatternsOrderedQ]
     = {x_Integer, x_}

    By assigning values to 'DownValues', you can override the default
    ordering:
    >> DownValues[g] := {g[x_] :> x ^ 2, g[x_Integer] :> x}
    >> g[2]
     = 4

    Fibonacci numbers:
    >> DownValues[fib] := {fib[0] -> 0, fib[1] -> 1, fib[n_] :> fib[n - 1] + fib[n - 2]}
    >> fib[5]
     = 5
    """

    attributes = ('HoldAll',)

    def apply(self, symbol, evaluation):
        'DownValues[symbol_]'

        return get_symbol_values(symbol, 'DownValues', 'down', evaluation)


class OwnValues(Builtin):
    """
    <dl>
    <dt>'OwnValues[$symbol$]'
        <dd>gives the list of ownvalues associated with $symbol$.
    </dl>

    >> x = 3;
    >> x = 2;
    >> OwnValues[x]
     = {HoldPattern[x] :> 2}
    >> x := y
    >> OwnValues[x]
     = {HoldPattern[x] :> y}
    >> y = 5;
    >> OwnValues[x]
     = {HoldPattern[x] :> y}
    >> Hold[x] /. OwnValues[x]
     = Hold[y]
    >> Hold[x] /. OwnValues[x] // ReleaseHold
     = 5
    """

    attributes = ('HoldAll',)

    def apply(self, symbol, evaluation):
        'OwnValues[symbol_]'

        return get_symbol_values(symbol, 'OwnValues', 'own', evaluation)


class SubValues(Builtin):
    """
    <dl>
    <dt>'SubValues[$symbol$]'
        <dd>gives the list of subvalues associated with $symbol$.
    </dl>

    >> f[1][x_] := x
    >> f[2][x_] := x ^ 2
    >> SubValues[f]
     = {HoldPattern[f[2][x_]] :> x ^ 2, HoldPattern[f[1][x_]] :> x}
    >> Definition[f]
     = f[2][x_] = x ^ 2
     .
     . f[1][x_] = x
    """

    attributes = ('HoldAll',)

    def apply(self, symbol, evaluation):
        'SubValues[symbol_]'

        return get_symbol_values(symbol, 'SubValues', 'sub', evaluation)


class UpValues(Builtin):
    """
    <dl>
    <dt>'UpValues[$symbol$]'
        <dd>gives the list of upvalues associated with $symbol$.
    </dl>

    >> a + b ^= 2
     = 2
    >> UpValues[a]
     = {HoldPattern[a + b] :> 2}
    >> UpValues[b]
     = {HoldPattern[a + b] :> 2}

    You can assign values to 'UpValues':
    >> UpValues[pi] := {Sin[pi] :> 0}
    >> Sin[pi]
     = 0
    """

    attributes = ('HoldAll',)

    def apply(self, symbol, evaluation):
        'UpValues[symbol_]'

        return get_symbol_values(symbol, 'UpValues', 'up', evaluation)


class NValues(Builtin):
    """
    <dl>
    <dt>'NValues[$symbol$]'
        <dd>gives the list of numerical values associated with $symbol$.
    </dl>

    >> NValues[a]
     = {}
    >> N[a] = 3;
    >> NValues[a]
     = {HoldPattern[N[a, MachinePrecision]] :> 3}

    You can assign values to 'NValues':
    >> NValues[b] := {N[b, MachinePrecision] :> 2}
    >> N[b]
     = 2.
    Be sure to use 'SetDelayed', otherwise the left-hand side of the transformation rule will be evaluated immediately,
    causing the head of 'N' to get lost. Furthermore, you have to include the precision in the rules; 'MachinePrecision'
    will not be inserted automatically:
    >> NValues[c] := {N[c] :> 3}
    >> N[c]
     = c

    Mathics will gracefully assign any list of rules to 'NValues'; however, inappropriate rules will never be used:
    >> NValues[d] = {foo -> bar};
    >> NValues[d]
     = {HoldPattern[foo] :> bar}
    >> N[d]
     = d
    """

    attributes = ('HoldAll',)

    def apply(self, symbol, evaluation):
        'NValues[symbol_]'

        return get_symbol_values(symbol, 'NValues', 'n', evaluation)


class Messages(Builtin):
    """
    <dl>
    <dt>'Messages[$symbol$]'
        <dd>gives the list of messages associated with $symbol$.
    </dl>

    >> a::b = "foo"
     = foo
    >> Messages[a]
     = {HoldPattern[a::b] :> foo}
    >> Messages[a] = {a::c :> "bar"};
    >> a::c // InputForm
     = "bar"
    >> Message[a::c]
     : bar
    """

    attributes = ('HoldAll',)

    def apply(self, symbol, evaluation):
        'Messages[symbol_]'

        return get_symbol_values(symbol, 'Messages', 'messages', evaluation)


class DefaultValues(Builtin):
    """
    <dl>
    <dt>'DefaultValues[$symbol$]'
        <dd>gives the list of default values associated with $symbol$.
    </dl>

    >> Default[f, 1] = 4
     = 4
    >> DefaultValues[f]
     = {HoldPattern[Default[f, 1]] :> 4}

    You can assign values to 'DefaultValues':
    >> DefaultValues[g] = {Default[g] -> 3};
    >> Default[g, 1]
     = 3
    >> g[x_.] := {x}
    >> g[a]
     = {a}
    >> g[]
     = {3}
    """

    attributes = ('HoldAll',)

    def apply(self, symbol, evaluation):
        'DefaultValues[symbol_]'

        return get_symbol_values(
            symbol, 'System`DefaultValues', 'default', evaluation)


class AddTo(BinaryOperator):
    """
    <dl>
    <dt>'AddTo[$x$, $dx$]'</dt>
    <dt>'$x$ += $dx$'</dt>
        <dd>is equivalent to '$x$ = $x$ + $dx$'.
    </dl>

    >> a = 10;
    >> a += 2
     = 12
    >> a
     = 12
    """

    operator = '+='
    precedence = 100
    attributes = ('HoldFirst',)
    grouping = 'Right'

    rules = {
        'x_ += dx_': 'x = x + dx',
    }


class SubtractFrom(BinaryOperator):
    """
    <dl>
    <dt>'SubtractFrom[$x$, $dx$]'</dt>
    <dt>'$x$ -= $dx$'</dt>
        <dd>is equivalent to '$x$ = $x$ - $dx$'.
    </dl>

    >> a = 10;
    >> a -= 2
     = 8
    >> a
     = 8
    """

    operator = '-='
    precedence = 100
    attributes = ('HoldFirst',)
    grouping = 'Right'

    rules = {
        'x_ -= dx_': 'x = x - dx',
    }


class TimesBy(BinaryOperator):
    """
    <dl>
    <dt>'TimesBy[$x$, $dx$]'</dt>
    <dt>'$x$ *= $dx$'</dt>
        <dd>is equivalent to '$x$ = $x$ * $dx$'.
    </dl>

    >> a = 10;
    >> a *= 2
     = 20
    >> a
     = 20
    """

    operator = '*='
    precedence = 100
    attributes = ('HoldFirst',)
    grouping = 'Right'

    rules = {
        'x_ *= dx_': 'x = x * dx',
    }


class DivideBy(BinaryOperator):
    """
    <dl>
    <dt>'DivideBy[$x$, $dx$]'</dt>
    <dt>'$x$ /= $dx$'</dt>
        <dd>is equivalent to '$x$ = $x$ / $dx$'.
    </dl>

    >> a = 10;
    >> a /= 2
     = 5
    >> a
     = 5
    """

    operator = '/='
    precedence = 100
    attributes = ('HoldFirst',)
    grouping = 'Right'

    rules = {
        'x_ /= dx_': 'x = x / dx',
    }


class Increment(PostfixOperator):
    """
    <dl>
    <dt>'Increment[$x$]'</dt>
    <dt>'$x$++'</dt>
        <dd>increments $x$ by 1, returning the original value of $x$.
    </dl>

    >> a = 2;
    >> a++
     = 2
    >> a
     = 3
    Grouping of 'Increment', 'PreIncrement' and 'Plus':
    >> ++++a+++++2//Hold//FullForm
     = Hold[Plus[PreIncrement[PreIncrement[Increment[Increment[a]]]], 2]]
    """

    operator = '++'
    precedence = 660
    attributes = ('HoldFirst', 'ReadProtected')

    rules = {
        'x_++': ('Module[{Internal`IncrementTemporary = x},'
                 '       x = x + 1;'
                 '       Internal`IncrementTemporary'
                 ']'),
    }


class PreIncrement(PrefixOperator):
    """
    <dl>
    <dt>'PreIncrement[$x$]'</dt>
    <dt>'++$x$'</dt>
        <dd>increments $x$ by 1, returning the new value of $x$.
    </dl>

    '++$a$' is equivalent to '$a$ = $a$ + 1':
    >> a = 2;
    >> ++a
     = 3
    >> a
     = 3
    """

    operator = '++'
    precedence = 660
    attributes = ('HoldFirst', 'ReadProtected')

    rules = {
        '++x_': 'x = x + 1',
    }


class Decrement(PostfixOperator):
    """
    <dl>
    <dt>'Decrement[$x$]'</dt>
    <dt>'$x$--'</dt>
        <dd>decrements $x$ by 1, returning the original value of $x$.
    </dl>

    >> a = 5;
    >> a--
     = 5
    >> a
     = 4
    """

    operator = '--'
    precedence = 660
    attributes = ('HoldFirst', 'ReadProtected')

    rules = {
        'x_--': 'Module[{t=x}, x = x - 1; t]',
    }


class PreDecrement(PrefixOperator):
    """
    <dl>
    <dt>'PreDecrement[$x$]'</dt>
    <dt>'--$x$'</dt>
        <dd>decrements $x$ by 1, returning the new value of $x$.
    </dl>

    '--$a$' is equivalent to '$a$ = $a$ - 1':
    >> a = 2;
    >> --a
     = 1
    >> a
     = 1
    """

    operator = '--'
    precedence = 660
    attributes = ('HoldFirst', 'ReadProtected')

    rules = {
        '--x_': 'x = x - 1',
    }



class LoadPyMathicsModule(Builtin):
    """
    <dl>
    <dt>'LoadPyMathicsModule[$module$]'</dt>
    <dd>'Load Mathics definitions from the python module $module$</dd>
    </dl>

    >> LoadPyMathicsModule["nomodule"]
     : Python module nomodule does not exist.
     = $Failed
    >> LoadPyMathicsModule["matplotlib"]
     : matplotlib is not a pymathis module.
     = $Failed
    >>  LoadPyMathicsModule["testpymathicsmodule"]
     =  testpymathicsmodule
    >>  MyPyTestContext`MyPyTestFunction[a]
     = This is a PyMathics output
    >> MyPyTestContext`MyPyTestSymbol
     = 1234
    """

    messages = {'notfound': 'Python module `1` does not exist.',
                'notmathicslib': '`1` is not a pymathis module.',
    }
    

    def apply(self, module, evaluation):
        "LoadPyMathicsModule[module_String]"
        try:
            module_loaded = evaluation.definitions.load_python_module(module.value)
        except ImportError as e:
            evaluation.message(self.get_name(), 'notfound', module)            
            return Symbol('$Failed')
        except PyMathicsLoadException as e:
            evaluation.message(self.get_name(), 'notmathicslib', module)        
            return Symbol('$Failed')
        return module
    <|MERGE_RESOLUTION|>--- conflicted
+++ resolved
@@ -9,16 +9,11 @@
 from mathics.builtin.base import (
     Builtin, BinaryOperator, PostfixOperator, PrefixOperator)
 from mathics.core.expression import (Expression, Symbol, valid_context_name,
-<<<<<<< HEAD
                                      system_symbols, String)
 
+from mathics.builtin.patterns import RuleDelayed
+from mathics.core.definitions import PyMathicsLoadException
 from mathics.core.rules import Rule, BuiltinRule
-from mathics.builtin.patterns import RuleDelayed
-=======
-                                     system_symbols)
-from mathics.core.definitions import PyMathicsLoadException
-from mathics.core.rules import Rule
->>>>>>> 7f43f144
 from mathics.builtin.lists import walk_parts
 from mathics.core.evaluation import MAX_RECURSION_DEPTH, set_python_recursion_limit
 
