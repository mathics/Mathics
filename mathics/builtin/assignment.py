# -*- coding: utf8 -*-
import re

from mathics.builtin.base import (
    Builtin, BinaryOperator, PostfixOperator, PrefixOperator)
from mathics.core.expression import (Expression, Symbol, valid_context_name,
                                     system_symbols)
from mathics.core.rules import Rule
from mathics.builtin.lists import walk_parts
from mathics.builtin.evaluation import set_recursionlimit

from mathics import settings


def get_symbol_list(list, error_callback):
    if list.has_form('List', None):
        list = list.leaves
    else:
        list = [list]
    values = []
    for item in list:
        name = item.get_name()
        if name:
            values.append(name)
        else:
            error_callback(item)
            return None
    return values


class _SetOperator(object):
    def assign_elementary(self, lhs, rhs, evaluation, tags=None, upset=False):
        name = lhs.get_head_name()

        if name in system_symbols('OwnValues', 'DownValues', 'SubValues',
                                  'UpValues', 'NValues', 'Options',
                                  'DefaultValues', 'Attributes', 'Messages'):
            if len(lhs.leaves) != 1:
                evaluation.message_args(name, len(lhs.leaves), 1)
                return False
            tag = lhs.leaves[0].get_name()
            if not tag:
                evaluation.message(name, 'sym', lhs.leaves[0], 1)
                return False
            if tags is not None and tags != [tag]:
                evaluation.message(name, 'tag', Symbol(name), Symbol(tag))
                return False

            if (name != 'System`Attributes' and 'System`Protected'    # noqa
                in evaluation.definitions.get_attributes(tag)):
                evaluation.message(name, 'wrsym', Symbol(tag))
                return False
            if name == 'System`Options':
                option_values = rhs.get_option_values(evaluation)
                if option_values is None:
                    evaluation.message(name, 'options', rhs)
                    return False
                evaluation.definitions.set_options(tag, option_values)
            elif name == 'System`Attributes':
                attributes = get_symbol_list(
                    rhs, lambda item: evaluation.message(name, 'sym', item, 1))
                if attributes is None:
                    return False
                if 'System`Locked' in evaluation.definitions.get_attributes(tag):
                    evaluation.message(name, 'locked', Symbol(tag))
                    return False
                evaluation.definitions.set_attributes(tag, attributes)
            else:
                rules = rhs.get_rules_list()
                if rules is None:
                    evaluation.message(name, 'vrule', lhs, rhs)
                    return False
                evaluation.definitions.set_values(tag, name, rules)
            return True

        form = ''
        nprec = None
        default = False
        message = False

        allow_custom_tag = False

        focus = lhs

        if name == 'System`N':
            if len(lhs.leaves) not in (1, 2):
                evaluation.message_args('N', len(lhs.leaves), 1, 2)
                return False
            if len(lhs.leaves) == 1:
                nprec = Symbol('MachinePrecision')
            else:
                nprec = lhs.leaves[1]
            focus = lhs.leaves[0]
            lhs = Expression('N', focus, nprec)
        elif name == 'System`MessageName':
            if len(lhs.leaves) != 2:
                evaluation.message_args('MessageName', len(lhs.leaves), 2)
                return False
            focus = lhs.leaves[0]
            message = True
        elif name == 'System`Default':
            if len(lhs.leaves) not in (1, 2, 3):
                evaluation.message_args('Default', len(lhs.leaves), 1, 2, 3)
                return False
            focus = lhs.leaves[0]
            default = True
        elif name == 'System`Format':
            if len(lhs.leaves) not in (1, 2):
                evaluation.message_args('Format', len(lhs.leaves), 1, 2)
                return False
            if len(lhs.leaves) == 2:
                form = lhs.leaves[1].get_name()
                if not form:
                    evaluation.message('Format', 'fttp', lhs.leaves[1])
                    return False
            else:
                form = system_symbols(
                    'StandardForm', 'TraditionalForm', 'OutputForm',
                    'TeXForm', 'MathMLForm')
            lhs = focus = lhs.leaves[0]
        else:
            allow_custom_tag = True

        focus = focus.evaluate_leaves(evaluation)

        if tags is None and not upset:
            name = focus.get_lookup_name()
            if not name:
                evaluation.message(self.get_name(), 'setraw', focus)
                return False
            tags = [name]
        elif upset:
            if allow_custom_tag:
                tags = []
                if focus.is_atom():
                    evaluation.message(self.get_name(), 'normal')
                    return False
                for leaf in focus.leaves:
                    name = leaf.get_lookup_name()
                    tags.append(name)
            else:
                tags = [focus.get_lookup_name()]
        else:
            allowed_names = [focus.get_lookup_name()]
            if allow_custom_tag:
                for leaf in focus.get_leaves():
                    allowed_names.append(leaf.get_lookup_name())
            for name in tags:
                if name not in allowed_names:
                    evaluation.message(self.get_name(), 'tagnfd', Symbol(name))
                    return False

        ignore_protection = False
        rhs_int_value = rhs.get_int_value()
        lhs_name = lhs.get_name()
        if lhs_name == 'System`$RecursionLimit':
            # if (not rhs_int_value or rhs_int_value < 20) and not
            # rhs.get_name() == 'System`Infinity':
            if (not rhs_int_value or rhs_int_value < 20  # noqa
                or rhs_int_value > settings.MAX_RECURSION_DEPTH):

                evaluation.message('$RecursionLimit', 'limset', rhs)
                return False
            try:
                set_recursionlimit(rhs_int_value)
            except OverflowError:
                # TODO: Message
                return False
            ignore_protection = True
        elif lhs_name == 'System`$ModuleNumber':
            if not rhs_int_value or rhs_int_value <= 0:
                evaluation.message('$ModuleNumber', 'set', rhs)
                return False
            ignore_protection = True
        elif lhs_name in ('System`$Line', 'System`$HistoryLength'):
            if rhs_int_value is None or rhs_int_value < 0:
                evaluation.message(lhs_name, 'intnn', rhs)
                return False
            ignore_protection = True
        elif lhs_name == 'System`$RandomState':
            # TODO: allow setting of legal random states!
            # (but consider pickle's insecurity!)
            evaluation.message('$RandomState', 'rndst', rhs)
            return False
        elif lhs_name == 'System`$Context':
            new_context = rhs.get_string_value()
            if new_context is None or not valid_context_name(
                    new_context, allow_initial_backquote=True):
                evaluation.message(lhs_name, 'cxset', rhs)
                return False

            # With $Context in Mathematica you can do some strange
            # things: e.g. with $Context set to Global`, something
            # like:
            #    $Context = "`test`"; newsym
            # is accepted and creates Global`test`newsym.
            # Implement this behaviour by interpreting
            #    $Context = "`test`"
            # as
            #    $Context = $Context <> "test`"
            #
            if new_context.startswith('`'):
                new_context = (
                    evaluation.definitions.get_current_context()
                    + new_context.lstrip('`'))

            evaluation.definitions.set_current_context(new_context)
            ignore_protection = True
        elif lhs_name == 'System`$ContextPath':
            if rhs.has_form('List', None) and all(
                    valid_context_name(s.get_string_value()) for s in rhs.leaves):
                evaluation.definitions.context_path = [
                    s.get_string_value() for s in rhs.leaves]
                ignore_protection = True
            else:
                evaluation.message(lhs_name, 'cxlist', rhs)
                return False

        rhs_name = rhs.get_head_name()
        if rhs_name == 'System`Condition':
            if len(rhs.leaves) != 2:
                evaluation.message_args('Condition', len(rhs.leaves), 2)
                return False
            else:
                lhs = Expression('Condition', lhs, rhs.leaves[1])
                rhs = rhs.leaves[0]

        rule = Rule(lhs, rhs)
        count = 0
        defs = evaluation.definitions
        for tag in tags:
            if (not ignore_protection and 'System`Protected'   # noqa
                in evaluation.definitions.get_attributes(tag)):
                if lhs.get_name() == tag:
                    evaluation.message(self.get_name(), 'wrsym', Symbol(tag))
                else:
                    evaluation.message(self.get_name(), 'write', Symbol(tag), lhs)
                continue
            count += 1
            if form:
                defs.add_format(tag, rule, form)
            elif nprec:
                defs.add_nvalue(tag, rule)
            elif default:
                defs.add_default(tag, rule)
            elif message:
                defs.add_message(tag, rule)
            else:
                if upset:
                    defs.add_rule(tag, rule, position='up')
                else:
                    defs.add_rule(tag, rule)
        if count == 0:
            return False

        return True

    def assign(self, lhs, rhs, evaluation):
        if lhs.get_head_name() == 'System`List':
            if (not (rhs.get_head_name() == 'System`List')     # noqa
                or len(lhs.leaves) != len(rhs.leaves)):

                evaluation.message(self.get_name(), 'shape', lhs, rhs)
                return False
            else:
                result = True
                for left, right in zip(lhs.leaves, rhs.leaves):
                    if not self.assign(left, right, evaluation):
                        result = False
                return result
        elif lhs.get_head_name() == 'System`Part':
            if len(lhs.leaves) < 1:
                evaluation.message(self.get_name(), 'setp', lhs)
                return False
            symbol = lhs.leaves[0]
            name = symbol.get_name()
            if not name:
                evaluation.message(self.get_name(), 'setps', symbol)
                return False
            if 'System`Protected' in evaluation.definitions.get_attributes(name):
                evaluation.message(self.get_name(), 'wrsym', symbol)
                return False
            rule = evaluation.definitions.get_ownvalue(name)
            if rule is None:
                evaluation.message(self.get_name(), 'noval', symbol)
                return False
            indices = lhs.leaves[1:]
            result = walk_parts([rule.replace], indices, evaluation, rhs)
            if result:
                evaluation.definitions.set_ownvalue(name, result)
            else:
                return False
        else:
            return self.assign_elementary(lhs, rhs, evaluation)


class Set(BinaryOperator, _SetOperator):
    """
    <dl>
    <dt>$expr$ = $value$
        <dd>evaluates $value$ and assigns it to $expr$.
    <dt>{$s1$, $s2$, $s3$} = {$v1$, $v2$, $v3$}
        <dd>sets multiple symbols ($s1$, $s2$, ...) to the
        corresponding values ($v1$, $v2$, ...).
    </dl>

    'Set' can be used to give a symbol a value:
    >> a = 3
     = 3
    >> a
     = 3

    An assignment like this creates an ownvalue:
    >> OwnValues[a]
     = {HoldPattern[a] :> 3}

    You can set multiple values at once using lists:
    >> {a, b, c} = {10, 2, 3}
     = {10, 2, 3}
    >> {a, b, {c, {d}}} = {1, 2, {{c1, c2}, {a}}}
     = {1, 2, {{c1, c2}, {10}}}
    >> d
     = 10

    'Set' evaluates its right-hand side immediately and assigns it to
    the left-hand side:
    >> a
     = 1
    >> x = a
     = 1
    >> a = 2
     = 2
    >> x
     = 1

    'Set' always returns the right-hand side, which you can again use
    in an assignment:
    >> a = b = c = 2;
    >> a == b == c == 2
     = True

    'Set' supports assignments to parts:
    >> A = {{1, 2}, {3, 4}};
    >> A[[1, 2]] = 5
     = 5
    >> A
     = {{1, 5}, {3, 4}}
    >> A[[;;, 2]] = {6, 7}
     = {6, 7}
    >> A
     = {{1, 6}, {3, 7}}
    Set a submatrix:
    >> B = {{1, 2, 3}, {4, 5, 6}, {7, 8, 9}};
    >> B[[1;;2, 2;;-1]] = {{t, u}, {y, z}};
    >> B
     = {{1, t, u}, {4, y, z}, {7, 8, 9}}
    """

    operator = '='
    precedence = 40
    grouping = 'Right'
    attributes = ('HoldFirst', 'SequenceHold')

    messages = {
        'setraw': "Cannot assign to raw object `1`.",
        'shape': "Lists `1` and `2` are not the same shape.",
    }

    def apply(self, lhs, rhs, evaluation):
        'lhs_ = rhs_'

        self.assign(lhs, rhs, evaluation)
        return rhs


class SetDelayed(Set):
    """
    <dl>
    <dt>$expr$ := $value$
        <dd>assigns $value$ to $expr$, without evaluating $value$.
    </dl>

    'SetDelayed' is like 'Set', except it has attribute 'HoldAll',
    thus it does not evaluate the right-hand side immediately, but
    evaluates it when needed.

    >> Attributes[SetDelayed]
     = {HoldAll, Protected, SequenceHold}
    >> a = 1
     = 1
    >> x := a
    >> x
     = 1
    Changing the value of $a$ affects $x$:
    >> a = 2
     = 2
    >> x
     = 2

    'Condition' ('/;') can be used with 'SetDelayed' to make an
    assignment that only holds if a condition is satisfied:
    >> f[x_] := p[x] /; x>0
    >> f[3]
     = p[3]
    >> f[-3]
     = f[-3]
    """

    operator = ':='
    attributes = ('HoldAll', 'SequenceHold')

    def apply(self, lhs, rhs, evaluation):
        'lhs_ := rhs_'

        if self.assign(lhs, rhs, evaluation):
            return Symbol('Null')
        else:
            return Symbol('$Failed')


class UpSet(BinaryOperator, _SetOperator):
    """
    <dl>
    <dt>$f$[$x$] ^= $expression$
        <dd>evaluates $expression$ and assigns it to the value of
        $f$[$x$], associating the value with $x$.
    </dl>

    'UpSet' creates an upvalue:
    >> a[b] ^= 3;
    >> DownValues[a]
     = {}
    >> UpValues[b]
     = {HoldPattern[a[b]] :> 3}

    >> a ^= 3
     : Nonatomic expression expected.
     = 3

    You can use 'UpSet' to specify special values like format values.
    However, these values will not be saved in 'UpValues':
    >> Format[r] ^= "custom";
    >> r
     = custom
    >> UpValues[r]
     = {}

    #> f[g, a + b, h] ^= 2
     : Tag Plus in f[g, a + b, h] is Protected.
     = 2
    #> UpValues[h]
     = {HoldPattern[f[g, a + b, h]] :> 2}
    """

    operator = '^='
    precedence = 40
    attributes = ('HoldFirst', 'SequenceHold')
    grouping = 'Right'

    def apply(self, lhs, rhs, evaluation):
        'lhs_ ^= rhs_'

        self.assign_elementary(lhs, rhs, evaluation, upset=True)
        return rhs


class UpSetDelayed(UpSet):
    """
    >> a[b] ^:= x
    >> x = 2;
    >> a[b]
     = 2
    >> UpValues[b]
     = {HoldPattern[a[b]] :> x}

    #> f[g, a + b, h] ^:= 2
     : Tag Plus in f[g, a + b, h] is Protected.
    #> f[a+b] ^:= 2
     : Tag Plus in f[a + b] is Protected.
     = $Failed
    """

    operator = '^:='
    attributes = ('HoldAll', 'SequenceHold')

    def apply(self, lhs, rhs, evaluation):
        'lhs_ ^:= rhs_'

        if self.assign_elementary(lhs, rhs, evaluation, upset=True):
            return Symbol('Null')
        else:
            return Symbol('$Failed')


class TagSet(Builtin, _SetOperator):
    """
    <dl>
    <dt>'TagSet[$f$, $lhs$, $rhs$]' or 'f /: lhs = rhs'</dt>
        <dd>sets $lhs$ to be $rhs$ and assigns the corresonding rule to the symbol $f$.
    </dl>

    >> x /: f[x] = 2
     = 2
    >> f[x]
     = 2
    >> DownValues[f]
     = {}
    >> UpValues[x]
     = {HoldPattern[f[x]] :> 2}

    The symbol $f$ must appear as the ultimate head of $lhs$ or as the head of a leaf in $lhs$:
    >> x /: f[g[x]] = 3;
     : Tag x not found or too deep for an assigned rule.
    >> g /: f[g[x]] = 3;
    >> f[g[x]]
     = 3
    """

    attributes = ('HoldAll', 'SequenceHold')

    messages = {
        'tagnfd': "Tag `1` not found or too deep for an assigned rule.",
    }

    def apply(self, f, lhs, rhs, evaluation):
        'f_ /: lhs_ = rhs_'

        name = f.get_name()
        if not name:
            evaluation.message(self.get_name(), 'sym', f, 1)
            return

        rhs = rhs.evaluate(evaluation)
        self.assign_elementary(lhs, rhs, evaluation, tags=[name])
        return rhs


class TagSetDelayed(TagSet):
    """
    <dl>
    <dt>'TagSetDelayed[$f$, $lhs$, $rhs$]' or 'f /: lhs := rhs'
        <dd>is the delayed version of 'TagSet'.
    </dl>
    """

    attributes = ('HoldAll', 'SequenceHold')

    def apply(self, f, lhs, rhs, evaluation):
        'f_ /: lhs_ := rhs_'

        name = f.get_name()
        if not name:
            evaluation.message(self.get_name(), 'sym', f, 1)
            return

        rhs = rhs.evaluate(evaluation)
        if self.assign_elementary(lhs, rhs, evaluation, tags=[name]):
            return Symbol('Null')
        else:
            return Symbol('$Failed')


class Definition(Builtin):
    """
    <dl>
    <dt>'Definition[$symbol$]'
        <dd>prints as the user-defined values and rules associated with $symbol$.
    </dl>

    'Definition' does not print information for 'ReadProtected' symbols.
    'Definition' uses 'InputForm' to format values.

    >> a = 2;
    >> Definition[a]
     = a = 2

    >> f[x_] := x ^ 2
    >> g[f] ^:= 2
    >> Definition[f]
     = f[x_] = x ^ 2
     .
     . g[f] ^= 2

    Definition of a rather evolved (though meaningless) symbol:
    >> Attributes[r] := {Orderless}
    >> Format[r[args___]] := Infix[{args}, "~"]
    >> N[r] := 3.5
    >> Default[r, 1] := 2
    >> r::msg := "My message"
    >> Options[r] := {Opt -> 3}
    >> r[arg_., OptionsPattern[r]] := {arg, OptionValue[Opt]}

    Some usage:
    >> r[z, x, y]
     = x ~ y ~ z
    >> N[r]
     = 3.5
    >> r[]
     = {2, 3}
    >> r[5, Opt->7]
     = {5, 7}

    Its definition:
    >> Definition[r]
     = Attributes[r] = {Orderless}
     .
     . arg_. ~ OptionsPattern[r] = {arg, OptionValue[Opt]}
     .
     . N[r, MachinePrecision] = 3.5
     .
     . Format[args___, MathMLForm] = Infix[{args}, "~"]
     .
     . Format[args___, OutputForm] = Infix[{args}, "~"]
     .
     . Format[args___, StandardForm] = Infix[{args}, "~"]
     .
     . Format[args___, TeXForm] = Infix[{args}, "~"]
     .
     . Format[args___, TraditionalForm] = Infix[{args}, "~"]
     .
     . Default[r, 1] = 2
     .
     . Options[r] = {Opt -> 3}

    For 'ReadProtected' symbols, 'Definition' just prints attributes, default values and options:
    >> SetAttributes[r, ReadProtected]
    >> Definition[r]
     = Attributes[r] = {Orderless, ReadProtected}
     .
     . Default[r, 1] = 2
     .
     . Options[r] = {Opt -> 3}
    This is the same for built-in symbols:
    >> Definition[Plus]
     = Attributes[Plus] = {Flat, Listable, NumericFunction, OneIdentity, Orderless, Protected}
     .
     . Default[Plus] = 0
    >> Definition[Level]
     = Attributes[Level] = {Protected}
     .
     . Options[Level] = {Heads -> False}

    'ReadProtected' can be removed, unless the symbol is locked:
    >> ClearAttributes[r, ReadProtected]
    'Clear' clears values:
    >> Clear[r]
    >> Definition[r]
     = Attributes[r] = {Orderless}
     .
     . Default[r, 1] = 2
     .
     . Options[r] = {Opt -> 3}
    'ClearAll' clears everything:
    >> ClearAll[r]
    >> Definition[r]
     = Null

    If a symbol is not defined at all, 'Null' is printed:
    >> Definition[x]
     = Null
    """

    attributes = ('HoldAll',)

    def format_definition(self, symbol, evaluation, grid=True):
        'StandardForm,TraditionalForm,OutputForm: Definition[symbol_]'

        lines = []

        def print_rule(rule, up=False, lhs=lambda l: l, rhs=lambda r: r):
            evaluation.check_stopped()
            if isinstance(rule, Rule):
                r = rhs(rule.replace.replace_vars(
                        {'System`Definition': Expression('HoldForm', Symbol('Definition'))}))
                lines.append(Expression('HoldForm', Expression(
                    up and 'UpSet' or 'Set', lhs(rule.pattern.expr), r)))

        name = symbol.get_name()
        if not name:
            evaluation.message('Definition', 'sym', symbol, 1)
            return
        attributes = evaluation.definitions.get_attributes(name)
        definition = evaluation.definitions.get_user_definition(
            name, create=False)
        all = evaluation.definitions.get_definition(name)
        if attributes:
            attributes = list(attributes)
            attributes.sort()
            lines.append(Expression(
                'HoldForm', Expression(
                    'Set', Expression('Attributes', symbol), Expression(
                        'List',
                        *(Symbol(attribute) for attribute in attributes)))))

        if definition is not None and not 'System`ReadProtected' in attributes:
            for rule in definition.ownvalues:
                print_rule(rule)
            for rule in definition.downvalues:
                print_rule(rule)
            for rule in definition.subvalues:
                print_rule(rule)
            for rule in definition.upvalues:
                print_rule(rule, up=True)
            for rule in definition.nvalues:
                print_rule(rule)
            formats = definition.formatvalues.items()
            formats.sort()
            for format, rules in formats:
                for rule in rules:
                    def lhs(expr):
                        return Expression('Format', expr, Symbol(format))

                    def rhs(expr):
                        if expr.has_form('Infix', None):
                            expr = Expression(Expression(
                                'HoldForm', expr.head), *expr.leaves)
                        return Expression('InputForm', expr)
                    print_rule(rule, lhs=lhs, rhs=rhs)
        for rule in all.defaultvalues:
            print_rule(rule)
        if all.options:
            options = all.options.items()
            options.sort()
            lines.append(
                Expression('HoldForm', Expression(
                    'Set', Expression('Options', symbol),
                    Expression('List', *(
                        Expression('Rule', Symbol(name), value)
                        for name, value in options)))))
        if grid:
            if lines:
                return Expression(
                    'Grid', Expression(
                        'List', *(Expression('List', line) for line in lines)),
                    Expression(
                        'Rule', Symbol('ColumnAlignments'), Symbol('Left')))
            else:
                return Symbol('Null')
        else:
            for line in lines:
                evaluation.print_out(Expression('InputForm', line))
            return Symbol('Null')

    def format_definition_input(self, symbol, evaluation):
        'InputForm: Definition[symbol_]'

        return self.format_definition(symbol, evaluation, grid=False)


class Clear(Builtin):
    """
    <dl>
    <dt>'Clear[$symb1$, $symb2$, ...]'
        <dd>clears all values of the given symbols.
        The arguments can also be given as strings containing symbol names.
    </dl>

    >> x = 2;
    >> Clear[x]
    >> x
     = x

    >> x = 2;
    >> y = 3;
    >> Clear["Global`*"]
    >> x
     = x
    >> y
     = y

    'ClearAll' may not be called for 'Protected' symbols.
    >> Clear[Sin]
     : Symbol Sin is Protected.
    The values and rules associated with built-in symbols will not get lost when applying 'Clear'
    (after unprotecting them):
    >> Unprotect[Sin]
    >> Clear[Sin]
    >> Sin[Pi]
     = 0

    'Clear' does not remove attributes, messages, options, and default values associated
    with the symbols. Use 'ClearAll' to do so.
    >> Attributes[r] = {Flat, Orderless};
    >> Clear["r"]
    >> Attributes[r]
     = {Flat, Orderless}
    """

    attributes = ('HoldAll',)

    messages = {
        'ssym': "`1` is not a symbol or a string.",
    }

    allow_locked = True

    def do_clear(self, definition):
        definition.ownvalues = []
        definition.downvalues = []
        definition.subvalues = []
        definition.upvalues = []
        definition.formatvalues = {}
        definition.nvalues = []

    def apply(self, symbols, evaluation):
        '%(name)s[symbols___]'

        for symbol in symbols.get_sequence():
            if isinstance(symbol, Symbol):
                names = [symbol.get_name()]
            else:
                pattern = symbol.get_string_value()
                if not pattern:
                    evaluation.message('Clear', 'ssym', symbol)
                    continue
                names = evaluation.definitions.get_matching_names(pattern)
            for name in names:
                attributes = evaluation.definitions.get_attributes(name)
                if 'System`Protected' in attributes:
                    evaluation.message('Clear', 'wrsym', Symbol(name))
                    continue
                if not self.allow_locked and 'System`Locked' in attributes:
                    evaluation.message('Clear', 'locked', Symbol(name))
                    continue
                definition = evaluation.definitions.get_user_definition(name)
                self.do_clear(definition)

        return Symbol('Null')


class ClearAll(Clear):
    """
    <dl>
    <dt>'ClearAll[$symb1$, $symb2$, ...]'
        <dd>clears all values, attributes, messages and options associated with the given symbols.
        The arguments can also be given as strings containing symbol names.
    </dl>

    >> x = 2;
    >> ClearAll[x]
    >> x
     = x
    >> Attributes[r] = {Flat, Orderless};
    >> ClearAll[r]
    >> Attributes[r]
     = {}

    'ClearAll' may not be called for 'Protected' or 'Locked' symbols.
    >> Attributes[lock] = {Locked};
    >> ClearAll[lock]
     : Symbol lock is locked.
    """

    allow_locked = False

    def do_clear(self, definition):
        super(ClearAll, self).do_clear(definition)
        definition.attributes = set()
        definition.messages = []
        definition.options = []
        definition.defaultvalues = []


class Unset(PostfixOperator):
    """
    <dl>
    <dt>'Unset[$x$]' or '$x$=.'
        <dd>removes any value belonging to $x$.
    </dl>
    >> a = 2
     = 2
    >> a =.
    >> a
     = a

    Unsetting an already unset or never defined variable will not
    change anything:
    >> a =.
    >> b =.

    'Unset' can unset particular function values. It will print a message
    if no corresponding rule is found.
    >> f[x_] =.
     : Assignment on f for f[x_] not found.
     = $Failed
    >> f[x_] := x ^ 2
    >> f[3]
     = 9
    >> f[x_] =.
    >> f[3]
     = f[3]

    You can also unset 'OwnValues', 'DownValues', 'SubValues', and 'UpValues' directly.
    This is equivalent to setting them to '{}'.
    >> f[x_] = x; f[0] = 1;
    >> DownValues[f] =.
    >> f[2]
     = f[2]

    'Unset' threads over lists:
    >> a = b = 3;
    >> {a, {b}} =.
     = {Null, {Null}}

    #> x = 2;
    #> OwnValues[x] =.
    #> x
     = x
    #> f[a][b] = 3;
    #> SubValues[f] =.
    #> f[a][b]
     = f[a][b]
    #> PrimeQ[p] ^= True
     = True
    #> PrimeQ[p]
     = True
    #> UpValues[p] =.
    #> PrimeQ[p]
     = False

    #> a + b ^= 5;
    #> a =.
    #> a + b
     = 5
    #> {UpValues[a], UpValues[b]} =.
     = {Null, Null}
    #> a + b
     = a + b

    #> Unset[Messages[1]]
     : First argument in Messages[1] is not a symbol or a string naming a symbol.
     = $Failed
    """

    operator = '=.'
    precedence = 670
    attributes = ('HoldFirst', 'Listable', 'ReadProtected')

    messages = {
        'norep': "Assignment on `2` for `1` not found.",
        'usraw': "Cannot unset raw object `1`.",
    }

    def apply(self, expr, evaluation):
        'Unset[expr_]'

        name = expr.get_head_name()
        if name in system_symbols('OwnValues', 'DownValues', 'SubValues',
                                  'UpValues', 'NValues', 'Options', 'Messages'):
            if len(expr.leaves) != 1:
                evaluation.message_args(name, len(expr.leaves), 1)
                return Symbol('$Failed')
            symbol = expr.leaves[0].get_name()
            if not symbol:
                evaluation.message(name, 'fnsym', expr)
                return Symbol('$Failed')
            if name == 'System`Options':
                empty = {}
            else:
                empty = []
            evaluation.definitions.set_values(symbol, name, empty)
            return Symbol('Null')
        name = expr.get_lookup_name()
        if not name:
            evaluation.message('Unset', 'usraw', expr)
            return Symbol('$Failed')
        if not evaluation.definitions.unset(name, expr):
            if not expr.is_atom():
                evaluation.message('Unset', 'norep', expr, Symbol(name))
                return Symbol('$Failed')
        return Symbol('Null')


class Quit(Builtin):
    """
    <dl>
    <dt>'Quit'[]
        <dd>removes all user-defined definitions.
    </dl>

    >> a = 3
     = 3
    >> Quit[]
    >> a
     = a

    'Quit' even removes the definitions of protected and locked symbols:
    >> x = 5;
    >> Attributes[x] = {Locked, Protected};
    >> Quit[]
    >> x
     = x
    """

<<<<<<< HEAD
    
=======
>>>>>>> 3d86a12d
    def apply(self, evaluation):
        'Quit[]'

        evaluation.definitions.set_user_definitions({})
        return Symbol('Null')

    def apply2(self, evaluation):
        'Quit[]'

        evaluation.definitions.set_user_definitions({})
        return Symbol('Null')


def get_symbol_values(symbol, func_name, position, evaluation):
    name = symbol.get_name()
    if not name:
        evaluation.message(func_name, 'sym', symbol, 1)
        return
    if position in ('default',):
        definition = evaluation.definitions.get_definition(name)
    else:
        definition = evaluation.definitions.get_user_definition(name)
    result = Expression('List')
    for rule in definition.get_values_list(position):
        if isinstance(rule, Rule):
            pattern = rule.pattern
            if pattern.has_form('HoldPattern', 1):
                pattern = pattern.expr
            else:
                pattern = Expression('HoldPattern', pattern.expr)
            result.leaves.append(Expression(
                'RuleDelayed', pattern, rule.replace))
    return result


class DownValues(Builtin):
    """
    'DownValues[$symbol$]' gives the list of downvalues associated with $symbol$.

    'DownValues' uses 'HoldPattern' and 'RuleDelayed' to protect the downvalues from being
    evaluated. Moreover, it has attribute 'HoldAll' to get the specified symbol instead of its value.

    >> f[x_] := x ^ 2
    >> DownValues[f]
     = {HoldPattern[f[x_]] :> x ^ 2}

    Mathics will sort the rules you assign to a symbol according to their specifity. If it cannot decide
    which rule is more special, the newer one will get higher precedence.
    >> f[x_Integer] := 2
    >> f[x_Real] := 3
    >> DownValues[f]
     = {HoldPattern[f[x_Real]] :> 3, HoldPattern[f[x_Integer]] :> 2, HoldPattern[f[x_]] :> x ^ 2}
    >> f[3]
     = 2
    >> f[3.]
     = 3
    >> f[a]
     = a ^ 2
    The default order of patterns can be computed using 'Sort' with 'PatternsOrderedQ':
    >> Sort[{x_, x_Integer}, PatternsOrderedQ]
     = {x_Integer, x_}
    By assigning values to 'DownValues', you can override the default ordering:
    >> DownValues[g] := {g[x_] :> x ^ 2, g[x_Integer] :> x}
    >> g[2]
     = 4

    Fibonacci numbers:
    >> DownValues[fib] := {fib[0] -> 0, fib[1] -> 1, fib[n_] :> fib[n - 1] + fib[n - 2]}
    >> fib[5]
     = 5
    """

    attributes = ('HoldAll',)

    def apply(self, symbol, evaluation):
        'DownValues[symbol_]'

        return get_symbol_values(symbol, 'DownValues', 'down', evaluation)


class OwnValues(Builtin):
    """
    >> x = 3;
    >> x = 2;
    >> OwnValues[x]
     = {HoldPattern[x] :> 2}
    >> x := y
    >> OwnValues[x]
     = {HoldPattern[x] :> y}
    >> y = 5;
    >> OwnValues[x]
     = {HoldPattern[x] :> y}
    >> Hold[x] /. OwnValues[x]
     = Hold[y]
    >> Hold[x] /. OwnValues[x] // ReleaseHold
     = 5
    """

    attributes = ('HoldAll',)

    def apply(self, symbol, evaluation):
        'OwnValues[symbol_]'

        return get_symbol_values(symbol, 'OwnValues', 'own', evaluation)


class SubValues(Builtin):
    """
    >> f[1][x_] := x
    >> f[2][x_] := x ^ 2
    >> SubValues[f]
     = {HoldPattern[f[2][x_]] :> x ^ 2, HoldPattern[f[1][x_]] :> x}
    >> Definition[f]
     = f[2][x_] = x ^ 2
     .
     . f[1][x_] = x
    """

    attributes = ('HoldAll',)

    def apply(self, symbol, evaluation):
        'SubValues[symbol_]'

        return get_symbol_values(symbol, 'SubValues', 'sub', evaluation)


class UpValues(Builtin):
    """
    >> a + b ^= 2
     = 2
    >> UpValues[a]
     = {HoldPattern[a + b] :> 2}
    >> UpValues[b]
     = {HoldPattern[a + b] :> 2}

    You can assign values to 'UpValues':
    >> UpValues[pi] := {Sin[pi] :> 0}
    >> Sin[pi]
     = 0
    """

    attributes = ('HoldAll',)

    def apply(self, symbol, evaluation):
        'UpValues[symbol_]'

        return get_symbol_values(symbol, 'UpValues', 'up', evaluation)


class NValues(Builtin):
    """
    >> NValues[a]
     = {}
    >> N[a] = 3;
    >> NValues[a]
     = {HoldPattern[N[a, MachinePrecision]] :> 3}

    You can assign values to 'NValues':
    >> NValues[b] := {N[b, MachinePrecision] :> 2}
    >> N[b]
     = 2.
    Be sure to use 'SetDelayed', otherwise the left-hand side of the transformation rule will be evaluated immediately,
    causing the head of 'N' to get lost. Furthermore, you have to include the precision in the rules; 'MachinePrecision'
    will not be inserted automatically:
    >> NValues[c] := {N[c] :> 3}
    >> N[c]
     = c

    Mathics will gracefully assign any list of rules to 'NValues'; however, inappropriate rules will never be used:
    >> NValues[d] = {foo -> bar};
    >> NValues[d]
     = {HoldPattern[foo] :> bar}
    >> N[d]
     = d
    """

    attributes = ('HoldAll',)

    def apply(self, symbol, evaluation):
        'NValues[symbol_]'

        return get_symbol_values(symbol, 'NValues', 'n', evaluation)


class Messages(Builtin):
    """
    >> a::b = "foo"
     = foo
    >> Messages[a]
     = {HoldPattern[a::b] :> foo}
    >> Messages[a] = {a::c :> "bar"};
    >> a::c // InputForm
     = "bar"
    >> Message[a::c]
     : bar
    """

    attributes = ('HoldAll',)

    def apply(self, symbol, evaluation):
        'Messages[symbol_]'

        return get_symbol_values(symbol, 'Messages', 'messages', evaluation)


class DefaultValues(Builtin):
    """
    >> Default[f, 1] = 4
     = 4
    >> DefaultValues[f]
     = {HoldPattern[Default[f, 1]] :> 4}

    You can assign values to 'DefaultValues':
    >> DefaultValues[g] = {Default[g] -> 3};
    >> Default[g, 1]
     = 3
    >> g[x_.] := {x}
    >> g[a]
     = {a}
    >> g[]
     = {3}
    """

    attributes = ('HoldAll',)

    def apply(self, symbol, evaluation):
        'DefaultValues[symbol_]'

        return get_symbol_values(
            symbol, 'System`DefaultValues', 'default', evaluation)


class AddTo(BinaryOperator):
    """
    '$x$ += $dx$' is equivalent to '$x$ = $x$ + $dx$'.
    >> a = 10;
    >> a += 2
     = 12
    >> a
     = 12
    """

    operator = '+='
    precedence = 100
    attributes = ('HoldFirst',)
    grouping = 'Right'

    rules = {
        'x_ += dx_': 'x = x + dx',
    }


class SubtractFrom(BinaryOperator):
    """
    '$x$ -= $dx$' is equivalent to '$x$ = $x$ - $dx$'.
    >> a = 10;
    >> a -= 2
     = 8
    >> a
     = 8
    """

    operator = '-='
    precedence = 100
    attributes = ('HoldFirst',)
    grouping = 'Right'

    rules = {
        'x_ -= dx_': 'x = x - dx',
    }


class TimesBy(BinaryOperator):
    """
    '$x$ *= $dx$' is equivalent to '$x$ = $x$ * $dx$'.
    >> a = 10;
    >> a *= 2
     = 20
    >> a
     = 20
    """

    operator = '*='
    precedence = 100
    attributes = ('HoldFirst',)
    grouping = 'Right'

    rules = {
        'x_ *= dx_': 'x = x * dx',
    }


class DivideBy(BinaryOperator):
    """
    '$x$ /= $dx$' is equivalent to '$x$ = $x$ / $dx$'.
    >> a = 10;
    >> a /= 2
     = 5
    >> a
     = 5
    """

    operator = '/='
    precedence = 100
    attributes = ('HoldFirst',)
    grouping = 'Right'

    rules = {
        'x_ /= dx_': 'x = x / dx',
    }


class Increment(PostfixOperator):
    """
    >> a = 2;
    >> a++
     = 2
    >> a
     = 3
    Grouping of 'Increment', 'PreIncrement' and 'Plus':
    >> ++++a+++++2//Hold//FullForm
     = Hold[Plus[PreIncrement[PreIncrement[Increment[Increment[a]]]], 2]]
    """

    operator = '++'
    precedence = 660
    attributes = ('HoldFirst', 'ReadProtected')

    rules = {
        'x_++': ('Module[{Internal`IncrementTemporary = x},'
                 '       x = x + 1;'
                 '       Internal`IncrementTemporary'
                 ']'),
    }


class PreIncrement(PrefixOperator):
    """
    <dl>
    <dt>'PreIncrement[$x$]' or '++$x$'
        <dd>is equivalent to '$x$ = $x$ + 1'.
    </dl>
    >> a = 2;
    >> ++a
     = 3
    >> a
     = 3
    """

    operator = '++'
    precedence = 660
    attributes = ('HoldFirst', 'ReadProtected')

    rules = {
        '++x_': 'x = x + 1',
    }


class Decrement(PostfixOperator):
    """
    >> a = 5;
    >> a--
     = 5
    >> a
     = 4
    """

    operator = '--'
    precedence = 660
    attributes = ('HoldFirst', 'ReadProtected')

    rules = {
        'x_--': 'Module[{t=x}, x = x - 1; t]',
    }


class PreDecrement(PrefixOperator):
    """
    >> a = 2;
    >> --a
     = 1
    >> a
     = 1
    """

    operator = '--'
    precedence = 660
    attributes = ('HoldFirst', 'ReadProtected')

    rules = {
        '--x_': 'x = x - 1',
    }<|MERGE_RESOLUTION|>--- conflicted
+++ resolved
@@ -991,11 +991,6 @@
     >> x
      = x
     """
-
-<<<<<<< HEAD
-    
-=======
->>>>>>> 3d86a12d
     def apply(self, evaluation):
         'Quit[]'
 
