--- conflicted
+++ resolved
@@ -904,14 +904,8 @@
         usagetext=_get_usage_string(symbol,evaluation);
         if usagetext is not None :
             evaluation.print_out(String(usagetext))
-<<<<<<< HEAD
-
         # It would be deserable to call here the routine inside Definition, but for some reason it fails...
         return Symbol('Null')
-=======
-        tmpdef = Definition()
-        return tmpdef.format_definition(symbol,evaluation,grid)
->>>>>>> 5fd60f8b
 
 
 
