--- conflicted
+++ resolved
@@ -1045,11 +1045,7 @@
         'Quit[]'
 
         evaluation.definitions.set_user_definitions({})
-<<<<<<< HEAD
-        evaluation.definitions.clear_pymathics_definitions()
-=======
         evaluation.definitions.clear_pymathics_modules()
->>>>>>> 16d37215
         return Symbol('Null')
 
 
@@ -1526,11 +1522,7 @@
      : Python module nomodule does not exist.
      = $Failed
     >> LoadPyMathicsModule["sys"]
-<<<<<<< HEAD
-     : sys is not a pymathics module.
-=======
      : Python module sys is not a pymathics module.
->>>>>>> 16d37215
      = $Failed
     >>  LoadPyMathicsModule["pymathics.testpymathicsmodule"]
      =  pymathics.testpymathicsmodule
@@ -1542,38 +1534,22 @@
     >> MyPyTestContext`MyPyTestSymbol
      = MyPyTestContext`MyPyTestSymbol
     """
-<<<<<<< HEAD
-
-    messages = {'notfound': 'Python module `1` does not exist.',
-                'notmathicslib': '`1` is not a pymathics module.',
-    }
-    
-=======
     name = "LoadPyMathicsModule"
     messages = {'notfound': 'Python module `1` does not exist.',
                 'notmathicslib': 'Python module `1` is not a pymathics module.', }
->>>>>>> 16d37215
+
 
     def apply(self, module, evaluation):
         "LoadPyMathicsModule[module_String]"
         try:
-<<<<<<< HEAD
-            module_loaded = evaluation.definitions.load_python_module(module.value)
+            module_loaded = evaluation.definitions.load_pymathics_module(module.value)
+        except PyMathicsLoadException as e:
+            evaluation.message(self.name, 'notmathicslib', module)            
+            return Symbol("$Failed")
         except ImportError as e:
             evaluation.message(self.get_name(), 'notfound', module)            
             return Symbol('$Failed')
         except PyMathicsLoadException as e:
             evaluation.message(self.get_name(), 'notmathicslib', module)        
             return Symbol('$Failed')
-        return module
-    
-=======
-            module_loaded = evaluation.definitions.load_pymathics_module(module.value)
-        except PyMathicsLoadException as e:
-            evaluation.message(self.name, 'notmathicslib', module)            
-            return Symbol("$Failed")
-        except ImportError as e:
-            evaluation.message(self.name, 'notfound', module)            
-            return Symbol("$Failed")
-        return module
->>>>>>> 16d37215
+        return module