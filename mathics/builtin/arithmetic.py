# -*- coding: utf-8 -*-
# cython: language_level=3

"""
Mathematical Functions

Basic arithmetic functions, including complex number arithmetic.
"""

from mathics.version import __version__  # noqa used in loading to check consistency.

import sympy
import sys
import mpmath
from functools import lru_cache

from mathics.builtin.base import (
    Builtin,
    PostfixOperator,
    Predefined,
    SympyFunction,
    Test,
)

from mathics.core.expression import (
    Complex,
    Expression,
    Integer,
    Integer0,
    Integer1,
    Number,
    Rational,
    Real,
    String,
    Symbol,
    SymbolN,
    SymbolTrue,
    SymbolFalse,
    SymbolUndefined,
    SymbolList,
    from_mpmath,
    from_python,
)
from mathics.core.numbers import min_prec, dps, SpecialValueError

from mathics.builtin.lists import _IterationFunction
from mathics.core.convert import from_sympy, SympyExpression, sympy_symbol_prefix
from mathics.builtin.scoping import dynamic_scoping
from mathics.builtin.inference import get_assumptions_list, evaluate_predicate
from mathics.builtin.numeric import apply_N


@lru_cache(maxsize=1024)
def call_mpmath(mpmath_function, mpmath_args):
    try:
        return mpmath_function(*mpmath_args)
    except ValueError as exc:
        text = str(exc)
        if text == "gamma function pole":
            return Symbol("ComplexInfinity")
        else:
            raise
    except ZeroDivisionError:
        return
    except SpecialValueError as exc:
        return Symbol(exc.name)


class _MPMathFunction(SympyFunction):

    # These below attributes are the default attributes:
    #
    # * functions take lists as an argument
    # * functions take numeric values only
    # * functions can't be changed
    #
    # However hey are not correct for some derived classes, like
    # InverseErf or InverseErfc.
    # So those classes should expclicitly set/override this.
    attributes = ("Listable", "NumericFunction", "Protected")

    mpmath_name = None

    nargs = 1

    @lru_cache(maxsize=1024)
    def get_mpmath_function(self, args):
        if self.mpmath_name is None or len(args) != self.nargs:
            return None
        return getattr(mpmath, self.mpmath_name)

    def apply(self, z, evaluation):
        "%(name)s[z__]"

        args = z.numerify(evaluation).get_sequence()
        mpmath_function = self.get_mpmath_function(tuple(args))
        result = None

        # if no arguments are inexact attempt to use sympy
        if all(not x.is_inexact() for x in args):
            result = Expression(self.get_name(), *args).to_sympy()
            result = self.prepare_mathics(result)
            result = from_sympy(result)
            # evaluate leaves to convert e.g. Plus[2, I] -> Complex[2, 1]
            return result.evaluate_leaves(evaluation)
        elif mpmath_function is None:
            return

        if not all(isinstance(arg, Number) for arg in args):
            return

        if any(arg.is_machine_precision() for arg in args):
            # if any argument has machine precision then the entire calculation
            # is done with machine precision.
            float_args = [
                arg.round().get_float_value(permit_complex=True) for arg in args
            ]
            if None in float_args:
                return

            result = call_mpmath(mpmath_function, tuple(float_args))
            if isinstance(result, (mpmath.mpc, mpmath.mpf)):
                if mpmath.isinf(result) and isinstance(result, mpmath.mpc):
                    result = Symbol("ComplexInfinity")
                elif mpmath.isinf(result) and result > 0:
                    result = Expression("DirectedInfinity", Integer1)
                elif mpmath.isinf(result) and result < 0:
                    result = Expression("DirectedInfinity", Integer(-1))
                elif mpmath.isnan(result):
                    result = Symbol("Indeterminate")
                else:
                    result = from_mpmath(result)
        else:
            prec = min_prec(*args)
            d = dps(prec)
            args = [apply_N(arg, evaluation, Integer(d)) for arg in args]
            with mpmath.workprec(prec):
                mpmath_args = [x.to_mpmath() for x in args]
                if None in mpmath_args:
                    return
                result = call_mpmath(mpmath_function, tuple(mpmath_args))
                if isinstance(result, (mpmath.mpc, mpmath.mpf)):
                    result = from_mpmath(result, d)
        return result

    def call_mpmath(self, mpmath_function, mpmath_args):
        try:
            return mpmath_function(*mpmath_args)
        except ValueError as exc:
            text = str(exc)
            if text == "gamma function pole":
                return Symbol("ComplexInfinity")
            else:
                raise
        except ZeroDivisionError:
            return
        except SpecialValueError as exc:
            return Symbol(exc.name)


class _MPMathMultiFunction(_MPMathFunction):

    sympy_names = None
    mpmath_names = None

    def get_sympy_names(self):
        if self.sympy_names is None:
            return [self.sympy_name]
        return self.sympy_names.values()

    def get_function(self, module, names, fallback_name, leaves):
        try:
            name = fallback_name
            if names is not None:
                name = names[len(leaves)]
            if name is None:
                return None
            return getattr(module, name)
        except KeyError:
            return None

    def get_sympy_function(self, leaves):
        return self.get_function(sympy, self.sympy_names, self.sympy_name, leaves)

    def get_mpmath_function(self, leaves):
        return self.get_function(mpmath, self.mpmath_names, self.mpmath_name, leaves)


def create_infix(items, operator, prec, grouping):
    if len(items) == 1:
        return items[0]
    else:
        return Expression(
            "Infix",
            Expression("List", *items),
            String(operator),
            prec,
            Symbol(grouping),
        )


class DirectedInfinity(SympyFunction):
    """
    <dl>
    <dt>'DirectedInfinity[$z$]'</dt>
        <dd>represents an infinite multiple of the complex number $z$.
    <dt>'DirectedInfinity[]'</dt>
        <dd>is the same as 'ComplexInfinity'.</dd>
    </dl>

    >> DirectedInfinity[1]
     = Infinity
    >> DirectedInfinity[]
     = ComplexInfinity
    >> DirectedInfinity[1 + I]
     = (1 / 2 + I / 2) Sqrt[2] Infinity

    >> 1 / DirectedInfinity[1 + I]
     = 0
    >> DirectedInfinity[1] + DirectedInfinity[-1]
     : Indeterminate expression -Infinity + Infinity encountered.
     = Indeterminate

    >> DirectedInfinity[0]
     : Indeterminate expression 0 Infinity encountered.
     = Indeterminate

    #> DirectedInfinity[1+I]+DirectedInfinity[2+I]
     = (2 / 5 + I / 5) Sqrt[5] Infinity + (1 / 2 + I / 2) Sqrt[2] Infinity

    #> DirectedInfinity[Sqrt[3]]
     = Infinity
    """

    rules = {
        "DirectedInfinity[Indeterminate]": "Indeterminate",
        "DirectedInfinity[args___] ^ -1": "0",
        "0 * DirectedInfinity[args___]": "Message[Infinity::indet, Unevaluated[0 DirectedInfinity[args]]]; Indeterminate",
        "DirectedInfinity[a_?NumericQ] /; N[Abs[a]] != 1": "DirectedInfinity[a / Abs[a]]",
        "DirectedInfinity[a_] * DirectedInfinity[b_]": "DirectedInfinity[a*b]",
        "DirectedInfinity[] * DirectedInfinity[args___]": "DirectedInfinity[]",
        # Rules already implemented in Times.apply
        #        "z_?NumberQ * DirectedInfinity[]": "DirectedInfinity[]",
        #        "z_?NumberQ * DirectedInfinity[a_]": "DirectedInfinity[z * a]",
        "DirectedInfinity[a_] + DirectedInfinity[b_] /; b == -a": (
            "Message[Infinity::indet,"
            "  Unevaluated[DirectedInfinity[a] + DirectedInfinity[b]]];"
            "Indeterminate"
        ),
        "DirectedInfinity[] + DirectedInfinity[args___]": (
            "Message[Infinity::indet,"
            "  Unevaluated[DirectedInfinity[] + DirectedInfinity[args]]];"
            "Indeterminate"
        ),
        "DirectedInfinity[args___] + _?NumberQ": "DirectedInfinity[args]",
        "DirectedInfinity[0]": (
            "Message[Infinity::indet,"
            "  Unevaluated[DirectedInfinity[0]]];"
            "Indeterminate"
        ),
        "DirectedInfinity[0.]": (
            "Message[Infinity::indet,"
            "  Unevaluated[DirectedInfinity[0.]]];"
            "Indeterminate"
        ),
    }

    formats = {
        "DirectedInfinity[1]": "HoldForm[Infinity]",
        "DirectedInfinity[-1]": "HoldForm[-Infinity]",
        "DirectedInfinity[]": "HoldForm[ComplexInfinity]",
        "DirectedInfinity[DirectedInfinity[z_]]": "DirectedInfinity[z]",
        "DirectedInfinity[z_?NumericQ]": "HoldForm[z Infinity]",
    }

    def to_sympy(self, expr, **kwargs):
        if len(expr._leaves) == 1:
            dir = expr.leaves[0].get_int_value()
            if dir == 1:
                return sympy.oo
            elif dir == -1:
                return -sympy.oo
            else:
                return sympy.Mul((expr._leaves[0].to_sympy()), sympy.zoo)
        else:
            return sympy.zoo


class Re(SympyFunction):
    """
    <dl>
    <dt>'Re[$z$]'
        <dd>returns the real component of the complex number $z$.
    </dl>

    >> Re[3+4I]
     = 3

    >> Plot[{Cos[a], Re[E^(I a)]}, {a, 0, 2 Pi}]
     = -Graphics-

    #> Im[0.5 + 2.3 I]
     = 2.3
    #> % // Precision
     = MachinePrecision
    """

    attributes = ("Listable", "NumericFunction")
    sympy_name = "re"

    def apply(self, number, evaluation):
        "Re[number_]"
        if isinstance(number, Complex):
            return number.real
        elif isinstance(number, Number):
            return number
<<<<<<< HEAD
        else:
            return from_sympy(sympy.re(number.to_sympy().expand(complex=True)))
=======
        return from_sympy(sympy.re(number.to_sympy().expand(complex=True)))
>>>>>>> 254acee5


class Im(SympyFunction):
    """
    <dl>
    <dt>'Im[$z$]'
        <dd>returns the imaginary component of the complex number $z$.
    </dl>

    >> Im[3+4I]
     = 4

    >> Plot[{Sin[a], Im[E^(I a)]}, {a, 0, 2 Pi}]
     = -Graphics-

    #> Re[0.5 + 2.3 I]
     = 0.5
    #> % // Precision
     = MachinePrecision
    """

    attributes = ("Listable", "NumericFunction")

    def apply(self, number, evaluation):
<<<<<<< HEAD
        "Im[number_]"
=======
        "Re[number_]"
>>>>>>> 254acee5
        if isinstance(number, Complex):
            return number.imag
        elif isinstance(number, Number):
            return Integer0
<<<<<<< HEAD
        else:
            return from_sympy(sympy.im(number.to_sympy().expand(complex=True)))
=======
        return from_sympy(sympy.im(number.to_sympy().expand(complex=True)))
>>>>>>> 254acee5


class Conjugate(_MPMathFunction):
    """
    <dl>
    <dt>'Conjugate[$z$]'
        <dd>returns the complex conjugate of the complex number $z$.
    </dl>

    >> Conjugate[3 + 4 I]
     = 3 - 4 I

    >> Conjugate[3]
     = 3

    >> Conjugate[a + b * I]
     = Conjugate[a] - I Conjugate[b]

    >> Conjugate[{{1, 2 + I 4, a + I b}, {I}}]
     = {{1, 2 - 4 I, Conjugate[a] - I Conjugate[b]}, {-I}}

    ## Issue #272
    #> {Conjugate[Pi], Conjugate[E]}
     = {Pi, E}

    >> Conjugate[1.5 + 2.5 I]
     = 1.5 - 2.5 I
    """

    mpmath_name = "conj"


class Abs(_MPMathFunction):
    """
    <dl>
    <dt>'Abs[$x$]'
        <dd>returns the absolute value of $x$.
    </dl>
    >> Abs[-3]
     = 3

    'Abs' returns the magnitude of complex numbers:
    >> Abs[3 + I]
     = Sqrt[10]
    >> Abs[3.0 + I]
     = 3.16228
    >> Plot[Abs[x], {x, -4, 4}]
     = -Graphics-

    #> Abs[I]
     = 1
    #> Abs[a - b]
     = Abs[a - b]

    #> Abs[Sqrt[3]]
     = Sqrt[3]
    """

    sympy_name = "Abs"
    mpmath_name = "fabs"  # mpmath actually uses python abs(x) / x.__abs__()


class Arg(_MPMathFunction):
    """
     <dl>
       <dt>'Arg'[$z$, $method_option$]</dt>
       <dd>returns the argument of a complex value $z$.</dd>

       <ul>
         <li>'Arg'[$z$] is left unevaluated if $z$ is not a numeric quantity.
         <li>'Arg'[$z$] gives the phase angle of $z$ in radians.
         <li>The result from 'Arg'[$z$] is always between -Pi and +Pi.
         <li>'Arg'[$z$] has a branch cut discontinuity in the complex $z$ plane running from -Infinity to 0.
         <li>'Arg'[0] is 0.
      </ul>
     </dl>

     >> Arg[-3]
      = Pi

     Same as above using sympy's method:
     >> Arg[-3, Method->"sympy"]
      = Pi

    >> Arg[1-I]
     = -Pi / 4

    Arg evaluate the direction of DirectedInfinity quantities by
    the Arg of they arguments:
    >> Arg[DirectedInfinity[1+I]]
     = Pi / 4
    >> Arg[DirectedInfinity[]]
     = 1
    Arg for 0 is assumed to be 0:
    >> Arg[0]
     = 0
    """

    rules = {
        "Arg[0]": "0",
        "Arg[DirectedInfinity[]]": "1",
        "Arg[DirectedInfinity[a_]]": "Arg[a]",
    }

    attributes = ("Listable", "NumericFunction")
    options = {"Method": "Automatic"}

    numpy_name = "angle"  # for later
    mpmath_name = "arg"
    sympy_name = "arg"

    def apply(self, z, evaluation, options={}):
        "%(name)s[z_, OptionsPattern[%(name)s]]"
        if Expression("PossibleZeroQ", z).evaluate(evaluation) == SymbolTrue:
            return Integer0
        preference = self.get_option(options, "Method", evaluation).get_string_value()
        if preference is None or preference == "Automatic":
            return super(Arg, self).apply(z, evaluation)
        elif preference == "mpmath":
            return _MPMathFunction.apply(self, z, evaluation)
        elif preference == "sympy":
            return SympyFunction.apply(self, z, evaluation)
        # TODO: add NumpyFunction
        evaluation.message(
            "meth", f'Arg Method {preference} not in ("sympy", "mpmath")'
        )
        return


class Sign(SympyFunction):
    """
    <dl>
    <dt>'Sign[$x$]'
        <dd>return -1, 0, or 1 depending on whether $x$ is negative, zero, or positive.
    </dl>

    >> Sign[19]
     = 1
    >> Sign[-6]
     = -1
    >> Sign[0]
     = 0
    >> Sign[{-5, -10, 15, 20, 0}]
     = {-1, -1, 1, 1, 0}
    #> Sign[{1, 2.3, 4/5, {-6.7, 0}, {8/9, -10}}]
     = {1, 1, 1, {-1, 0}, {1, -1}}
    >> Sign[3 - 4*I]
     = 3 / 5 - 4 I / 5
    #> Sign[1 - 4*I] == (1/17 - 4 I/17) Sqrt[17]
     = True
    #> Sign[4, 5, 6]
     : Sign called with 3 arguments; 1 argument is expected.
     = Sign[4, 5, 6]
    #> Sign["20"]
     = Sign[20]
    """

    sympy_name = "sign"
    # mpmath_name = 'sign'

    attributes = ("Listable", "NumericFunction")

    messages = {
        "argx": "Sign called with `1` arguments; 1 argument is expected.",
    }

    def apply(self, x, evaluation):
        "%(name)s[x_]"
        # Sympy and mpmath do not give the desired form of complex number
        if isinstance(x, Complex):
            return Expression("Times", x, Expression("Power", Expression("Abs", x), -1))

        sympy_x = x.to_sympy()
        if sympy_x is None:
            return None
        return super().apply(x, evaluation)

    def apply_error(self, x, seqs, evaluation):
        "Sign[x_, seqs__]"
        return evaluation.message("Sign", "argx", Integer(len(seqs.get_sequence()) + 1))


class I(Predefined):
    """
    <dl>
    <dt>'I'
        <dd>represents the imaginary number 'Sqrt[-1]'.
    </dl>

    >> I^2
     = -1
    >> (3+I)*(3-I)
     = 10
    """

    python_equivalent = 1j

    def evaluate(self, evaluation):
        return Complex(Integer0, Integer1)


class NumberQ(Test):
    """
    <dl>
      <dt>'NumberQ[$expr$]'
      <dd>returns 'True' if $expr$ is an explicit number, and 'False' otherwise.
    </dl>

    >> NumberQ[3+I]
     = True
    >> NumberQ[5!]
     = True
    >> NumberQ[Pi]
     = False
    """

    def test(self, expr):
        return isinstance(expr, Number)


class PossibleZeroQ(SympyFunction):
    """
    <dl>
      <dt>'PossibleZeroQ[$expr$]'
      <dd>returns 'True' if basic symbolic and numerical methods suggest that expr has value zero, and 'False' otherwise.
    </dl>

    Test whether a numeric expression is zero:
    >> PossibleZeroQ[E^(I Pi/4) - (-1)^(1/4)]
     = True

    The determination is approximate.

    Test whether a symbolic expression is likely to be identically zero:
    >> PossibleZeroQ[(x + 1) (x - 1) - x^2 + 1]
     = True


    >> PossibleZeroQ[(E + Pi)^2 - E^2 - Pi^2 - 2 E Pi]
     = True

    Show that a numeric expression is nonzero:
    >> PossibleZeroQ[E^Pi - Pi^E]
     = False

    >> PossibleZeroQ[1/x + 1/y - (x + y)/(x y)]
     = True

    Decide that a numeric expression is zero, based on approximate computations:
    >> PossibleZeroQ[2^(2 I) - 2^(-2 I) - 2 I Sin[Log[4]]]
     = True

    >> PossibleZeroQ[Sqrt[x^2] - x]
     = False
    """

    attributes = ("Listable", "NumericFunction", "Protected")

    sympy_name = "_iszero"

    def apply(self, expr, evaluation):
        "%(name)s[expr_]"
        from sympy.matrices.utilities import _iszero

        sympy_expr = expr.to_sympy()
        result = _iszero(sympy_expr)
        if result is None:
            # try expanding the expression
            exprexp = Expression("ExpandAll", expr).evaluate(evaluation)
            exprexp = exprexp.to_sympy()
            result = _iszero(exprexp)
        if result is None:
            # Can't get exact answer, so try approximate equal
            numeric_val = Expression(SymbolN, expr).evaluate(evaluation)
            if numeric_val and hasattr(numeric_val, "is_approx_zero"):
                result = numeric_val.is_approx_zero
            elif (
                Expression("NumericQ", numeric_val).evaluate(evaluation) == SymbolFalse
            ):
                return (
                    SymbolTrue
                    if Expression("Simplify", expr).evaluate(evaluation) == Integer0
                    else SymbolFalse
                )

        return from_python(result)


class RealNumberQ(Test):
    """
    <dl>
    <dt>'RealNumberQ[$expr$]'
        <dd>returns 'True' if $expr$ is an explicit number with no imaginary component.
    </dl>

    >> RealNumberQ[10]
     = True
    >> RealNumberQ[4.0]
     = True
    >> RealNumberQ[1+I]
     = False
    >> RealNumberQ[0 * I]
     = True
    >> RealNumberQ[0.0 * I]
     = True
    """

    def test(self, expr):
        return isinstance(expr, (Integer, Rational, Real))


class MachineNumberQ(Test):
    """
    <dl>
    <dt>'MachineNumberQ[$expr$]'
        <dd>returns 'True' if $expr$ is a machine-precision real or complex number.
    </dl>

     = True
    >> MachineNumberQ[3.14159265358979324]
     = False
    >> MachineNumberQ[1.5 + 2.3 I]
     = True
    >> MachineNumberQ[2.71828182845904524 + 3.14159265358979324 I]
     = False
    #> MachineNumberQ[1.5 + 3.14159265358979324 I]
     = True
    #> MachineNumberQ[1.5 + 5 I]
     = True
    """

    def test(self, expr):
        return expr.is_machine_precision()


class ExactNumberQ(Test):
    """
    <dl>
    <dt>'ExactNumberQ[$expr$]'
        <dd>returns 'True' if $expr$ is an exact number, and 'False' otherwise.
    </dl>

    >> ExactNumberQ[10]
     = True
    >> ExactNumberQ[4.0]
     = False
    >> ExactNumberQ[n]
     = False

    'ExactNumberQ' can be applied to complex numbers:
    >> ExactNumberQ[1 + I]
     = True
    >> ExactNumberQ[1 + 1. I]
     = False
    """

    def test(self, expr):
        return isinstance(expr, Number) and not expr.is_inexact()


class InexactNumberQ(Test):
    """
    <dl>
    <dt>'InexactNumberQ[$expr$]'
        <dd>returns 'True' if $expr$ is not an exact number, and 'False' otherwise.
    </dl>

    >> InexactNumberQ[a]
     = False
    >> InexactNumberQ[3.0]
     = True
    >> InexactNumberQ[2/3]
     = False

    'InexactNumberQ' can be applied to complex numbers:
    >> InexactNumberQ[4.0+I]
     = True
    """

    def test(self, expr):
        return isinstance(expr, Number) and expr.is_inexact()


class IntegerQ(Test):
    """
    <dl>
    <dt>'IntegerQ[$expr$]'
        <dd>returns 'True' if $expr$ is an integer, and 'False' otherwise.
    </dl>

    >> IntegerQ[3]
     = True
    >> IntegerQ[Pi]
     = False
    """

    def test(self, expr):
        return isinstance(expr, Integer)


class Integer_(Builtin):
    """
    <dl>
    <dt>'Integer'
        <dd>is the head of integers.
    </dl>

    >> Head[5]
     = Integer

    ## Test large Integer comparison bug
    #> {a, b} = {2^10000, 2^10000 + 1}; {a == b, a < b, a <= b}
     = {False, True, True}
    """

    name = "Integer"


class Real_(Builtin):
    """
    <dl>
    <dt>'Real'
        <dd>is the head of real (inexact) numbers.
    </dl>

    >> x = 3. ^ -20;
    >> InputForm[x]
     = 2.8679719907924413*^-10
    >> Head[x]
     = Real

    ## Formatting tests
    #> 1. * 10^6
     = 1.*^6
    #> 1. * 10^5
     = 100000.
    #> -1. * 10^6
     = -1.*^6
    #> -1. * 10^5
     = -100000.
    #> 1. * 10^-6
     = 1.*^-6
    #> 1. * 10^-5
     = 0.00001
    #> -1. * 10^-6
     = -1.*^-6
    #> -1. * 10^-5
     = -0.00001

    ## Mathematica treats zero strangely
    #> 0.0000000000000
     = 0.
    #> 0.0000000000000000000000000000
     = 0.*^-28

    ## Parse *^ Notation
    #> 1.5*^24
     = 1.5*^24
    #> 1.5*^+24
     = 1.5*^24
    #> 1.5*^-24
     = 1.5*^-24

    ## Don't accept *^ with spaces
    #> 1.5 *^10
     : "1.5 *" cannot be followed by "^10" (line 1 of "<test>").
    #> 1.5*^ 10
     : "1.5*" cannot be followed by "^ 10" (line 1 of "<test>").

    ## Issue654
    #> 1^^2
     : Requested base 1 in 1^^2 should be between 2 and 36.
     : Expression cannot begin with "1^^2" (line 1 of "<test>").
    #> 2^^0101
     = 5
    #> 2^^01210
     : Digit at position 3 in 01210 is too large to be used in base 2.
     : Expression cannot begin with "2^^01210" (line 1 of "<test>").
    #> 16^^5g
     : Digit at position 2 in 5g is too large to be used in base 16.
     : Expression cannot begin with "16^^5g" (line 1 of "<test>").
    #> 36^^0123456789abcDEFxyzXYZ
     = 14142263610074677021975869033659
    #> 37^^3
     : Requested base 37 in 37^^3 should be between 2 and 36.
     : Expression cannot begin with "37^^3" (line 1 of "<test>").
    """

    name = "Real"


class Rational_(Builtin):
    """
    <dl>
    <dt>'Rational'</dt>
        <dd>is the head of rational numbers.</dd>
    <dt>'Rational[$a$, $b$]'</dt>
        <dd>constructs the rational number $a$ / $b$.</dd>
    </dl>

    >> Head[1/2]
     = Rational

    >> Rational[1, 2]
     = 1 / 2

    #> -2/3
     = -2 / 3
    """

    name = "Rational"

    def apply(self, n, m, evaluation):
        "%(name)s[n_Integer, m_Integer]"

        if m.value == 1:
            return n
        else:
            return Rational(n.value, m.value)


class Complex_(Builtin):
    """
    <dl>
    <dt>'Complex'
        <dd>is the head of complex numbers.
    <dt>'Complex[$a$, $b$]'
        <dd>constructs the complex number '$a$ + I $b$'.
    </dl>

    >> Head[2 + 3*I]
     = Complex
    >> Complex[1, 2/3]
     = 1 + 2 I / 3
    >> Abs[Complex[3, 4]]
     = 5

    #> OutputForm[Complex[2.0 ^ 40, 3]]
     = 1.09951*^12 + 3. I
    #> InputForm[Complex[2.0 ^ 40, 3]]
     = 1.099511627776*^12 + 3.*I

    #> -2 / 3 - I
     = -2 / 3 - I

    #> Complex[10, 0]
     = 10

    #> 0. + I
     = 0. + 1. I

    #> 1 + 0 I
     = 1
    #> Head[%]
     = Integer

    #> Complex[0.0, 0.0]
     = 0. + 0. I
    #> 0. I
     = 0.
    #> 0. + 0. I
     = 0.

    #> 1. + 0. I
     = 1.
    #> 0. + 1. I
     = 0. + 1. I

    ## Check Nesting Complex
    #> Complex[1, Complex[0, 1]]
     = 0
    #> Complex[1, Complex[1, 0]]
     = 1 + I
    #> Complex[1, Complex[1, 1]]
     = I
    """

    name = "Complex"

    def apply(self, r, i, evaluation):
        "%(name)s[r_?NumberQ, i_?NumberQ]"

        if isinstance(r, Complex) or isinstance(i, Complex):
            sym_form = r.to_sympy() + sympy.I * i.to_sympy()
            r, i = sym_form.simplify().as_real_imag()
            r, i = from_sympy(r), from_sympy(i)
        return Complex(r, i)


class Factorial(PostfixOperator, _MPMathFunction):
    """
    <dl>
    <dt>'Factorial[$n$]'
    <dt>'$n$!'
        <dd>computes the factorial of $n$.
    </dl>

    >> 20!
     = 2432902008176640000

    'Factorial' handles numeric (real and complex) values using the gamma function:
    >> 10.5!
     = 1.18994*^7
    >> (-3.0+1.5*I)!
     = 0.0427943 - 0.00461565 I

    However, the value at poles is 'ComplexInfinity':
    >> (-1.)!
     = ComplexInfinity

    'Factorial' has the same operator ('!') as 'Not', but with higher precedence:
    >> !a! //FullForm
     = Not[Factorial[a]]

    #> 0!
     = 1
    """

    attributes = ("NumericFunction",)

    operator = "!"
    precedence = 610
    mpmath_name = "factorial"


class Factorial2(PostfixOperator, _MPMathFunction):
    """
    <dl>
      <dt>'Factorial2[$n$]'
      <dt>'$n$!!'
      <dd>computes the double factorial of $n$.
    </dl>
    The double factorial or semifactorial of a number $n$, is the product of all the integers from 1 up to n that have the same parity (odd or even) as $n$.

    >> 5!!
     = 15.

    >> Factorial2[-3]
     = -1.

    'Factorial2' accepts Integers, Rationals, Reals, or Complex Numbers:
    >> I!! + 1
     = 3.71713 + 0.279527 I

    Irrationals can be handled by using numeric approximation:
    >> N[Pi!!, 6]
     = 3.35237
    """

    attributes = ("NumericFunction",)
    operator = "!!"
    precedence = 610
    mpmath_name = "fac2"
    sympy_name = "factorial2"
    messages = {
        "ndf": "`1` evaluation error: `2`.",
        "unknownp": "'`1`' not in ('Automatic', 'sympy', 'mpmath')",
    }

    options = {"Method": "Automatic"}

    def apply(self, number, evaluation, options={}):
        "Factorial2[number_?NumberQ, OptionsPattern[%(name)s]]"

        try:
            import scipy.special as sp
            from numpy import pi

            # From https://stackoverflow.com/a/36779406/546218
            def fact2_generic(x):
                n = (x + 1.0) / 2.0
                return 2.0 ** n * sp.gamma(n + 0.5) / (pi ** (0.5))

        except ImportError:
            fact2_generic = None

        pref_expr = self.get_option(options, "Method", evaluation)
        is_automatic = False
        if pref_expr == Symbol("System`Automatic"):
            is_automatic = True
            preference = "mpmath"
        else:
            preference = pref_expr.get_string_value()

        if preference in ("mpmath", "Automatic"):
            number_arg = number.to_mpmath()
            convert_from_fn = from_mpmath
            fact2_fn = getattr(mpmath, self.mpmath_name)
        elif preference == "sympy":
            number_arg = number.to_sympy()
            convert_from_fn = from_sympy
            fact2_fn = getattr(sympy, self.sympy_name)
        else:
            return evaluation.message("Factorial2", "unknownp", preference)

        try:
            result = fact2_fn(number_arg)
        except:  # noqa
            number_arg = number.to_python()
            # Maybe an even negative number? Try generic routine
            if is_automatic and fact2_generic:
                return from_python(fact2_generic(number_arg))
            return evaluation.message(
                "Factorial2", "ndf", preference, str(sys.exc_info()[1])
            )
        return convert_from_fn(result)


class Sum(_IterationFunction, SympyFunction):
    """
    <dl>
      <dt>'Sum[$expr$, {$i$, $imin$, $imax$}]'
      <dd>evaluates the discrete sum of $expr$ with $i$ ranging from $imin$ to $imax$.

      <dt>'Sum[$expr$, {$i$, $imax$}]'
      <dd>same as 'Sum[$expr$, {$i$, 1, $imax$}]'.

      <dt>'Sum[$expr$, {$i$, $imin$, $imax$, $di$}]'
      <dd>$i$ ranges from $imin$ to $imax$ in steps of $di$.

      <dt>'Sum[$expr$, {$i$, $imin$, $imax$}, {$j$, $jmin$, $jmax$}, ...]'
      <dd>evaluates $expr$ as a multiple sum, with {$i$, ...}, {$j$, ...}, ... being in outermost-to-innermost order.
    </dl>

    A sum that Gauss in elementary school was asked to do to kill time:
    >> Sum[k, {k, 1, 10}]
     = 55

    The symbolic form he used:
    >> Sum[k, {k, 1, n}]
     = n (1 + n) / 2

    A Geometric series with a finite limit:
    >> Sum[1 / 2 ^ i, {i, 1, k}]
     = 1 - 2 ^ (-k)

    A Geometric series using Infinity:
    >> Sum[1 / 2 ^ i, {i, 1, Infinity}]
     = 1

    Leibniz forumla used in computing Pi:
    >> Sum[1 / ((-1)^k (2k + 1)), {k, 0, Infinity}]
     = Pi / 4

    A table of double sums to compute squares:
    >> Table[ Sum[i * j, {i, 0, n}, {j, 0, n}], {n, 0, 4} ]
     = {0, 1, 9, 36, 100}

    Computing Harmonic using a sum
    >> Sum[1 / k ^ 2, {k, 1, n}]
     = HarmonicNumber[n, 2]

    Other symbolic sums:
    >> Sum[k, {k, n, 2 n}]
     = 3 n (1 + n) / 2

    A sum with Complex-number iteration values
    >> Sum[k, {k, I, I + 1}]
     = 1 + 2 I

    >> Sum[f[i], {i, 1, 7}]
     = f[1] + f[2] + f[3] + f[4] + f[5] + f[6] + f[7]

    Verify algebraic identities:
    >> Sum[x ^ 2, {x, 1, y}] - y * (y + 1) * (2 * y + 1) / 6
     = 0

    ## >> (-1 + a^n) Sum[a^(k n), {k, 0, m-1}] // Simplify
    ## = -1 + (a ^ n) ^ m  # this is what I am getting
    ## = Piecewise[{{m (-1 + a ^ n), a ^ n == 1}, {-1 + (a ^ n) ^ m, True}}]

    #> a=Sum[x^k*Sum[y^l,{l,0,4}],{k,0,4}]]
     : "a=Sum[x^k*Sum[y^l,{l,0,4}],{k,0,4}]" cannot be followed by "]" (line 1 of "<test>").

    ## Issue #302
    ## The sum should not converge since the first term is 1/0.
    #> Sum[i / Log[i], {i, 1, Infinity}]
     = Sum[i / Log[i], {i, 1, Infinity}]
    #> Sum[Cos[Pi i], {i, 1, Infinity}]
     = Sum[Cos[Pi i], {i, 1, Infinity}]
    """

    # Do not throw warning message for symbolic iteration bounds
    throw_iterb = False

    sympy_name = "Sum"

    rules = _IterationFunction.rules.copy()
    rules.update(
        {
            "MakeBoxes[Sum[f_, {i_, a_, b_, 1}],"
            "  form:StandardForm|TraditionalForm]": (
                r'RowBox[{SubsuperscriptBox["\\[Sum]",'
                r'  RowBox[{MakeBoxes[i, form], "=", MakeBoxes[a, form]}],'
                r"  MakeBoxes[b, form]], MakeBoxes[f, form]}]"
            ),
        }
    )

    def get_result(self, items):
        return Expression("Plus", *items)

    def to_sympy(self, expr, **kwargs) -> SympyExpression:
        """
        Perform summation via sympy.summation
        """
        if expr.has_form("Sum", 2) and expr.leaves[1].has_form("List", 3):
            index = expr.leaves[1]
            arg_kwargs = kwargs.copy()
            arg_kwargs["convert_all_global_functions"] = True
            f_sympy = expr.leaves[0].to_sympy(**arg_kwargs)
            if f_sympy is None:
                return

            evaluation = kwargs.get("evaluation", None)

            # Handle summation parameters: variable, min, max
            var_min_max = index.leaves[:3]
            bounds = [expr.to_sympy(**kwargs) for expr in var_min_max]

            if evaluation:
                # Min and max might be Mathics expressions. If so, evaluate them.
                for i in (1, 2):
                    min_max_expr = var_min_max[i]
                    if not isinstance(expr, Symbol):
                        min_max_expr_eval = min_max_expr.evaluate(evaluation)
                        value = min_max_expr_eval.to_sympy(**kwargs)
                        bounds[i] = value

            # FIXME: The below tests on SympyExpression, but really the
            # test should be broader.
            if isinstance(f_sympy, sympy.core.basic.Basic):
                # sympy.summation() won't be able to handle Mathics functions in
                # in its first argument, the function paramameter.
                # For example in Sum[Identity[x], {x, 3}], sympy.summation can't
                # evaluate Indentity[x].
                # In general we want to avoid using Sympy if we can.
                # If we have integer bounds, we'll use Mathics's iterator Sum
                # (which is Plus)

                if all(hasattr(i, "is_integer") and i.is_integer for i in bounds[1:]):
                    # When we have integer bounds, it is better to not use Sympy but
                    # use Mathics evaluation. We turn:
                    # Sum[f[x], {<limits>}] into
                    #   MathicsSum[Table[f[x], {<limits>}]]
                    # where MathicsSum is self.get_result() our Iteration iterator.
                    values = Expression("Table", *expr.leaves).evaluate(evaluation)
                    ret = self.get_result(values.leaves).evaluate(evaluation)
                    # Make sure to convert the result back to sympy.
                    return ret.to_sympy()

            if None not in bounds:
                return sympy.summation(f_sympy, bounds)


class Product(_IterationFunction, SympyFunction):
    """
    <dl>
    <dt>'Product[$expr$, {$i$, $imin$, $imax$}]'
        <dd>evaluates the discrete product of $expr$ with $i$ ranging from $imin$ to $imax$.
    <dt>'Product[$expr$, {$i$, $imax$}]'
        <dd>same as 'Product[$expr$, {$i$, 1, $imax$}]'.
    <dt>'Product[$expr$, {$i$, $imin$, $imax$, $di$}]'
        <dd>$i$ ranges from $imin$ to $imax$ in steps of $di$.
    <dt>'Product[$expr$, {$i$, $imin$, $imax$}, {$j$, $jmin$, $jmax$}, ...]'
        <dd>evaluates $expr$ as a multiple product, with {$i$, ...}, {$j$, ...}, ... being in outermost-to-innermost order.
    </dl>

    >> Product[k, {k, 1, 10}]
     = 3628800
    >> 10!
     = 3628800
    >> Product[x^k, {k, 2, 20, 2}]
     = x ^ 110
    >> Product[2 ^ i, {i, 1, n}]
     = 2 ^ (n / 2 + n ^ 2 / 2)
    >> Product[f[i], {i, 1, 7}]
     = f[1] f[2] f[3] f[4] f[5] f[6] f[7]

    Symbolic products involving the factorial are evaluated:
    >> Product[k, {k, 3, n}]
     = n! / 2

    Evaluate the $n$th primorial:
    >> primorial[0] = 1;
    >> primorial[n_Integer] := Product[Prime[k], {k, 1, n}];
    >> primorial[12]
     = 7420738134810

    ## Used to be a bug in sympy, but now it is solved exactly!
    ## Again a bug in sympy - regressions between 0.7.3 and 0.7.6 (and 0.7.7?)
    ## #> Product[1 + 1 / i ^ 2, {i, Infinity}]
    ##  = 1 / ((-I)! I!)
    """

    throw_iterb = False

    sympy_name = "Product"

    rules = _IterationFunction.rules.copy()
    rules.update(
        {
            "MakeBoxes[Product[f_, {i_, a_, b_, 1}],"
            "  form:StandardForm|TraditionalForm]": (
                r'RowBox[{SubsuperscriptBox["\\[Product]",'
                r'  RowBox[{MakeBoxes[i, form], "=", MakeBoxes[a, form]}],'
                r"  MakeBoxes[b, form]], MakeBoxes[f, form]}]"
            ),
        }
    )

    def get_result(self, items):
        return Expression("Times", *items)

    def to_sympy(self, expr, **kwargs):
        if expr.has_form("Product", 2) and expr.leaves[1].has_form("List", 3):
            index = expr.leaves[1]
            try:
                e_kwargs = kwargs.copy()
                e_kwargs["convert_all_global_functions"] = True
                e = expr.leaves[0].to_sympy(**e_kwargs)
                i = index.leaves[0].to_sympy(**kwargs)
                start = index.leaves[1].to_sympy(**kwargs)
                stop = index.leaves[2].to_sympy(**kwargs)

                return sympy.product(e, (i, start, stop))
            except ZeroDivisionError:
                pass


class Piecewise(SympyFunction):
    """
    <dl>
    <dt>'Piecewise[{{expr1, cond1}, ...}]'
      <dd>represents a piecewise function.
    <dt>'Piecewise[{{expr1, cond1}, ...}, expr]'
      <dd>represents a piecewise function with default 'expr'.
    </dl>

    Heaviside function
    >> Piecewise[{{0, x <= 0}}, 1]
     = Piecewise[{{0, x <= 0}}, 1]

    ## D[%, x]
    ## Piecewise({{0, Or[x < 0, x > 0]}}, Indeterminate).

    >> Integrate[Piecewise[{{1, x <= 0}, {-1, x > 0}}], x]
     = Piecewise[{{x, x <= 0}}, -x]

    >> Integrate[Piecewise[{{1, x <= 0}, {-1, x > 0}}], {x, -1, 2}]
     = -1

    Piecewise defaults to 0 if no other case is matching.
    >> Piecewise[{{1, False}}]
     = 0

    >> Plot[Piecewise[{{Log[x], x > 0}, {x*-0.5, x < 0}}], {x, -1, 1}]
     = -Graphics-

    >> Piecewise[{{0 ^ 0, False}}, -1]
     = -1
    """

    sympy_name = "Piecewise"

    attributes = ("HoldAll",)

    def apply(self, items, evaluation):
        "%(name)s[items__]"
        result = self.to_sympy(
            Expression("Piecewise", *items.get_sequence()), evaluation=evaluation
        )
        if result is None:
            return
        if not isinstance(result, sympy.Piecewise):
            result = from_sympy(result)
            return result

    def to_sympy(self, expr, **kwargs):
        leaves = expr.leaves
        evaluation = kwargs.get("evaluation", None)
        if len(leaves) not in (1, 2):
            return

        sympy_cases = []
        for case in leaves[0].leaves:
            if case.get_head_name() != "System`List":
                return
            if len(case.leaves) != 2:
                return
            then, cond = case.leaves
            if evaluation:
                cond = evaluate_predicate(cond, evaluation)

            sympy_cond = None
            if isinstance(cond, Symbol):
                if cond == SymbolTrue:
                    sympy_cond = True
                elif cond == SymbolFalse:
                    sympy_cond = False
            if sympy_cond is None:
                sympy_cond = cond.to_sympy(**kwargs)
                if not (sympy_cond.is_Relational or sympy_cond.is_Boolean):
                    return

            sympy_cases.append((then.to_sympy(**kwargs), sympy_cond))

        if len(leaves) == 2:  # default case
            sympy_cases.append((leaves[1].to_sympy(**kwargs), True))
        else:
            sympy_cases.append((Integer0.to_sympy(**kwargs), True))

        return sympy.Piecewise(*sympy_cases)

    def from_sympy(self, sympy_name, args):
        # Hack to get around weird sympy.Piecewise 'otherwise' behaviour
        if str(args[-1].leaves[1]).startswith("System`_True__Dummy_"):
            args[-1].leaves[1] = SymbolTrue
        return Expression(self.get_name(), args)


class Boole(Builtin):
    """
    <dl>
    <dt>'Boole[expr]'
      <dd>returns 1 if expr is True and 0 if expr is False.
    </dl>

    >> Boole[2 == 2]
     = 1
    >> Boole[7 < 5]
     = 0
    >> Boole[a == 7]
     = Boole[a == 7]
    """

    attributes = ("Listable",)

    def apply(self, expr, evaluation):
        "%(name)s[expr_]"
        if isinstance(expr, Symbol):
            if expr == SymbolTrue:
                return Integer1
            elif expr == SymbolFalse:
                return Integer0
        return None


class Assumptions(Predefined):
    """
     <dl>
     <dt>'$Assumptions'
       <dd>is the default setting for the Assumptions option used in such
    functions as Simplify, Refine, and Integrate.
     </dl>
    """

    name = "$Assumptions"
    attributes = ("Unprotected",)
    rules = {
        "$Assumptions": "True",
    }


class Assuming(Builtin):
    """
    <dl>
    <dt>'Assuming[$cond$, $expr$]'
      <dd>Evaluates $expr$ assuming the conditions $cond$.
    </dl>
    >> $Assumptions = { x > 0 }
     = {x > 0}
    >> Assuming[y>0, ConditionalExpression[y x^2, y>0]//Simplify]
     = x ^ 2 y
    >> Assuming[Not[y>0], ConditionalExpression[y x^2, y>0]//Simplify]
     = Undefined
    >> ConditionalExpression[y x ^ 2, y > 0]//Simplify
     = ConditionalExpression[x ^ 2 y, y > 0]
    """

    attributes = ("HoldRest",)

    def apply_assuming(self, assumptions, expr, evaluation):
        "Assuming[assumptions_, expr_]"
        assumptions = assumptions.evaluate(evaluation)
        if assumptions.is_true():
            cond = []
        elif assumptions.is_symbol() or not assumptions.has_form("List", None):
            cond = [assumptions]
        else:
            cond = assumptions._leaves
        cond = tuple(cond) + get_assumptions_list(evaluation)
        list_cond = Expression("List", *cond)
        # TODO: reduce the list of predicates
        return dynamic_scoping(
            lambda ev: expr.evaluate(ev), {"System`$Assumptions": list_cond}, evaluation
        )


class ConditionalExpression(Builtin):
    """
    <dl>
      <dt>'ConditionalExpression[$expr$, $cond$]'
      <dd>returns $expr$ if $cond$ evaluates to $True$, $Undefined$ if $cond$ evaluates to $False$.
    </dl>

    >> ConditionalExpression[x^2, True]
     = x ^ 2

     >> ConditionalExpression[x^2, False]
     = Undefined

    >> f = ConditionalExpression[x^2, x>0]
     = ConditionalExpression[x ^ 2, x > 0]
    >> f /. x -> 2
     = 4
    >> f /. x -> -2
     = Undefined
    'ConditionalExpression' uses assumptions to evaluate the condition:
    >> $Assumptions = x > 0;
    >> ConditionalExpression[x ^ 2, x>0]//Simplify
     = x ^ 2
    >> $Assumptions = True;
    # >> ConditionalExpression[ConditionalExpression[s,x>a], x<b]
    # = ConditionalExpression[s, And[x>a, x<b]]
    """

    sympy_name = "Piecewise"

    rules = {
        "ConditionalExpression[expr_, True]": "expr",
        "ConditionalExpression[expr_, False]": "Undefined",
        "ConditionalExpression[ConditionalExpression[expr_, cond1_], cond2_]": "ConditionalExpression[expr, And@@Flatten[{cond1, cond2}]]",
        "ConditionalExpression[expr1_, cond_] + expr2_": "ConditionalExpression[expr1+expr2, cond]",
        "ConditionalExpression[expr1_, cond_]  expr2_": "ConditionalExpression[expr1 expr2, cond]",
        "ConditionalExpression[expr1_, cond_]^expr2_": "ConditionalExpression[expr1^expr2, cond]",
        "expr1_ ^ ConditionalExpression[expr2_, cond_]": "ConditionalExpression[expr1^expr2, cond]",
    }

    def apply_generic(self, expr, cond, evaluation):
        "ConditionalExpression[expr_, cond_]"
        # What we need here is a way to evaluate
        # cond as a predicate, using assumptions.
        # Let's delegate this to the And (and Or) symbols...
        if not cond.is_atom() and cond._head == SymbolList:
            cond = Expression("System`And", *(cond._leaves))
        else:
            cond = Expression("System`And", cond)
        if cond is None:
            return
        if cond.is_true():
            return expr
        if cond == SymbolFalse:
            return SymbolUndefined
        return

    def to_sympy(self, expr, **kwargs):
        leaves = expr.leaves
        if len(leaves) != 2:
            return
        expr, cond = leaves

        sympy_cond = None
        if isinstance(cond, Symbol):
            if cond == SymbolTrue:
                sympy_cond = True
            elif cond == SymbolFalse:
                sympy_cond = False
        if sympy_cond is None:
            sympy_cond = cond.to_sympy(**kwargs)
            if not (sympy_cond.is_Relational or sympy_cond.is_Boolean):
                return

        sympy_cases = (
            (expr.to_sympy(**kwargs), sympy_cond),
            (sympy.Symbol(sympy_symbol_prefix + "System`Undefined"), True),
        )
        return sympy.Piecewise(*sympy_cases)<|MERGE_RESOLUTION|>--- conflicted
+++ resolved
@@ -314,12 +314,7 @@
             return number.real
         elif isinstance(number, Number):
             return number
-<<<<<<< HEAD
-        else:
-            return from_sympy(sympy.re(number.to_sympy().expand(complex=True)))
-=======
         return from_sympy(sympy.re(number.to_sympy().expand(complex=True)))
->>>>>>> 254acee5
 
 
 class Im(SympyFunction):
@@ -344,21 +339,12 @@
     attributes = ("Listable", "NumericFunction")
 
     def apply(self, number, evaluation):
-<<<<<<< HEAD
         "Im[number_]"
-=======
-        "Re[number_]"
->>>>>>> 254acee5
         if isinstance(number, Complex):
             return number.imag
         elif isinstance(number, Number):
             return Integer0
-<<<<<<< HEAD
-        else:
-            return from_sympy(sympy.im(number.to_sympy().expand(complex=True)))
-=======
         return from_sympy(sympy.im(number.to_sympy().expand(complex=True)))
->>>>>>> 254acee5
 
 
 class Conjugate(_MPMathFunction):
