# -*- coding: utf-8 -*-
# cython: language_level=3

"""
Mathematical Functions

Basic arithmetic functions, including complex number arithmetic.
"""

from mathics.version import __version__  # noqa used in loading to check consistency.
import sympy
import mpmath
from functools import lru_cache

from mathics.builtin.base import (
    Builtin,
    Predefined,
    BinaryOperator,
    PrefixOperator,
    PostfixOperator,
    Test,
    SympyFunction,
)

from mathics.core.expression import (
    Complex,
    Expression,
    Integer,
    Number,
    Rational,
    Real,
    String,
    Symbol,
    SymbolComplexInfinity,
    SymbolDirectedInfinity,
    SymbolFalse,
    SymbolInfinity,
    SymbolN,
    SymbolNull,
    SymbolSequence,
    SymbolTrue,
    from_mpmath,
    from_python,
)
from mathics.core.numbers import min_prec, dps, SpecialValueError

from mathics.builtin.lists import _IterationFunction
from mathics.core.convert import from_sympy, SympyExpression


@lru_cache(maxsize=1024)
def call_mpmath(mpmath_function, mpmath_args):
    try:
        return mpmath_function(*mpmath_args)
    except ValueError as exc:
        text = str(exc)
        if text == "gamma function pole":
            return Symbol("ComplexInfinity")
        else:
            raise
    except ZeroDivisionError:
        return
    except SpecialValueError as exc:
        return Symbol(exc.name)


class _MPMathFunction(SympyFunction):

    attributes = ("Listable", "NumericFunction")

    mpmath_name = None

    nargs = 1

    @lru_cache(maxsize=1024)
    def get_mpmath_function(self, args):
        if self.mpmath_name is None or len(args) != self.nargs:
            return None
        return getattr(mpmath, self.mpmath_name)

    def apply(self, z, evaluation):
        "%(name)s[z__]"

        args = z.numerify(evaluation).get_sequence()
        mpmath_function = self.get_mpmath_function(tuple(args))
        result = None

        # if no arguments are inexact attempt to use sympy
        if all(not x.is_inexact() for x in args):
            result = Expression(self.get_name(), *args).to_sympy()
            result = self.prepare_mathics(result)
            result = from_sympy(result)
            # evaluate leaves to convert e.g. Plus[2, I] -> Complex[2, 1]
            return result.evaluate_leaves(evaluation)
        elif mpmath_function is None:
            return

        if not all(isinstance(arg, Number) for arg in args):
            return

        if any(arg.is_machine_precision() for arg in args):
            # if any argument has machine precision then the entire calculation
            # is done with machine precision.
            float_args = [
                arg.round().get_float_value(permit_complex=True) for arg in args
            ]
            if None in float_args:
                return

            result = call_mpmath(mpmath_function, tuple(float_args))
            if isinstance(result, (mpmath.mpc, mpmath.mpf)):
                if mpmath.isinf(result) and isinstance(result, mpmath.mpc):
                    result = Symbol("ComplexInfinity")
                elif mpmath.isinf(result) and result > 0:
                    result = Expression("DirectedInfinity", Integer(1))
                elif mpmath.isinf(result) and result < 0:
                    result = Expression("DirectedInfinity", Integer(-1))
                elif mpmath.isnan(result):
                    result = Symbol("Indeterminate")
                else:
                    result = from_mpmath(result)
        else:
            prec = min_prec(*args)
            d = dps(prec)
            args = [
                Expression(SymbolN, arg, Integer(d)).evaluate(evaluation)
                for arg in args
            ]
            with mpmath.workprec(prec):
                mpmath_args = [x.to_mpmath() for x in args]
                if None in mpmath_args:
                    return
                result = call_mpmath(mpmath_function, tuple(mpmath_args))
                if isinstance(result, (mpmath.mpc, mpmath.mpf)):
                    result = from_mpmath(result, d)
        return result

    def call_mpmath(self, mpmath_function, mpmath_args):
        try:
            return mpmath_function(*mpmath_args)
        except ValueError as exc:
            text = str(exc)
            if text == "gamma function pole":
                return Symbol("ComplexInfinity")
            else:
                raise
        except ZeroDivisionError:
            return
        except SpecialValueError as exc:
            return Symbol(exc.name)


class _MPMathMultiFunction(_MPMathFunction):

    sympy_names = None
    mpmath_names = None

    def get_sympy_names(self):
        if self.sympy_names is None:
            return [self.sympy_name]
        return self.sympy_names.values()

    def get_function(self, module, names, fallback_name, leaves):
        try:
            name = fallback_name
            if names is not None:
                name = names[len(leaves)]
            return getattr(module, name)
        except KeyError:
            return None

    def get_sympy_function(self, leaves):
        return self.get_function(sympy, self.sympy_names, self.sympy_name, leaves)

    def get_mpmath_function(self, leaves):
        return self.get_function(mpmath, self.mpmath_names, self.mpmath_name, leaves)


class Plus(BinaryOperator, SympyFunction):
    """
    <dl>
    <dt>'Plus[$a$, $b$, ...]'</dt>
    <dt>$a$ + $b$ + ...</dt>
        <dd>represents the sum of the terms $a$, $b$, ...
    </dl>

    >> 1 + 2
     = 3

    'Plus' performs basic simplification of terms:

    >> a + b + a
     = 2 a + b
    >> a + a + 3 * a
     = 5 a
    >> a + b + 4.5 + a + b + a + 2 + 1.5 b
     = 6.5 + 3 a + 3.5 b

    Apply 'Plus' on a list to sum up its elements:
    >> Plus @@ {2, 4, 6}
     = 12
    The sum of the first 1000 integers:
    >> Plus @@ Range[1000]
     = 500500

    'Plus' has default value 0:
    >> DefaultValues[Plus]
     = {HoldPattern[Default[Plus]] :> 0}
    >> a /. n_. + x_ :> {n, x}
     = {0, a}

    The sum of 2 red circles and 3 red circles is...
    >> 2 Graphics[{Red,Disk[]}] + 3 Graphics[{Red,Disk[]}]
     = 5 -Graphics-

    #> -2a - 2b
     = -2 a - 2 b
    #> -4+2x+2*Sqrt[3]
     = -4 + 2 Sqrt[3] + 2 x
    #> 2a-3b-c
     = 2 a - 3 b - c
    #> 2a+5d-3b-2c-e
     = 2 a - 3 b - 2 c + 5 d - e

    #> 1 - I * Sqrt[3]
     = 1 - I Sqrt[3]

    #> Head[3 + 2 I]
     = Complex

    #> N[Pi, 30] + N[E, 30]
     = 5.85987448204883847382293085463
    #> % // Precision
     = 30.
    """

    operator = "+"
    precedence = 310
    attributes = (
        "Flat",
        "Listable",
        "NumericFunction",
        "OneIdentity",
        "Orderless",
        "Protected",
    )

    default_formats = False

    defaults = {
        None: "0",
    }

    sympy_name = "Add"

    def format_plus(self, items, evaluation):
        "Plus[items__]"

        def negate(item):
            if item.has_form("Times", 1, None):
                if isinstance(item.leaves[0], Number):
                    neg = -item.leaves[0]
                    if neg.sameQ(Integer(1)):
                        if len(item.leaves) == 1:
                            return neg
                        else:
                            return Expression("Times", *item.leaves[1:])
                    else:
                        return Expression("Times", neg, *item.leaves[1:])
                else:
                    return Expression("Times", -1, *item.leaves)
            elif isinstance(item, Number):
                return -item.to_sympy()
            else:
                return Expression("Times", -1, item)

        def is_negative(value):
            if isinstance(value, Complex):
                real, imag = value.to_sympy().as_real_imag()
                if real <= 0 and imag <= 0:
                    return True
            elif isinstance(value, Number) and value.to_sympy() < 0:
                return True
            return False

        items = items.get_sequence()
        values = [Expression("HoldForm", item) for item in items[:1]]
        ops = []
        for item in items[1:]:
            if (
                item.has_form("Times", 1, None) and is_negative(item.leaves[0])
            ) or is_negative(item):
                item = negate(item)
                op = "-"
            else:
                op = "+"
            values.append(Expression("HoldForm", item))
            ops.append(String(op))
        return Expression(
            "Infix",
            Expression("List", *values),
            Expression("List", *ops),
            310,
            Symbol("Left"),
        )

    def apply(self, items, evaluation):
        "Plus[items___]"

        items = items.numerify(evaluation).get_sequence()
        leaves = []
        last_item = last_count = None

        prec = min_prec(*items)
        is_machine_precision = any(item.is_machine_precision() for item in items)
        numbers = []

        def append_last():
            if last_item is not None:
                if last_count == 1:
                    leaves.append(last_item)
                else:
                    if last_item.has_form("Times", None):
                        leaves.append(
                            Expression(
                                "Times", from_sympy(last_count), *last_item.leaves
                            )
                        )
                    else:
                        leaves.append(
                            Expression("Times", from_sympy(last_count), last_item)
                        )

        for item in items:
            if isinstance(item, Number):
                numbers.append(item)
            else:
                count = rest = None
                if item.has_form("Times", None):
                    for leaf in item.leaves:
                        if isinstance(leaf, Number):
                            count = leaf.to_sympy()
                            rest = item.get_mutable_leaves()
                            rest.remove(leaf)
                            if len(rest) == 1:
                                rest = rest[0]
                            else:
                                rest.sort()
                                rest = Expression("Times", *rest)
                            break
                if count is None:
                    count = sympy.Integer(1)
                    rest = item
                if last_item is not None and last_item == rest:
                    last_count = last_count + count
                else:
                    append_last()
                    last_item = rest
                    last_count = count
        append_last()

        if numbers:
            if prec is not None:
                if is_machine_precision:
                    numbers = [item.to_mpmath() for item in numbers]
                    number = mpmath.fsum(numbers)
                    number = from_mpmath(number)
                else:
                    with mpmath.workprec(prec):
                        numbers = [item.to_mpmath() for item in numbers]
                        number = mpmath.fsum(numbers)
                        number = from_mpmath(number, dps(prec))
            else:
                number = from_sympy(sum(item.to_sympy() for item in numbers))
        else:
            number = Integer(0)

        if not number.sameQ(Integer(0)):
            leaves.insert(0, number)

        if not leaves:
            return Integer(0)
        elif len(leaves) == 1:
            return leaves[0]
        else:
            leaves.sort()
            return Expression("Plus", *leaves)


class Subtract(BinaryOperator):
    """
    <dl>
    <dt>'Subtract[$a$, $b$]'</dt>
    <dt>$a$ - $b$</dt>
        <dd>represents the subtraction of $b$ from $a$.</dd>
    </dl>

    >> 5 - 3
     = 2
    >> a - b // FullForm
     = Plus[a, Times[-1, b]]
    >> a - b - c
     = a - b - c
    >> a - (b - c)
     = a - b + c
    """

    operator = "-"
    precedence_parse = 311
    precedence = 310
    attributes = ("Listable", "NumericFunction")
    grouping = "Left"

    rules = {
        "Subtract[x_, y_]": "Plus[x, Times[-1, y]]",
    }


class Minus(PrefixOperator):
    """
    <dl>
    <dt>'Minus[$expr$]'
        <dd> is the negation of $expr$.
    </dl>

    >> -a //FullForm
     = Times[-1, a]

    'Minus' automatically distributes:
    >> -(x - 2/3)
     = 2 / 3 - x

    'Minus' threads over lists:
    >> -Range[10]
    = {-1, -2, -3, -4, -5, -6, -7, -8, -9, -10}
    """

    operator = "-"
    precedence = 480
    attributes = ("Listable", "NumericFunction")

    rules = {
        "Minus[x_]": "Times[-1, x]",
    }

    formats = {
        "Minus[x_]": 'Prefix[{HoldForm[x]}, "-", 480]',
        # don't put e.g. -2/3 in parentheses
        "Minus[expr_Divide]": 'Prefix[{HoldForm[expr]}, "-", 399]',
        "Minus[Infix[expr_, op_, 400, grouping_]]": (
            'Prefix[{Infix[expr, op, 400, grouping]}, "-", 399]'
        ),
    }

    def apply_int(self, x, evaluation):
        "Minus[x_Integer]"

        return Integer(-x.to_sympy())


def create_infix(items, operator, prec, grouping):
    if len(items) == 1:
        return items[0]
    else:
        return Expression(
            "Infix",
            Expression("List", *items),
            String(operator),
            prec,
            Symbol(grouping),
        )


class Times(BinaryOperator, SympyFunction):
    """
    <dl>
    <dt>'Times[$a$, $b$, ...]'</dt>
    <dt>'$a$ * $b$ * ...'</dt>
    <dt>'$a$ $b$ ...'</dt>
        <dd>represents the product of the terms $a$, $b$, ...
    </dl>
    >> 10 * 2
     = 20
    >> 10 2
     = 20
    >> a * a
     = a ^ 2
    >> x ^ 10 * x ^ -2
     = x ^ 8
    >> {1, 2, 3} * 4
     = {4, 8, 12}
    >> Times @@ {1, 2, 3, 4}
     = 24
    >> IntegerLength[Times@@Range[5000]]
     = 16326

    'Times' has default value 1:
    >> DefaultValues[Times]
     = {HoldPattern[Default[Times]] :> 1}
    >> a /. n_. * x_ :> {n, x}
     = {1, a}

    #> -a*b // FullForm
     = Times[-1, a, b]
    #> -(x - 2/3)
     = 2 / 3 - x
    #> -x*2
     = -2 x
    #> -(h/2) // FullForm
     = Times[Rational[-1, 2], h]

    #> x / x
     = 1
    #> 2x^2 / x^2
     = 2

    #> 3. Pi
     = 9.42478

    #> Head[3 * I]
     = Complex

    #> Head[Times[I, 1/2]]
     = Complex

    #> Head[Pi * I]
     = Times

    #> 3 * a //InputForm
     = 3*a
    #> 3 * a //OutputForm
     = 3 a

    #> -2.123456789 x
     = -2.12346 x
    #> -2.123456789 I
     = 0. - 2.12346 I

    #> N[Pi, 30] * I
     = 3.14159265358979323846264338328 I
    #> N[I Pi, 30]
     = 3.14159265358979323846264338328 I

    #> N[Pi * E, 30]
     = 8.53973422267356706546355086955
    #> N[Pi, 30] * N[E, 30]
     = 8.53973422267356706546355086955
    #> N[Pi, 30] * E
     = 8.53973422267356706546355086955
    #> % // Precision
     = 30.
    """

    operator = "*"
    operator_display = " "
    precedence = 400
    attributes = (
        "Flat",
        "Listable",
        "NumericFunction",
        "OneIdentity",
        "Orderless",
        "Protected",
    )

    defaults = {
        None: "1",
    }

    default_formats = False

    sympy_name = "Mul"

    rules = {}

    formats = {}

    def format_times(self, items, evaluation, op="\u2062"):
        "Times[items__]"

        def inverse(item):
            if item.has_form("Power", 2) and isinstance(  # noqa
                item.leaves[1], (Integer, Rational, Real)
            ):
                neg = -item.leaves[1]
                if neg.sameQ(Integer(1)):
                    return item.leaves[0]
                else:
                    return Expression("Power", item.leaves[0], neg)
            else:
                return item

        items = items.get_sequence()
        positive = []
        negative = []
        for item in items:
            if (
                item.has_form("Power", 2)
                and isinstance(item.leaves[1], (Integer, Rational, Real))
                and item.leaves[1].to_sympy() < 0
            ):  # nopep8

                negative.append(inverse(item))
            elif isinstance(item, Rational):
                numerator = item.numerator()
                if not numerator.sameQ(Integer(1)):
                    positive.append(numerator)
                negative.append(item.denominator())
            else:
                positive.append(item)
        if positive and positive[0].get_int_value() == -1:
            del positive[0]
            minus = True
        else:
            minus = False
        positive = [Expression("HoldForm", item) for item in positive]
        negative = [Expression("HoldForm", item) for item in negative]
        if positive:
            positive = create_infix(positive, op, 400, "None")
        else:
            positive = Integer(1)
        if negative:
            negative = create_infix(negative, op, 400, "None")
            result = Expression(
                "Divide",
                Expression("HoldForm", positive),
                Expression("HoldForm", negative),
            )
        else:
            result = positive
        if minus:
            result = Expression(
                "Minus", result
            )  # Expression('PrecedenceForm', result, 481))
        result = Expression("HoldForm", result)
        return result

    def format_inputform(self, items, evaluation):
        "InputForm: Times[items__]"
        return self.format_times(items, evaluation, op="*")

    def format_standardform(self, items, evaluation):
        "StandardForm: Times[items__]"
        return self.format_times(items, evaluation, op=" ")

    def format_outputform(self, items, evaluation):
        "OutputForm: Times[items__]"
        return self.format_times(items, evaluation, op=" ")

    def apply(self, items, evaluation):
        "Times[items___]"
        items = items.numerify(evaluation).get_sequence()
        leaves = []
        numbers = []
        infinity_factor = False

        prec = min_prec(*items)
        is_machine_precision = any(item.is_machine_precision() for item in items)

        # find numbers and simplify Times -> Power
        for item in items:
            if isinstance(item, Number):
                numbers.append(item)
            elif leaves and item == leaves[-1]:
                leaves[-1] = Expression("Power", leaves[-1], Integer(2))
            elif (
                leaves
                and item.has_form("Power", 2)
                and leaves[-1].has_form("Power", 2)
                and item.leaves[0].sameQ(leaves[-1].leaves[0])
            ):
                leaves[-1] = Expression(
                    "Power",
                    leaves[-1].leaves[0],
                    Expression("Plus", item.leaves[1], leaves[-1].leaves[1]),
                )
            elif (
                leaves and item.has_form("Power", 2) and item.leaves[0].sameQ(leaves[-1])
            ):
                leaves[-1] = Expression(
                    "Power", leaves[-1], Expression("Plus", item.leaves[1], Integer(1))
                )
            elif (
                leaves
                and leaves[-1].has_form("Power", 2)
                and leaves[-1].leaves[0].sameQ(item)
            ):
                leaves[-1] = Expression(
                    "Power", item, Expression("Plus", Integer(1), leaves[-1].leaves[1])
                )
            elif item.get_head().sameQ(SymbolDirectedInfinity):
                infinity_factor = True
                if len(item.leaves) > 1:
                    direction = item.leaves[0]
                    if isinstance(direction, Number):
                        numbers.append(direction)
                    else:
                        leaves.append(direction)
            elif item.sameQ(SymbolInfinity) or item.sameQ(SymbolComplexInfinity):
                infinity_factor = True
            else:
                leaves.append(item)

        if numbers:
            if prec is not None:
                if is_machine_precision:
                    numbers = [item.to_mpmath() for item in numbers]
                    number = mpmath.fprod(numbers)
                    number = from_mpmath(number)
                else:
                    with mpmath.workprec(prec):
                        numbers = [item.to_mpmath() for item in numbers]
                        number = mpmath.fprod(numbers)
                        number = from_mpmath(number, dps(prec))
            else:
                number = sympy.Mul(*[item.to_sympy() for item in numbers])
                number = from_sympy(number)
        else:
            number = Integer(1)

        if number.sameQ(Integer(1)):
            number = None
        elif number.is_zero:
            if infinity_factor:
                return Symbol("Indeterminate")
            return number
        elif number.sameQ(Integer(-1)) and leaves and leaves[0].has_form("Plus", None):
            leaves[0] = Expression(
                leaves[0].get_head(),
                *[Expression("Times", Integer(-1), leaf) for leaf in leaves[0].leaves]
            )
            number = None

        for leaf in leaves:
            leaf.clear_cache()

        if number is not None:
            leaves.insert(0, number)

        if not leaves:
            if infinity_factor:
                return SymbolComplexInfinity
            return Integer(1)

        if len(leaves) == 1:
            ret = leaves[0]
        else:
            ret = Expression("Times", *leaves)
        if infinity_factor:
            return Expression(SymbolDirectedInfinity, ret)
        else:
            return ret


class Divide(BinaryOperator):
    """
    <dl>
    <dt>'Divide[$a$, $b$]'</dt>
    <dt>'$a$ / $b$'</dt>
        <dd>represents the division of $a$ by $b$.
    </dl>
    >> 30 / 5
     = 6
    >> 1 / 8
     = 1 / 8
    >> Pi / 4
     = Pi / 4

    Use 'N' or a decimal point to force numeric evaluation:
    >> Pi / 4.0
     = 0.785398
    >> 1 / 8
     = 1 / 8
    >> N[%]
     = 0.125

    Nested divisions:
    >> a / b / c
     = a / (b c)
    >> a / (b / c)
     = a c / b
    >> a / b / (c / (d / e))
     = a d / (b c e)
    >> a / (b ^ 2 * c ^ 3 / e)
     = a e / (b ^ 2 c ^ 3)

    #> 1 / 4.0
     = 0.25
    #> 10 / 3 // FullForm
     = Rational[10, 3]
    #> a / b // FullForm
     = Times[a, Power[b, -1]]

    """

    operator = "/"
    precedence = 470
    attributes = ("Listable", "NumericFunction")
    grouping = "Left"

    default_formats = False

    rules = {
        "Divide[x_, y_]": "Times[x, Power[y, -1]]",
        "MakeBoxes[Divide[x_, y_], f:StandardForm|TraditionalForm]": (
            "FractionBox[MakeBoxes[x, f], MakeBoxes[y, f]]"
        ),
    }

    formats = {
        (("InputForm", "OutputForm"), "Divide[x_, y_]"): (
            'Infix[{HoldForm[x], HoldForm[y]}, "/", 400, Left]'
        ),
    }


class Power(BinaryOperator, _MPMathFunction):
    """
    <dl>
    <dt>'Power[$a$, $b$]'</dt>
    <dt>'$a$ ^ $b$'</dt>
        <dd>represents $a$ raised to the power of $b$.
    </dl>

    >> 4 ^ (1/2)
     = 2
    >> 4 ^ (1/3)
     = 2 ^ (2 / 3)
    >> 3^123
     = 48519278097689642681155855396759336072749841943521979872827

    >> (y ^ 2) ^ (1/2)
     = Sqrt[y ^ 2]
    >> (y ^ 2) ^ 3
     = y ^ 6

    >> Plot[Evaluate[Table[x^y, {y, 1, 5}]], {x, -1.5, 1.5}, AspectRatio -> 1]
     = -Graphics-

    Use a decimal point to force numeric evaluation:
    >> 4.0 ^ (1/3)
     = 1.5874

    'Power' has default value 1 for its second argument:
    >> DefaultValues[Power]
     = {HoldPattern[Default[Power, 2]] :> 1}
    >> a /. x_ ^ n_. :> {x, n}
     = {a, 1}

    'Power' can be used with complex numbers:
    >> (1.5 + 1.0 I) ^ 3.5
     = -3.68294 + 6.95139 I
    >> (1.5 + 1.0 I) ^ (3.5 + 1.5 I)
     = -3.19182 + 0.645659 I

    #> 1/0
     : Infinite expression 1 / 0 encountered.
     = ComplexInfinity
    #> 0 ^ -2
     : Infinite expression 1 / 0 ^ 2 encountered.
     = ComplexInfinity
    #> 0 ^ (-1/2)
     : Infinite expression 1 / Sqrt[0] encountered.
     = ComplexInfinity
    #> 0 ^ -Pi
     : Infinite expression 1 / 0 ^ 3.14159 encountered.
     = ComplexInfinity
    #> 0 ^ (2 I E)
     : Indeterminate expression 0 ^ (0. + 5.43656 I) encountered.
     = Indeterminate
    #> 0 ^ - (Pi + 2 E I)
     : Infinite expression 0 ^ (-3.14159 - 5.43656 I) encountered.
     = ComplexInfinity

    #> 0 ^ 0
     : Indeterminate expression 0 ^ 0 encountered.
     = Indeterminate

    #> Sqrt[-3+2. I]
     = 0.550251 + 1.81735 I
    #> Sqrt[-3+2 I]
     = Sqrt[-3 + 2 I]
    #> (3/2+1/2I)^2
     = 2 + 3 I / 2
    #> I ^ I
     = -1 ^ (I / 2)

    #> 2 ^ 2.0
     = 4.

    #> Pi ^ 4.
     = 97.4091

    #> a ^ b
     = a ^ b
    """

    operator = "^"
    precedence = 590
    attributes = ("Listable", "NumericFunction", "OneIdentity")
    grouping = "Right"

    default_formats = False

    sympy_name = "Pow"
    mpmath_name = "power"
    nargs = 2

    messages = {
        "infy": "Infinite expression `1` encountered.",
        "indet": "Indeterminate expression `1` encountered.",
    }

    defaults = {
        2: "1",
    }

    formats = {
        Expression(
            "Power",
            Expression("Pattern", Symbol("x"), Expression("Blank")),
            Rational(1, 2),
        ): "HoldForm[Sqrt[x]]",
        (("InputForm", "OutputForm"), "x_ ^ y_"): (
            'Infix[{HoldForm[x], HoldForm[y]}, "^", 590, Right]'
        ),
        ("", "x_ ^ y_"): (
            "PrecedenceForm[Superscript[OuterPrecedenceForm[HoldForm[x], 590],"
            "  HoldForm[y]], 590]"
        ),
        ("", "x_ ^ y_?Negative"): (
            "HoldForm[Divide[1, #]]&[If[y==-1, HoldForm[x], HoldForm[x]^-y]]"
        ),
        ("", "x_?Negative ^ y_"): (
            'Infix[{HoldForm[(x)], HoldForm[y]},"^", 590, Right]'
        ),
    }

    rules = {
        "Power[]": "1",
        "Power[x_]": "x",
    }

    def apply_check(self, x, y, evaluation):
        "Power[x_, y_]"

        # Power uses _MPMathFunction but does some error checking first
        if isinstance(x, Number) and x.is_zero:
            if isinstance(y, Number):
                y_err = y
            else:
                y_err = Expression(SymbolN, y).evaluate(evaluation)
            if isinstance(y_err, Number):
                py_y = y_err.round_to_float(permit_complex=True).real
                if py_y > 0:
                    return x
                elif py_y == 0.0:
                    evaluation.message("Power", "indet", Expression("Power", x, y_err))
                    return Symbol("Indeterminate")
                elif py_y < 0:
                    evaluation.message("Power", "infy", Expression("Power", x, y_err))
                    return Symbol("ComplexInfinity")
        if isinstance(x, Complex) and x.real.is_zero:
            yhalf = Expression("Times", y, Rational(1, 2))
            factor = self.apply(Expression("Sequence", x.imag, y), evaluation)
            return Expression("Times", factor, Expression("Power", Integer(-1), yhalf))

        result = self.apply(Expression(SymbolSequence, x, y), evaluation)
        if result is None or result != SymbolNull:
            return result


class Sqrt(SympyFunction):
    """
    <dl>
    <dt>'Sqrt[$expr$]'
        <dd>returns the square root of $expr$.
    </dl>

    >> Sqrt[4]
     = 2
    >> Sqrt[5]
     = Sqrt[5]
    >> Sqrt[5] // N
     = 2.23607
    >> Sqrt[a]^2
     = a

    Complex numbers:
    >> Sqrt[-4]
     = 2 I
    >> I == Sqrt[-1]
     = True

    >> Plot[Sqrt[a^2], {a, -2, 2}]
     = -Graphics-

    #> N[Sqrt[2], 50]
     = 1.4142135623730950488016887242096980785696718753769
    """

    attributes = ("Listable", "NumericFunction")

    rules = {
        "Sqrt[x_]": "x ^ (1/2)",
        "MakeBoxes[Sqrt[x_], f:StandardForm|TraditionalForm]": (
            "SqrtBox[MakeBoxes[x, f]]"
        ),
    }


class CubeRoot(Builtin):
    """
    <dl>
    <dt>'CubeRoot[$n$]'
        <dd>finds the real-valued cube root of the given $n$.
    </dl>

    >> CubeRoot[16]
     = 2 2 ^ (1 / 3)

    #> CubeRoot[-5]
     = -5 ^ (1 / 3)

    #> CubeRoot[-510000]
     = -10 510 ^ (1 / 3)

    #> CubeRoot[-5.1]
     = -1.7213

    #> CubeRoot[b]
     = b ^ (1 / 3)

    #> CubeRoot[-0.5]
     = -0.793701

    #> CubeRoot[3 + 4 I]
     : The parameter 3 + 4 I should be real valued.
     = (3 + 4 I) ^ (1 / 3)
    """

    attributes = {"Listable", "NumericFunction", "ReadProtected"}

    messages = {
        "preal": "The parameter `1` should be real valued.",
    }

    rules = {
        "CubeRoot[n_?NumericQ]": "If[n > 0, Power[n, Divide[1, 3]], Times[-1, Power[Times[-1, n], Divide[1, 3]]]]",
        "CubeRoot[n_]": "Power[n, Divide[1, 3]]",
        "MakeBoxes[CubeRoot[x_], f:StandardForm|TraditionalForm]": (
            "RadicalBox[MakeBoxes[x, f], 3]"
        ),
    }

    def apply(self, n, evaluation):
        "CubeRoot[n_Complex]"

        evaluation.message("CubeRoot", "preal", n)
        return Expression("Power", n, Expression("Divide", 1, 3))


class DirectedInfinity(SympyFunction):
    """
    <dl>
    <dt>'DirectedInfinity[$z$]'</dt>
        <dd>represents an infinite multiple of the complex number $z$.
    <dt>'DirectedInfinity[]'</dt>
        <dd>is the same as 'ComplexInfinity'.</dd>
    </dl>

    >> DirectedInfinity[1]
     = Infinity
    >> DirectedInfinity[]
     = ComplexInfinity
    >> DirectedInfinity[1 + I]
     = (1 / 2 + I / 2) Sqrt[2] Infinity

    >> 1 / DirectedInfinity[1 + I]
     = 0
    >> DirectedInfinity[1] + DirectedInfinity[-1]
     : Indeterminate expression -Infinity + Infinity encountered.
     = Indeterminate

    >> DirectedInfinity[0]
     : Indeterminate expression 0 Infinity encountered.
     = Indeterminate

    #> DirectedInfinity[1+I]+DirectedInfinity[2+I]
     = (2 / 5 + I / 5) Sqrt[5] Infinity + (1 / 2 + I / 2) Sqrt[2] Infinity

    #> DirectedInfinity[Sqrt[3]]
     = Infinity
    """

    rules = {
        "DirectedInfinity[Indeterminate]": "Indeterminate",
        "DirectedInfinity[args___] ^ -1": "0",
        "0 * DirectedInfinity[args___]": "Message[Infinity::indet, Unevaluated[0 DirectedInfinity[args]]]; Indeterminate",
        "DirectedInfinity[a_?NumericQ] /; N[Abs[a]] != 1": "DirectedInfinity[a / Abs[a]]",
        "DirectedInfinity[a_] * DirectedInfinity[b_]": "DirectedInfinity[a*b]",
        "DirectedInfinity[] * DirectedInfinity[args___]": "DirectedInfinity[]",
        # Rules already implemented in Times.apply
        #        "z_?NumberQ * DirectedInfinity[]": "DirectedInfinity[]",
        #        "z_?NumberQ * DirectedInfinity[a_]": "DirectedInfinity[z * a]",
        "DirectedInfinity[a_] + DirectedInfinity[b_] /; b == -a": (
            "Message[Infinity::indet,"
            "  Unevaluated[DirectedInfinity[a] + DirectedInfinity[b]]];"
            "Indeterminate"
        ),
        "DirectedInfinity[] + DirectedInfinity[args___]": (
            "Message[Infinity::indet,"
            "  Unevaluated[DirectedInfinity[] + DirectedInfinity[args]]];"
            "Indeterminate"
        ),
        "DirectedInfinity[args___] + _?NumberQ": "DirectedInfinity[args]",
        "DirectedInfinity[0]": (
            "Message[Infinity::indet,"
            "  Unevaluated[DirectedInfinity[0]]];"
            "Indeterminate"
        ),
        "DirectedInfinity[0.]": (
            "Message[Infinity::indet,"
            "  Unevaluated[DirectedInfinity[0.]]];"
            "Indeterminate"
        ),
    }

    formats = {
        "DirectedInfinity[1]": "HoldForm[Infinity]",
        "DirectedInfinity[-1]": "HoldForm[-Infinity]",
        "DirectedInfinity[]": "HoldForm[ComplexInfinity]",
        "DirectedInfinity[DirectedInfinity[z_]]": "DirectedInfinity[z]",
        "DirectedInfinity[z_?NumericQ]": "HoldForm[z Infinity]",
    }

    def to_sympy(self, expr, **kwargs):
<<<<<<< HEAD
        if len(expr._leaves) >= 1:
=======
        if len(expr._leaves) == 1:
>>>>>>> 54309f06
            dir = expr.leaves[0].get_int_value()
            if dir == 1:
                return sympy.oo
            elif dir == -1:
                return -sympy.oo
            else:
                return sympy.Mul((expr._leaves[0].to_sympy()), sympy.zoo)
        else:
            return sympy.zoo


class Re(SympyFunction):
    """
    <dl>
    <dt>'Re[$z$]'
        <dd>returns the real component of the complex number $z$.
    </dl>

    >> Re[3+4I]
     = 3

    >> Plot[{Cos[a], Re[E^(I a)]}, {a, 0, 2 Pi}]
     = -Graphics-

    #> Im[0.5 + 2.3 I]
     = 2.3
    #> % // Precision
     = MachinePrecision
    """

    attributes = ("Listable", "NumericFunction")
    sympy_name = "re"

    def apply_complex(self, number, evaluation):
        "Re[number_Complex]"

        return number.real

    def apply_number(self, number, evaluation):
        "Re[number_?NumberQ]"

        return number

    def apply(self, number, evaluation):
        "Re[number_]"

        return from_sympy(sympy.re(number.to_sympy().expand(complex=True)))


class Im(SympyFunction):
    """
    <dl>
    <dt>'Im[$z$]'
        <dd>returns the imaginary component of the complex number $z$.
    </dl>

    >> Im[3+4I]
     = 4

    >> Plot[{Sin[a], Im[E^(I a)]}, {a, 0, 2 Pi}]
     = -Graphics-

    #> Re[0.5 + 2.3 I]
     = 0.5
    #> % // Precision
     = MachinePrecision
    """

    attributes = ("Listable", "NumericFunction")

    def apply_complex(self, number, evaluation):
        "Im[number_Complex]"

        return number.imag

    def apply_number(self, number, evaluation):
        "Im[number_?NumberQ]"

        return Integer(0)

    def apply(self, number, evaluation):
        "Im[number_]"

        return from_sympy(sympy.im(number.to_sympy().expand(complex=True)))


class Conjugate(_MPMathFunction):
    """
    <dl>
    <dt>'Conjugate[$z$]'
        <dd>returns the complex conjugate of the complex number $z$.
    </dl>

    >> Conjugate[3 + 4 I]
     = 3 - 4 I

    >> Conjugate[3]
     = 3

    >> Conjugate[a + b * I]
     = Conjugate[a] - I Conjugate[b]

    >> Conjugate[{{1, 2 + I 4, a + I b}, {I}}]
     = {{1, 2 - 4 I, Conjugate[a] - I Conjugate[b]}, {-I}}

    ## Issue #272
    #> {Conjugate[Pi], Conjugate[E]}
     = {Pi, E}

    >> Conjugate[1.5 + 2.5 I]
     = 1.5 - 2.5 I
    """

    mpmath_name = "conj"


class Abs(_MPMathFunction):
    """
    <dl>
    <dt>'Abs[$x$]'
        <dd>returns the absolute value of $x$.
    </dl>
    >> Abs[-3]
     = 3

    'Abs' returns the magnitude of complex numbers:
    >> Abs[3 + I]
     = Sqrt[10]
    >> Abs[3.0 + I]
     = 3.16228
    >> Plot[Abs[x], {x, -4, 4}]
     = -Graphics-

    #> Abs[I]
     = 1
    #> Abs[a - b]
     = Abs[a - b]

    #> Abs[Sqrt[3]]
     = Sqrt[3]
    """

    sympy_name = "Abs"
    mpmath_name = "fabs"  # mpmath actually uses python abs(x) / x.__abs__()


class Sign(SympyFunction):
    """
    <dl>
    <dt>'Sign[$x$]'
        <dd>return -1, 0, or 1 depending on whether $x$ is negative, zero, or positive.
    </dl>

    >> Sign[19]
     = 1
    >> Sign[-6]
     = -1
    >> Sign[0]
     = 0
    >> Sign[{-5, -10, 15, 20, 0}]
     = {-1, -1, 1, 1, 0}
    #> Sign[{1, 2.3, 4/5, {-6.7, 0}, {8/9, -10}}]
     = {1, 1, 1, {-1, 0}, {1, -1}}
    >> Sign[3 - 4*I]
     = 3 / 5 - 4 I / 5
    #> Sign[1 - 4*I] == (1/17 - 4 I/17) Sqrt[17]
     = True
    #> Sign[4, 5, 6]
     : Sign called with 3 arguments; 1 argument is expected.
     = Sign[4, 5, 6]
    #> Sign["20"]
     = Sign[20]
    """

    sympy_name = "sign"
    # mpmath_name = 'sign'

    attributes = ("Listable", "NumericFunction")

    messages = {
        "argx": "Sign called with `1` arguments; 1 argument is expected.",
    }

    def apply(self, x, evaluation):
        "%(name)s[x_]"
        # Sympy and mpmath do not give the desired form of complex number
        if isinstance(x, Complex):
            return Expression("Times", x, Expression("Power", Expression("Abs", x), -1))

        sympy_x = x.to_sympy()
        if sympy_x is None:
            return None
        return super().apply(x)

    def apply_error(self, x, seqs, evaluation):
        "Sign[x_, seqs__]"
        return evaluation.message("Sign", "argx", Integer(len(seqs.get_sequence()) + 1))


class I(Predefined):
    """
    <dl>
    <dt>'I'
        <dd>represents the imaginary number 'Sqrt[-1]'.
    </dl>

    >> I^2
     = -1
    >> (3+I)*(3-I)
     = 10
    """

    python_equivalent = 1j

    def evaluate(self, evaluation):
        return Complex(Integer(0), Integer(1))


class NumberQ(Test):
    """
    <dl>
      <dt>'NumberQ[$expr$]'
      <dd>returns 'True' if $expr$ is an explicit number, and 'False' otherwise.
    </dl>

    >> NumberQ[3+I]
     = True
    >> NumberQ[5!]
     = True
    >> NumberQ[Pi]
     = False
    """

    def test(self, expr):
        return isinstance(expr, Number)


class PossibleZeroQ(SympyFunction):
    """
    <dl>
      <dt>'PossibleZeroQ[$expr$]'
      <dd>returns 'True' if basic symbolic and numerical methods suggest that expr has value zero, and 'False' otherwise.
    </dl>

    Test whether a numeric expression is zero:
    >> PossibleZeroQ[E^(I Pi/4) - (-1)^(1/4)]
     = True

    The determination is approximate.

    Test whether a symbolic expression is likely to be identically zero:
    >> PossibleZeroQ[(x + 1) (x - 1) - x^2 + 1]
     = True


    >> PossibleZeroQ[(E + Pi)^2 - E^2 - Pi^2 - 2 E Pi]
     = True

    Show that a numeric expression is nonzero:
    >> PossibleZeroQ[E^Pi - Pi^E]
     = False

    >> PossibleZeroQ[1/x + 1/y - (x + y)/(x y)]
     = True

    Decide that a numeric expression is zero, based on approximate computations:
    >> PossibleZeroQ[2^(2 I) - 2^(-2 I) - 2 I Sin[Log[4]]]
     = True

    >> PossibleZeroQ[Sqrt[x^2] - x]
     = False
    """

    sympy_name = "_iszero"

    def apply(self, expr, evaluation):
        "%(name)s[expr_]"
        from sympy.matrices.utilities import _iszero

        sympy_expr = expr.to_sympy()
        result = _iszero(sympy_expr)
        if result is None:
            # try expanding the expression
            exprexp = Expression("ExpandAll", expr).evaluate(evaluation)
            exprexp = exprexp.to_sympy()
            result = _iszero(exprexp)
        if result is None:
            # Can't get exact answer, so try approximate equal
            numeric_val = Expression(SymbolN, expr).evaluate(evaluation)
            if numeric_val and hasattr(numeric_val, "is_approx_zero"):
                result = numeric_val.is_approx_zero
            elif (
                Expression("NumericQ", numeric_val).evaluate(evaluation) == SymbolFalse
            ):
                return (
                    SymbolTrue
                    if Expression("Simplify", expr).evaluate(evaluation) == Integer(0)
                    else SymbolFalse
                )

        return from_python(result)


class RealNumberQ(Test):
    """
    <dl>
    <dt>'RealNumberQ[$expr$]'
        <dd>returns 'True' if $expr$ is an explicit number with no imaginary component.
    </dl>

    >> RealNumberQ[10]
     = True
    >> RealNumberQ[4.0]
     = True
    >> RealNumberQ[1+I]
     = False
    >> RealNumberQ[0 * I]
     = True
    >> RealNumberQ[0.0 * I]
     = True
    """

    def test(self, expr):
        return isinstance(expr, (Integer, Rational, Real))


class MachineNumberQ(Test):
    """
    <dl>
    <dt>'MachineNumberQ[$expr$]'
        <dd>returns 'True' if $expr$ is a machine-precision real or complex number.
    </dl>

     = True
    >> MachineNumberQ[3.14159265358979324]
     = False
    >> MachineNumberQ[1.5 + 2.3 I]
     = True
    >> MachineNumberQ[2.71828182845904524 + 3.14159265358979324 I]
     = False
    #> MachineNumberQ[1.5 + 3.14159265358979324 I]
     = True
    #> MachineNumberQ[1.5 + 5 I]
     = True
    """

    def test(self, expr):
        return expr.is_machine_precision()


class ExactNumberQ(Test):
    """
    <dl>
    <dt>'ExactNumberQ[$expr$]'
        <dd>returns 'True' if $expr$ is an exact number, and 'False' otherwise.
    </dl>

    >> ExactNumberQ[10]
     = True
    >> ExactNumberQ[4.0]
     = False
    >> ExactNumberQ[n]
     = False

    'ExactNumberQ' can be applied to complex numbers:
    >> ExactNumberQ[1 + I]
     = True
    >> ExactNumberQ[1 + 1. I]
     = False
    """

    def test(self, expr):
        return isinstance(expr, Number) and not expr.is_inexact()


class InexactNumberQ(Test):
    """
    <dl>
    <dt>'InexactNumberQ[$expr$]'
        <dd>returns 'True' if $expr$ is not an exact number, and 'False' otherwise.
    </dl>

    >> InexactNumberQ[a]
     = False
    >> InexactNumberQ[3.0]
     = True
    >> InexactNumberQ[2/3]
     = False

    'InexactNumberQ' can be applied to complex numbers:
    >> InexactNumberQ[4.0+I]
     = True
    """

    def test(self, expr):
        return isinstance(expr, Number) and expr.is_inexact()


class IntegerQ(Test):
    """
    <dl>
    <dt>'IntegerQ[$expr$]'
        <dd>returns 'True' if $expr$ is an integer, and 'False' otherwise.
    </dl>

    >> IntegerQ[3]
     = True
    >> IntegerQ[Pi]
     = False
    """

    def test(self, expr):
        return isinstance(expr, Integer)


class Integer_(Builtin):
    """
    <dl>
    <dt>'Integer'
        <dd>is the head of integers.
    </dl>

    >> Head[5]
     = Integer

    ## Test large Integer comparison bug
    #> {a, b} = {2^10000, 2^10000 + 1}; {a == b, a < b, a <= b}
     = {False, True, True}
    """

    name = "Integer"


class Real_(Builtin):
    """
    <dl>
    <dt>'Real'
        <dd>is the head of real (inexact) numbers.
    </dl>

    >> x = 3. ^ -20;
    >> InputForm[x]
     = 2.8679719907924413*^-10
    >> Head[x]
     = Real

    ## Formatting tests
    #> 1. * 10^6
     = 1.*^6
    #> 1. * 10^5
     = 100000.
    #> -1. * 10^6
     = -1.*^6
    #> -1. * 10^5
     = -100000.
    #> 1. * 10^-6
     = 1.*^-6
    #> 1. * 10^-5
     = 0.00001
    #> -1. * 10^-6
     = -1.*^-6
    #> -1. * 10^-5
     = -0.00001

    ## Mathematica treats zero strangely
    #> 0.0000000000000
     = 0.
    #> 0.0000000000000000000000000000
     = 0.*^-28

    ## Parse *^ Notation
    #> 1.5*^24
     = 1.5*^24
    #> 1.5*^+24
     = 1.5*^24
    #> 1.5*^-24
     = 1.5*^-24

    ## Don't accept *^ with spaces
    #> 1.5 *^10
     : "1.5 *" cannot be followed by "^10" (line 1 of "<test>").
    #> 1.5*^ 10
     : "1.5*" cannot be followed by "^ 10" (line 1 of "<test>").

    ## Issue654
    #> 1^^2
     : Requested base 1 in 1^^2 should be between 2 and 36.
     : Expression cannot begin with "1^^2" (line 1 of "<test>").
    #> 2^^0101
     = 5
    #> 2^^01210
     : Digit at position 3 in 01210 is too large to be used in base 2.
     : Expression cannot begin with "2^^01210" (line 1 of "<test>").
    #> 16^^5g
     : Digit at position 2 in 5g is too large to be used in base 16.
     : Expression cannot begin with "16^^5g" (line 1 of "<test>").
    #> 36^^0123456789abcDEFxyzXYZ
     = 14142263610074677021975869033659
    #> 37^^3
     : Requested base 37 in 37^^3 should be between 2 and 36.
     : Expression cannot begin with "37^^3" (line 1 of "<test>").
    """

    name = "Real"


class Rational_(Builtin):
    """
    <dl>
    <dt>'Rational'</dt>
        <dd>is the head of rational numbers.</dd>
    <dt>'Rational[$a$, $b$]'</dt>
        <dd>constructs the rational number $a$ / $b$.</dd>
    </dl>

    >> Head[1/2]
     = Rational

    >> Rational[1, 2]
     = 1 / 2

    #> -2/3
     = -2 / 3
    """

    name = "Rational"

    def apply(self, n, m, evaluation):
        "%(name)s[n_Integer, m_Integer]"

        if m.to_sympy() == 1:
            return Integer(n.to_sympy())
        else:
            return Rational(n.to_sympy(), m.to_sympy())


class Complex_(Builtin):
    """
    <dl>
    <dt>'Complex'
        <dd>is the head of complex numbers.
    <dt>'Complex[$a$, $b$]'
        <dd>constructs the complex number '$a$ + I $b$'.
    </dl>

    >> Head[2 + 3*I]
     = Complex
    >> Complex[1, 2/3]
     = 1 + 2 I / 3
    >> Abs[Complex[3, 4]]
     = 5

    #> OutputForm[Complex[2.0 ^ 40, 3]]
     = 1.09951*^12 + 3. I
    #> InputForm[Complex[2.0 ^ 40, 3]]
     = 1.099511627776*^12 + 3.*I

    #> -2 / 3 - I
     = -2 / 3 - I

    #> Complex[10, 0]
     = 10

    #> 0. + I
     = 0. + 1. I

    #> 1 + 0 I
     = 1
    #> Head[%]
     = Integer

    #> Complex[0.0, 0.0]
     = 0. + 0. I
    #> 0. I
     = 0.
    #> 0. + 0. I
     = 0.

    #> 1. + 0. I
     = 1.
    #> 0. + 1. I
     = 0. + 1. I

    ## Check Nesting Complex
    #> Complex[1, Complex[0, 1]]
     = 0
    #> Complex[1, Complex[1, 0]]
     = 1 + I
    #> Complex[1, Complex[1, 1]]
     = I
    """

    name = "Complex"

    def apply(self, r, i, evaluation):
        "%(name)s[r_?NumberQ, i_?NumberQ]"

        if isinstance(r, Complex) or isinstance(i, Complex):
            sym_form = r.to_sympy() + sympy.I * i.to_sympy()
            r, i = sym_form.simplify().as_real_imag()
            r, i = from_sympy(r), from_sympy(i)
        return Complex(r, i)


class Factorial(PostfixOperator, _MPMathFunction):
    """
    <dl>
    <dt>'Factorial[$n$]'
    <dt>'$n$!'
        <dd>computes the factorial of $n$.
    </dl>

    >> 20!
     = 2432902008176640000

    'Factorial' handles numeric (real and complex) values using the gamma function:
    >> 10.5!
     = 1.18994*^7
    >> (-3.0+1.5*I)!
     = 0.0427943 - 0.00461565 I

    However, the value at poles is 'ComplexInfinity':
    >> (-1.)!
     = ComplexInfinity

    'Factorial' has the same operator ('!') as 'Not', but with higher precedence:
    >> !a! //FullForm
     = Not[Factorial[a]]

    #> 0!
     = 1
    """

    operator = "!"
    precedence = 610
    mpmath_name = "factorial"


class Gamma(_MPMathMultiFunction):
    """
    <dl>
    <dt>'Gamma[$z$]'
        <dd>is the gamma function on the complex number $z$.
    <dt>'Gamma[$z$, $x$]'
        <dd>is the upper incomplete gamma function.
    <dt>'Gamma[$z$, $x0$, $x1$]'
        <dd>is equivalent to 'Gamma[$z$, $x0$] - Gamma[$z$, $x1$]'.
    </dl>

    'Gamma[$z$]' is equivalent to '($z$ - 1)!':
    >> Simplify[Gamma[z] - (z - 1)!]
     = 0

    Exact arguments:
    >> Gamma[8]
     = 5040
    >> Gamma[1/2]
     = Sqrt[Pi]
    >> Gamma[1, x]
     = E ^ (-x)
    >> Gamma[0, x]
     = ExpIntegralE[1, x]

    Numeric arguments:
    >> Gamma[123.78]
     = 4.21078*^204
    >> Gamma[1. + I]
     = 0.498016 - 0.15495 I

    Both 'Gamma' and 'Factorial' functions are continuous:
    >> Plot[{Gamma[x], x!}, {x, 0, 4}]
     = -Graphics-

    ## Issue 203
    #> N[Gamma[24/10], 100]
     = 1.242169344504305404913070252268300492431517240992022966055507541481863694148882652446155342679460339
    #> N[N[Gamma[24/10],100]/N[Gamma[14/10],100],100]
     = 1.400000000000000000000000000000000000000000000000000000000000000000000000000000000000000000000000000
    #> % // Precision
     = 100.

    #> Gamma[1.*^20]
     : Overflow occurred in computation.
     = Overflow[]

    ## Needs mpmath support for lowergamma
    #> Gamma[1., 2.]
     = Gamma[1., 2.]
    """

    mpmath_names = {
        1: "gamma",
    }
    sympy_names = {
        1: "gamma",
        2: "uppergamma",
    }

    rules = {
        "Gamma[z_, x0_, x1_]": "Gamma[z, x0] - Gamma[z, x1]",
        "Gamma[1 + z_]": "z!",
        "Derivative[1][Gamma]": "(Gamma[#1]*PolyGamma[0, #1])&",
        "Derivative[1, 0][Gamma]": "(Gamma[#1, #2]*Log[#2] + MeijerG[{{}, {1, 1}}, {{0, 0, #1}, {}}, #2])&",
        "Derivative[0, 1][Gamma]": "(-(#2^(-1 + #1)/E^#2))&",
    }

    def get_sympy_names(self):
        return ["gamma", "uppergamma", "lowergamma"]

    def from_sympy(self, sympy_name, leaves):
        if sympy_name == "lowergamma":
            # lowergamma(z, x) -> Gamma[z, 0, x]
            z, x = leaves
            return Expression(self.get_name(), z, Integer(0), x)
        else:
            return Expression(self.get_name(), *leaves)


class Pochhammer(SympyFunction):
    """
    <dl>
    <dt>'Pochhammer[$a$, $n$]'
        <dd>is the Pochhammer symbol (a)_n.
    </dl>

    >> Pochhammer[4, 8]
     = 6652800
    """

    sympy_name = "RisingFactorial"

    rules = {
        "Pochhammer[a_, n_]": "Gamma[a + n] / Gamma[a]",
        "Derivative[1,0][Pochhammer]": "(Pochhammer[#1, #2]*(-PolyGamma[0, #1] + PolyGamma[0, #1 + #2]))&",
        "Derivative[0,1][Pochhammer]": "(Pochhammer[#1, #2]*PolyGamma[0, #1 + #2])&",
    }


class HarmonicNumber(_MPMathFunction):
    """
    <dl>
    <dt>'HarmonicNumber[n]'
      <dd>returns the $n$th harmonic number.
    </dl>

    >> Table[HarmonicNumber[n], {n, 8}]
     = {1, 3 / 2, 11 / 6, 25 / 12, 137 / 60, 49 / 20, 363 / 140, 761 / 280}

    >> HarmonicNumber[3.8]
     = 2.03806

    #> HarmonicNumber[-1.5]
     = 0.613706
    """

    rules = {
        "HarmonicNumber[-1]": "ComplexInfinity",
    }

    sympy_name = "harmonic"
    mpmath_name = "harmonic"


class Sum(_IterationFunction, SympyFunction):
    """
    <dl>
    <dt>'Sum[$expr$, {$i$, $imin$, $imax$}]'
        <dd>evaluates the discrete sum of $expr$ with $i$ ranging from $imin$ to $imax$.
    <dt>'Sum[$expr$, {$i$, $imax$}]'
        <dd>same as 'Sum[$expr$, {$i$, 1, $imax$}]'.
    <dt>'Sum[$expr$, {$i$, $imin$, $imax$, $di$}]'
        <dd>$i$ ranges from $imin$ to $imax$ in steps of $di$.
    <dt>'Sum[$expr$, {$i$, $imin$, $imax$}, {$j$, $jmin$, $jmax$}, ...]'
        <dd>evaluates $expr$ as a multiple sum, with {$i$, ...}, {$j$, ...}, ... being in outermost-to-innermost order.
    </dl>
    >> Sum[k, {k, 1, 10}]
     = 55

    Double sum:
    >> Sum[i * j, {i, 1, 10}, {j, 1, 10}]
     = 3025

    Symbolic sums are evaluated:
    >> Sum[k, {k, 1, n}]
     = n (1 + n) / 2
    >> Sum[k, {k, n, 2 n}]
     = 3 n (1 + n) / 2
    >> Sum[k, {k, I, I + 1}]
     = 1 + 2 I
    >> Sum[1 / k ^ 2, {k, 1, n}]
     = HarmonicNumber[n, 2]
    >> Sum[f[i], {i, 1, 7}]
     = f[1] + f[2] + f[3] + f[4] + f[5] + f[6] + f[7]

    Verify algebraic identities:
    >> Sum[x ^ 2, {x, 1, y}] - y * (y + 1) * (2 * y + 1) / 6
     = 0

    ## >> (-1 + a^n) Sum[a^(k n), {k, 0, m-1}] // Simplify
    ## = -1 + (a ^ n) ^ m  # this is what I am getting
    ## = Piecewise[{{m (-1 + a ^ n), a ^ n == 1}, {-1 + (a ^ n) ^ m, True}}]

    Infinite sums:
    >> Sum[1 / 2 ^ i, {i, 1, Infinity}]
     = 1
    >> Sum[1 / k ^ 2, {k, 1, Infinity}]
     = Pi ^ 2 / 6

    #> a=Sum[x^k*Sum[y^l,{l,0,4}],{k,0,4}]]
     : "a=Sum[x^k*Sum[y^l,{l,0,4}],{k,0,4}]" cannot be followed by "]" (line 1 of "<test>").

    ## Issue #302
    ## The sum should not converge since the first term is 1/0.
    #> Sum[i / Log[i], {i, 1, Infinity}]
     = Sum[i / Log[i], {i, 1, Infinity}]
    #> Sum[Cos[Pi i], {i, 1, Infinity}]
     = Sum[Cos[Pi i], {i, 1, Infinity}]
    """

    # Do not throw warning message for symbolic iteration bounds
    throw_iterb = False

    sympy_name = "Sum"

    rules = _IterationFunction.rules.copy()
    rules.update(
        {
            "MakeBoxes[Sum[f_, {i_, a_, b_, 1}],"
            "  form:StandardForm|TraditionalForm]": (
                r'RowBox[{SubsuperscriptBox["\\[Sum]",'
                r'  RowBox[{MakeBoxes[i, form], "=", MakeBoxes[a, form]}],'
                r"  MakeBoxes[b, form]], MakeBoxes[f, form]}]"
            ),
        }
    )

    def get_result(self, items):
        return Expression("Plus", *items)

    def to_sympy(self, expr, **kwargs) -> SympyExpression:
        """
        Perform summation via sympy.summation
        """
        if expr.has_form("Sum", 2) and expr.leaves[1].has_form("List", 3):
            index = expr.leaves[1]
            arg_kwargs = kwargs.copy()
            arg_kwargs["convert_all_global_functions"] = True
            f_sympy = expr.leaves[0].to_sympy(**arg_kwargs)
            if f_sympy is None:
                return

            evaluation = kwargs.get("evaluation", None)

            # Handle summation parameters: variable, min, max
            var_min_max = index.leaves[:3]
            bounds = [expr.to_sympy(**kwargs) for expr in var_min_max]

            if evaluation:
                # Min and max might be Mathics expressions. If so, evaluate them.
                for i in (1, 2):
                    min_max_expr = var_min_max[i]
                    if not isinstance(expr, Symbol):
                        min_max_expr_eval = min_max_expr.evaluate(evaluation)
                        value = min_max_expr_eval.to_sympy(**kwargs)
                        bounds[i] = value

            # FIXME: The below tests on SympyExpression, but really the
            # test should be broader.
            if isinstance(f_sympy, sympy.core.basic.Basic):
                # sympy.summation() won't be able to handle Mathics functions in
                # in its first argument, the function paramameter.
                # For example in Sum[Identity[x], {x, 3}], sympy.summation can't
                # evaluate Indentity[x].
                # In general we want to avoid using Sympy if we can.
                # If we have integer bounds, we'll use Mathics's iterator Sum
                # (which is Plus)

                if all(hasattr(i, "is_integer") and i.is_integer for i in bounds[1:]):
                    # When we have integer bounds, it is better to not use Sympy but
                    # use Mathics evaluation. We turn:
                    # Sum[f[x], {<limits>}] into
                    #   MathicsSum[Table[f[x], {<limits>}]]
                    # where MathicsSum is self.get_result() our Iteration iterator.
                    values = Expression("Table", *expr.leaves).evaluate(evaluation)
                    ret = self.get_result(values.leaves).evaluate(evaluation)
                    # Make sure to convert the result back to sympy.
                    return ret.to_sympy()

            if None not in bounds:
                return sympy.summation(f_sympy, bounds)


class Product(_IterationFunction, SympyFunction):
    """
    <dl>
    <dt>'Product[$expr$, {$i$, $imin$, $imax$}]'
        <dd>evaluates the discrete product of $expr$ with $i$ ranging from $imin$ to $imax$.
    <dt>'Product[$expr$, {$i$, $imax$}]'
        <dd>same as 'Product[$expr$, {$i$, 1, $imax$}]'.
    <dt>'Product[$expr$, {$i$, $imin$, $imax$, $di$}]'
        <dd>$i$ ranges from $imin$ to $imax$ in steps of $di$.
    <dt>'Product[$expr$, {$i$, $imin$, $imax$}, {$j$, $jmin$, $jmax$}, ...]'
        <dd>evaluates $expr$ as a multiple product, with {$i$, ...}, {$j$, ...}, ... being in outermost-to-innermost order.
    </dl>

    >> Product[k, {k, 1, 10}]
     = 3628800
    >> 10!
     = 3628800
    >> Product[x^k, {k, 2, 20, 2}]
     = x ^ 110
    >> Product[2 ^ i, {i, 1, n}]
     = 2 ^ (n / 2 + n ^ 2 / 2)
    >> Product[f[i], {i, 1, 7}]
     = f[1] f[2] f[3] f[4] f[5] f[6] f[7]

    Symbolic products involving the factorial are evaluated:
    >> Product[k, {k, 3, n}]
     = n! / 2

    Evaluate the $n$th primorial:
    >> primorial[0] = 1;
    >> primorial[n_Integer] := Product[Prime[k], {k, 1, n}];
    >> primorial[12]
     = 7420738134810

    ## Used to be a bug in sympy, but now it is solved exactly!
    ## Again a bug in sympy - regressions between 0.7.3 and 0.7.6 (and 0.7.7?)
    ## #> Product[1 + 1 / i ^ 2, {i, Infinity}]
    ##  = 1 / ((-I)! I!)
    """

    throw_iterb = False

    sympy_name = "Product"

    rules = _IterationFunction.rules.copy()
    rules.update(
        {
            "MakeBoxes[Product[f_, {i_, a_, b_, 1}],"
            "  form:StandardForm|TraditionalForm]": (
                r'RowBox[{SubsuperscriptBox["\\[Product]",'
                r'  RowBox[{MakeBoxes[i, form], "=", MakeBoxes[a, form]}],'
                r"  MakeBoxes[b, form]], MakeBoxes[f, form]}]"
            ),
        }
    )

    def get_result(self, items):
        return Expression("Times", *items)

    def to_sympy(self, expr, **kwargs):
        if expr.has_form("Product", 2) and expr.leaves[1].has_form("List", 3):
            index = expr.leaves[1]
            try:
                e_kwargs = kwargs.copy()
                e_kwargs["convert_all_global_functions"] = True
                e = expr.leaves[0].to_sympy(**e_kwargs)
                i = index.leaves[0].to_sympy(**kwargs)
                start = index.leaves[1].to_sympy(**kwargs)
                stop = index.leaves[2].to_sympy(**kwargs)

                return sympy.product(e, (i, start, stop))
            except ZeroDivisionError:
                pass


class Piecewise(SympyFunction):
    """
    <dl>
    <dt>'Piecewise[{{expr1, cond1}, ...}]'
      <dd>represents a piecewise function.
    <dt>'Piecewise[{{expr1, cond1}, ...}, expr]'
      <dd>represents a piecewise function with default 'expr'.
    </dl>

    Heaviside function
    >> Piecewise[{{0, x <= 0}}, 1]
     = Piecewise[{{0, x <= 0}}, 1]

    ## D[%, x]
    ## Piecewise({{0, Or[x < 0, x > 0]}}, Indeterminate).

    >> Integrate[Piecewise[{{1, x <= 0}, {-1, x > 0}}], x]
     = Piecewise[{{x, x <= 0}, {-x, True}}]

    >> Integrate[Piecewise[{{1, x <= 0}, {-1, x > 0}}], {x, -1, 2}]
     = -1

    Piecewise defaults to 0 if no other case is matching.
    >> Piecewise[{{1, False}}]
     = 0

    >> Plot[Piecewise[{{Log[x], x > 0}, {x*-0.5, x < 0}}], {x, -1, 1}]
     = -Graphics-

    >> Piecewise[{{0 ^ 0, False}}, -1]
     = -1
    """

    sympy_name = "Piecewise"

    attributes = ("HoldAll",)

    def apply(self, items, evaluation):
        "%(name)s[items__]"
        result = self.to_sympy(Expression("Piecewise", *items.get_sequence()))
        if result is None:
            return
        if not isinstance(result, sympy.Piecewise):
            return from_sympy(result)

    def to_sympy(self, expr, **kwargs):
        leaves = expr.leaves

        if len(leaves) not in (1, 2):
            return

        sympy_cases = []
        for case in leaves[0].leaves:
            if case.get_head_name() != "System`List":
                return
            if len(case.leaves) != 2:
                return
            then, cond = case.leaves

            sympy_cond = None
            if isinstance(cond, Symbol):
                if cond == SymbolTrue:
                    sympy_cond = True
                elif cond == SymbolFalse:
                    sympy_cond = False
            if sympy_cond is None:
                sympy_cond = cond.to_sympy(**kwargs)
                if not (sympy_cond.is_Relational or sympy_cond.is_Boolean):
                    return

            sympy_cases.append((then.to_sympy(**kwargs), sympy_cond))

        if len(leaves) == 2:  # default case
            sympy_cases.append((leaves[1].to_sympy(**kwargs), True))
        else:
            sympy_cases.append((Integer(0).to_sympy(**kwargs), True))

        return sympy.Piecewise(*sympy_cases)

    def from_sympy(self, sympy_name, args):
        # Hack to get around weird sympy.Piecewise 'otherwise' behaviour
        if str(args[-1].leaves[1]).startswith("System`_True__Dummy_"):
            args[-1].leaves[1] = SymbolTrue
        return Expression(self.get_name(), args)


class Boole(Builtin):
    """
    <dl>
    <dt>'Boole[expr]'
      <dd>returns 1 if expr is True and 0 if expr is False.
    </dl>

    >> Boole[2 == 2]
     = 1
    >> Boole[7 < 5]
     = 0
    >> Boole[a == 7]
     = Boole[a == 7]
    """

    attributes = ("Listable",)

    def apply(self, expr, evaluation):
        "%(name)s[expr_]"
        if isinstance(expr, Symbol):
            if expr == SymbolTrue:
                return Integer(1)
            elif expr == SymbolFalse:
                return Integer(0)
        return None<|MERGE_RESOLUTION|>--- conflicted
+++ resolved
@@ -1135,11 +1135,7 @@
     }
 
     def to_sympy(self, expr, **kwargs):
-<<<<<<< HEAD
-        if len(expr._leaves) >= 1:
-=======
         if len(expr._leaves) == 1:
->>>>>>> 54309f06
             dir = expr.leaves[0].get_int_value()
             if dir == 1:
                 return sympy.oo
