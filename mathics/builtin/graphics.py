# -*- coding: utf-8 -*-
# cython: language_level=3

"""
Drawing Graphics
"""


from math import floor, ceil, log10, sin, cos, pi, sqrt, atan2, degrees, radians, exp
import re
import json
import base64
from itertools import chain
from sympy.matrices import Matrix

from mathics.version import __version__  # noqa used in loading to check consistency.
from mathics.builtin.base import (
    Builtin,
    InstanceableBuiltin,
    BoxConstruct,
    BoxConstructError,
)
from mathics.builtin.options import options_to_rules
from mathics.layout.client import WebEngineUnavailable
from mathics.core.expression import (
    Expression,
    Integer,
    Rational,
    Real,
    String,
    Symbol,
    SymbolList,
    SymbolN,
    SymbolMakeBoxes,
    system_symbols,
    system_symbols_dict,
    from_python,
)
from mathics.builtin.drawing.colors import convert as convert_color
from mathics.core.numbers import machine_epsilon


GRAPHICS_OPTIONS = {
    "AspectRatio": "Automatic",
    "Axes": "False",
    "AxesStyle": "{}",
    "Background": "Automatic",
    "ImageSize": "Automatic",
    "LabelStyle": "{}",
    "PlotRange": "Automatic",
    "PlotRangePadding": "Automatic",
    "TicksStyle": "{}",
    "$OptionSyntax": "Ignore",
    "Transformation": "Automatic",  # Mathics specific; used internally to enable stuff like
    # Plot[x + 1e-20 * x, {x, 0, 1}] that without precomputing transformations inside Mathics
    # will hit SVGs numerical accuracy abilities in some browsers as strokes with width < 1e-6
    # will get rounded to 0 and thus won't get scale transformed in SVG and vanish.
}


class CoordinatesError(BoxConstructError):
    pass


class ColorError(BoxConstructError):
    pass


def get_class(name):
    from mathics.builtin.drawing.graphics3d import GLOBALS3D

    c = GLOBALS.get(name)
    if c is None:
        return GLOBALS3D.get(name)
    else:
        return c

    # globals() does not work with Cython, otherwise one could use something
    # like return globals().get(name)


def expr_to_coords(value):
    if not value.has_form("List", 2):
        raise CoordinatesError
    x, y = value.leaves[0].to_mpmath(), value.leaves[1].to_mpmath()
    if x is None or y is None:
        raise CoordinatesError
    return x, y


def add_coords(a, b):
    x1, y1 = a
    x2, y2 = b
    return x1 + x2, y1 + y2


def axis_coords(graphics, pos, d=None):
    p = graphics.translate(pos)
    if d is not None:
        d = graphics.translate_absolute_in_pixels(d)
        return p[0] + d[0], p[1] + d[1]
    else:
        return p


def create_css(
    edge_color=None, face_color=None, stroke_width=None, font_color=None, opacity=1.0
):
    css = []
    if edge_color is not None:
        color, stroke_opacity = edge_color.to_css()
        css.append("stroke: %s" % color)
        css.append("stroke-opacity: %s" % stroke_opacity)
    else:
        css.append("stroke: none")
    if stroke_width is not None:
        css.append("stroke-width: %fpx" % stroke_width)
    if face_color is not None:
        color, fill_opacity = face_color.to_css()
        css.append("fill: %s" % color)
        css.append("fill-opacity: %s" % fill_opacity)
    else:
        css.append("fill: none")
    if font_color is not None:
        color, _ = font_color.to_css()
        css.append("color: %s" % color)
    css.append("opacity: %s" % opacity)
    return "; ".join(css)


def asy_number(value):
    return "%.5g" % value


def _to_float(x):
    if isinstance(x, Integer):
        return x.get_int_value()
    else:
        y = x.round_to_float()
        if y is None:
            raise BoxConstructError
        return y


def create_pens(
    edge_color=None, face_color=None, stroke_width=None, is_face_element=False
):
    result = []
    if face_color is not None:
        brush, opacity = face_color.to_asy()
        if opacity != 1:
            brush += "+opacity(%s)" % asy_number(opacity)
        result.append(brush)
    elif is_face_element:
        result.append("nullpen")
    if edge_color is not None:
        pen, opacity = edge_color.to_asy()
        if opacity != 1:
            pen += "+opacity(%s)" % asy_number(opacity)
        if stroke_width is not None:
            pen += "+linewidth(%s)" % asy_number(stroke_width)
        result.append(pen)
    elif is_face_element:
        result.append("nullpen")
    return ", ".join(result)


def _data_and_options(leaves, defined_options):
    data = []
    options = defined_options.copy()
    for leaf in leaves:
        if leaf.get_head_name() == "System`Rule":
            if len(leaf.leaves) != 2:
                raise BoxConstructError
            name, value = leaf.leaves
            name_head = name.get_head_name()
            if name_head == "System`Symbol":
                py_name = name.get_name()
            elif name_head == "System`String":
                py_name = "System`" + name.get_string_value()
            else:  # unsupported name type
                raise BoxConstructError
            options[py_name] = value
        else:
            data.append(leaf)
    return data, options


def _euclidean_distance(a, b):
    return sqrt(sum((x1 - x2) * (x1 - x2) for x1, x2 in zip(a, b)))


def _component_distance(a, b, i):
    return abs(a[i] - b[i])


def _cie2000_distance(lab1, lab2):
    # reference: https://en.wikipedia.org/wiki/Color_difference#CIEDE2000
    e = machine_epsilon
    kL = kC = kH = 1  # common values

    L1, L2 = lab1[0], lab2[0]
    a1, a2 = lab1[1], lab2[1]
    b1, b2 = lab1[2], lab2[2]

    dL = L2 - L1
    Lm = (L1 + L2) / 2
    C1 = sqrt(a1 ** 2 + b1 ** 2)
    C2 = sqrt(a2 ** 2 + b2 ** 2)
    Cm = (C1 + C2) / 2

    a1 = a1 * (1 + (1 - sqrt(Cm ** 7 / (Cm ** 7 + 25 ** 7))) / 2)
    a2 = a2 * (1 + (1 - sqrt(Cm ** 7 / (Cm ** 7 + 25 ** 7))) / 2)

    C1 = sqrt(a1 ** 2 + b1 ** 2)
    C2 = sqrt(a2 ** 2 + b2 ** 2)
    Cm = (C1 + C2) / 2
    dC = C2 - C1

    h1 = (180 * atan2(b1, a1 + e)) / pi % 360
    h2 = (180 * atan2(b2, a2 + e)) / pi % 360
    if abs(h2 - h1) <= 180:
        dh = h2 - h1
    elif abs(h2 - h1) > 180 and h2 <= h1:
        dh = h2 - h1 + 360
    elif abs(h2 - h1) > 180 and h2 > h1:
        dh = h2 - h1 - 360

    dH = 2 * sqrt(C1 * C2) * sin(radians(dh) / 2)

    Hm = (h1 + h2) / 2 if abs(h2 - h1) <= 180 else (h1 + h2 + 360) / 2
    T = (
        1
        - 0.17 * cos(radians(Hm - 30))
        + 0.24 * cos(radians(2 * Hm))
        + 0.32 * cos(radians(3 * Hm + 6))
        - 0.2 * cos(radians(4 * Hm - 63))
    )

    SL = 1 + (0.015 * (Lm - 50) ** 2) / sqrt(20 + (Lm - 50) ** 2)
    SC = 1 + 0.045 * Cm
    SH = 1 + 0.015 * Cm * T

    rT = (
        -2
        * sqrt(Cm ** 7 / (Cm ** 7 + 25 ** 7))
        * sin(radians(60 * exp(-((Hm - 275) ** 2 / 25 ** 2))))
    )
    return sqrt(
        (dL / (SL * kL)) ** 2
        + (dC / (SC * kC)) ** 2
        + (dH / (SH * kH)) ** 2
        + rT * (dC / (SC * kC)) * (dH / (SH * kH))
    )


def _CMC_distance(lab1, lab2, l, c):
    # reference https://en.wikipedia.org/wiki/Color_difference#CMC_l:c_.281984.29
    L1, L2 = lab1[0], lab2[0]
    a1, a2 = lab1[1], lab2[1]
    b1, b2 = lab1[2], lab2[2]

    dL, da, db = L2 - L1, a2 - a1, b2 - b1
    e = machine_epsilon

    C1 = sqrt(a1 ** 2 + b1 ** 2)
    C2 = sqrt(a2 ** 2 + b2 ** 2)

    h1 = (180 * atan2(b1, a1 + e)) / pi % 360
    dC = C2 - C1
    dH2 = da ** 2 + db ** 2 - dC ** 2
    F = C1 ** 2 / sqrt(C1 ** 4 + 1900)
    T = (
        0.56 + abs(0.2 * cos(radians(h1 + 168)))
        if (164 <= h1 and h1 <= 345)
        else 0.36 + abs(0.4 * cos(radians(h1 + 35)))
    )

    SL = 0.511 if L1 < 16 else (0.040975 * L1) / (1 + 0.01765 * L1)
    SC = (0.0638 * C1) / (1 + 0.0131 * C1) + 0.638
    SH = SC * (F * T + 1 - F)
    return sqrt((dL / (l * SL)) ** 2 + (dC / (c * SC)) ** 2 + dH2 / SH ** 2)


def _extract_graphics(graphics, format, evaluation):
    graphics_box = Expression(SymbolMakeBoxes, graphics).evaluate(evaluation)
    # builtin = GraphicsBox(expression=False)
    elements, calc_dimensions = graphics_box._prepare_elements(
        graphics_box._leaves, {"evaluation": evaluation}, neg_y=True
    )

    if not isinstance(elements.elements[0], GeometricTransformationBox):
        raise ValueError("expected GeometricTransformationBox")

    contents = elements.elements[0].contents

    # generate code for svg or asy.

    if format == "asy":
        code = "\n".join(element.to_asy() for element in elements.elements)
    elif format == "svg":
        code = elements.to_svg()
    else:
        raise NotImplementedError

    return code


class _Transform:
    def __init__(self, f):
        if not isinstance(f, Expression):
            self.matrix = f
            return

        if f.get_head_name() != "System`TransformationFunction":
            raise BoxConstructError

        if len(f.leaves) != 1 or f.leaves[0].get_head_name() != "System`List":
            raise BoxConstructError

        rows = f.leaves[0].leaves
        if len(rows) != 3:
            raise BoxConstructError
        if any(row.get_head_name() != "System`List" for row in rows):
            raise BoxConstructError
        if any(len(row.leaves) != 3 for row in rows):
            raise BoxConstructError

        self.matrix = [[_to_float(x) for x in row.leaves] for row in rows]

    def combine(self, transform0):
        if isinstance(transform0, _Transform):
            return self.multiply(transform0)
        else:
            t = self

            def combined(*p, w=1):
                return transform0(*t(*p, w=w), w=w)

            return combined

    def inverse(self):
        return _Transform(Matrix(self.matrix).inv().tolist())

    def multiply(self, other):
        a = self.matrix
        b = other.matrix
        return _Transform(
            [
                [sum(a[i][k] * b[k][j] for k in range(3)) for j in range(3)]
                for i in range(3)
            ]
        )

    def __call__(self, *p, w=1):
        m = self.matrix

        m11 = m[0][0]
        m12 = m[0][1]
        m13 = m[0][2]

        m21 = m[1][0]
        m22 = m[1][1]
        m23 = m[1][2]

        if w == 1:
            for x, y in p:
                yield m11 * x + m12 * y + m13, m21 * x + m22 * y + m23
        elif w == 0:
            for x, y in p:
                yield m11 * x + m12 * y, m21 * x + m22 * y
        else:
            raise NotImplementedError("w not in (0, 1)")

    def to_svg(self, svg):
        m = self.matrix

        a = m[0][0]
        b = m[1][0]
        c = m[0][1]
        d = m[1][1]
        e = m[0][2]
        f = m[1][2]

        if m[2][0] != 0.0 or m[2][1] != 0.0 or m[2][2] != 1.0:
            raise BoxConstructError

        # a c e
        # b d f
        # 0 0 1

        t = "matrix(%f, %f, %f, %f, %f, %f)" % (a, b, c, d, e, f)
        return '<g transform="%s">%s</g>' % (t, svg)

    def to_asy(self, asy):
        m = self.matrix

        a = m[0][0]
        b = m[1][0]
        c = m[0][1]
        d = m[1][1]
        e = m[0][2]
        f = m[1][2]

        if m[2][0] != 0.0 or m[2][1] != 0.0 or m[2][2] != 1.0:
            raise BoxConstructError

        # a c e
        # b d f
        # 0 0 1
        # see http://asymptote.sourceforge.net/doc/Transforms.html#Transforms
        t = ",".join(map(asy_number, (e, f, a, c, b, d)))

        return "".join(
            (
                "add((",
                t,
                ")*(new picture(){",
                "picture s=currentpicture,t=new picture;currentpicture=t;",
                asy,
                "currentpicture=s;return t;})());",
            )
        )


def _no_transform(*p, w=None):
    return p


class Show(Builtin):
    """
    <dl>
      <dt>'Show[$graphics$, $options$]'
      <dd>shows graphics with the specified options added.
    </dl>
    """

    options = GRAPHICS_OPTIONS

    def apply(self, graphics, evaluation, options):
        """Show[graphics_, OptionsPattern[%(name)s]]"""

        for option in options:
            if option not in ("System`ImageSize",):
                options[option] = Expression(SymbolN, options[option]).evaluate(
                    evaluation
                )

        # The below could probably be done with graphics.filter..
        new_leaves = []
        options_set = set(options.keys())
        for leaf in graphics.leaves:
            new_leaf = leaf
            leaf_name = leaf.get_head_name()
            if leaf_name == "System`Rule" and str(leaf.leaves[0]) in options_set:
                continue
            new_leaves.append(leaf)

        new_leaves += options_to_rules(options)
        graphics = graphics.restructure(graphics.head, new_leaves, evaluation)

        return graphics


class Graphics(Builtin):
    r"""
    <dl>
      <dt>'Graphics[$primitives$, $options$]'
      <dd>represents a graphic.
    </dl>

    Options include:

    <ul>
      <li>Axes
      <li>TicksStyle
      <li>AxesStyle
      <li>LabelStyle
      <li>AspectRatio
      <li>PlotRange
      <li>PlotRangePadding
      <li>ImageSize
      <li>Background
    </ul>

    >> Graphics[{Blue, Line[{{0,0}, {1,1}}]}]
     = -Graphics-

    'Graphics' supports 'PlotRange':
    >> Graphics[{Rectangle[{1, 1}]}, Axes -> True, PlotRange -> {{-2, 1.5}, {-1, 1.5}}]
     = -Graphics-

    >> Graphics[{Rectangle[],Red,Disk[{1,0}]},PlotRange->{{0,1},{0,1}}]
     = -Graphics-

    'Graphics' produces 'GraphicsBox' boxes:
    >> Graphics[Rectangle[]] // ToBoxes // Head
     = GraphicsBox

    In 'TeXForm', 'Graphics' produces Asymptote figures:
    >> Graphics[Circle[]] // TeXForm
     = #<--#
     . \begin{asy}
     . usepackage("amsmath");
     . size(5.8556cm, 5.8333cm);
     . add((175,175,175,0,0,175)*(new picture(){picture s=currentpicture,t=new picture;currentpicture=t;draw(ellipse((0,0),1,1), rgb(0, 0, 0)+linewidth(0.0038095));currentpicture=s;return t;})());
     . clip(box((-0.33333,0.33333), (350.33,349.67)));
     . \end{asy}

    Invalid graphics directives yield invalid box structures:
    >> Graphics[Circle[{a, b}]]
     : GraphicsBox[CircleBox[List[a, b]], Rule[AspectRatio, Automatic], Rule[Axes, False], Rule[AxesStyle, List[]], Rule[Background, Automatic], Rule[ImageSize, Automatic], Rule[LabelStyle, List[]], Rule[PlotRange, Automatic], Rule[PlotRangePadding, Automatic], Rule[TicksStyle, List[]], Rule[Transformation, Automatic]] is not a valid box structure.
    """

    options = GRAPHICS_OPTIONS

    box_suffix = "Box"

    def apply_makeboxes(self, content, evaluation, options):
        """MakeBoxes[%(name)s[content_, OptionsPattern[%(name)s]],
        StandardForm|TraditionalForm|OutputForm]"""

        def convert(content):
            head = content.get_head_name()

            if head == "System`List":
                return Expression(
                    SymbolList, *[convert(item) for item in content._leaves]
                )
            elif head == "System`Style":
                return Expression(
                    "StyleBox", *[convert(item) for item in content._leaves]
                )
            elif head == "System`GeometricTransformation" and len(content._leaves) == 2:
                return Expression(
                    "GeometricTransformationBox",
                    convert(content._leaves[0]),
                    content._leaves[1],
                )

            if head in element_heads:
                if head == "System`Text":
                    head = "System`Inset"
                atoms = content.get_atoms(include_heads=False)
                if any(
                    not isinstance(atom, (Integer, Real))
                    and not atom.get_name() in GRAPHICS_SYMBOLS
                    for atom in atoms
                ):
                    if head == "System`Inset":
                        inset = content.leaves[0]
                        if inset.get_head_name() == "System`Graphics":
                            opts = {}
                            # opts = dict(opt._leaves[0].name:opt_leaves[1]   for opt in  inset._leaves[1:])
                            inset = self.apply_makeboxes(
                                inset._leaves[0], evaluation, opts
                            )
                        n_leaves = [inset] + [
                            Expression(SymbolN, leaf).evaluate(evaluation)
                            for leaf in content.leaves[1:]
                        ]
                    else:
                        n_leaves = (
                            Expression(SymbolN, leaf).evaluate(evaluation)
                            for leaf in content.leaves
                        )
                else:
                    n_leaves = content.leaves
                return Expression(head + self.box_suffix, *n_leaves)
            return content

        for option in options:
            if option not in ("System`ImageSize",):
                options[option] = Expression(SymbolN, options[option]).evaluate(
                    evaluation
                )
        from mathics.builtin.drawing.graphics3d import Graphics3DBox, Graphics3D

        if type(self) is Graphics:
            return GraphicsBox(
                convert(content), evaluation=evaluation, *options_to_rules(options)
            )
        elif type(self) is Graphics3D:
            return Graphics3DBox(
                convert(content), evaluation=evaluation, *options_to_rules(options)
            )


class _GraphicsElement(InstanceableBuiltin):
    def init(self, graphics, item=None, style=None, opacity=1.0):
        if item is not None and not item.has_form(self.get_name(), None):
            raise BoxConstructError
        self.graphics = graphics
        self.style = style
        self.opacity = opacity
        self.is_completely_visible = False  # True for axis elements

    @staticmethod
    def create_as_style(klass, graphics, item):
        return klass(graphics, item)


class _Color(_GraphicsElement):
    formats = {
        # we are adding ImageSizeMultipliers in the rule below, because we do _not_ want color boxes to
        # diminish in size when they appear in lists or rows. we only want the display of colors this
        # way in the notebook, so we restrict the rule to StandardForm.
        (
            ("StandardForm",),
            "%(name)s[x__?(NumericQ[#] && 0 <= # <= 1&)]",
        ): "Style[Graphics[{EdgeForm[Black], %(name)s[x], Rectangle[]}, ImageSize -> 16], "
        + "ImageSizeMultipliers -> {1, 1}]"
    }

    rules = {"%(name)s[x_List]": "Apply[%(name)s, x]"}

    components_sizes = []
    default_components = []

    def init(self, item=None, components=None):
        super(_Color, self).init(None, item)
        if item is not None:
            leaves = item.leaves
            if len(leaves) in self.components_sizes:
                # we must not clip here; we copy the components, without clipping,
                # e.g. RGBColor[-1, 0, 0] stays RGBColor[-1, 0, 0]. this is especially
                # important for color spaces like LAB that have negative components.

                components = [value.round_to_float() for value in leaves]
                if None in components:
                    raise ColorError

                # the following lines always extend to the maximum available
                # default_components, so RGBColor[0, 0, 0] will _always_
                # become RGBColor[0, 0, 0, 1]. does not seem the right thing
                # to do in this general context. poke1024

                #                if len(components) < 3:
                #                    components.extend(self.default_components[len(components) :])

                self.components = components
            else:
                raise ColorError
        elif components is not None:
            self.components = components

    @staticmethod
    def create(expr):
        head = expr.get_head_name()
        cls = get_class(head)
        if cls is None:
            raise ColorError
        return cls(expr)

    @staticmethod
    def create_as_style(klass, graphics, item):
        return klass(item)

    def to_css(self):
        rgba = self.to_rgba()
        alpha = rgba[3] if len(rgba) > 3 else 1.0
        return (
            r"rgb(%f%%, %f%%, %f%%)" % (rgba[0] * 100, rgba[1] * 100, rgba[2] * 100),
            alpha,
        )

    def to_asy(self):
        rgba = self.to_rgba()
        alpha = rgba[3] if len(rgba) > 3 else 1.0
        return (
            r"rgb(%s, %s, %s)"
            % (asy_number(rgba[0]), asy_number(rgba[1]), asy_number(rgba[2])),
            alpha,
        )

    def to_js(self):
        return self.to_rgba()

    def to_expr(self):
        return Expression(self.get_name(), *self.components)

    def to_rgba(self):
        return self.to_color_space("RGB")

    def to_color_space(self, color_space):
        components = convert_color(self.components, self.color_space, color_space)
        if components is None:
            raise ValueError(
                "cannot convert from color space %s to %s."
                % (self.color_space, color_space)
            )
        return components


class RGBColor(_Color):
    """
    <dl>
    <dt>'RGBColor[$r$, $g$, $b$]'
        <dd>represents a color with the specified red, green and blue
        components.
    </dl>

    >> Graphics[MapIndexed[{RGBColor @@ #1, Disk[2*#2 ~Join~ {0}]} &, IdentityMatrix[3]], ImageSize->Small]
     = -Graphics-

    >> RGBColor[0, 1, 0]
     = RGBColor[0, 1, 0]

    >> RGBColor[0, 1, 0] // ToBoxes
     = StyleBox[GraphicsBox[...], ...]
    """

    color_space = "RGB"
    components_sizes = [3, 4]
    default_components = [0, 0, 0, 1]

    def to_rgba(self):
        return self.components


class LABColor(_Color):
    """
    <dl>
    <dt>'LABColor[$l$, $a$, $b$]'
        <dd>represents a color with the specified lightness, red/green and yellow/blue
        components in the CIE 1976 L*a*b* (CIELAB) color space.
    </dl>
    """

    color_space = "LAB"
    components_sizes = [3, 4]
    default_components = [0, 0, 0, 1]


class LCHColor(_Color):
    """
    <dl>
    <dt>'LCHColor[$l$, $c$, $h$]'
        <dd>represents a color with the specified lightness, chroma and hue
        components in the CIELCh CIELab cube color space.
    </dl>
    """

    color_space = "LCH"
    components_sizes = [3, 4]
    default_components = [0, 0, 0, 1]


class LUVColor(_Color):
    """
    <dl>
    <dt>'LCHColor[$l$, $u$, $v$]'
        <dd>represents a color with the specified components in the CIE 1976 L*u*v* (CIELUV) color space.
    </dl>
    """

    color_space = "LUV"
    components_sizes = [3, 4]
    default_components = [0, 0, 0, 1]


class XYZColor(_Color):
    """
    <dl>
    <dt>'XYZColor[$x$, $y$, $z$]'
        <dd>represents a color with the specified components in the CIE 1931 XYZ color space.
    </dl>
    """

    color_space = "XYZ"
    components_sizes = [3, 4]
    default_components = [0, 0, 0, 1]


class CMYKColor(_Color):
    """
    <dl>
    <dt>'CMYKColor[$c$, $m$, $y$, $k$]'
        <dd>represents a color with the specified cyan, magenta,
        yellow and black components.
    </dl>

    >> Graphics[MapIndexed[{CMYKColor @@ #1, Disk[2*#2 ~Join~ {0}]} &, IdentityMatrix[4]], ImageSize->Small]
     = -Graphics-
    """

    color_space = "CMYK"
    components_sizes = [3, 4, 5]
    default_components = [0, 0, 0, 0, 1]


class Hue(_Color):
    """
    <dl>
    <dt>'Hue[$h$, $s$, $l$, $a$]'
        <dd>represents the color with hue $h$, saturation $s$,
        lightness $l$ and opacity $a$.
    <dt>'Hue[$h$, $s$, $l$]'
        <dd>is equivalent to 'Hue[$h$, $s$, $l$, 1]'.
    <dt>'Hue[$h$, $s$]'
        <dd>is equivalent to 'Hue[$h$, $s$, 1, 1]'.
    <dt>'Hue[$h$]'
        <dd>is equivalent to 'Hue[$h$, 1, 1, 1]'.
    </dl>
    >> Graphics[Table[{EdgeForm[Gray], Hue[h, s], Disk[{12h, 8s}]}, {h, 0, 1, 1/6}, {s, 0, 1, 1/4}]]
     = -Graphics-

    >> Graphics[Table[{EdgeForm[{GrayLevel[0, 0.5]}], Hue[(-11+q+10r)/72, 1, 1, 0.6], Disk[(8-r) {Cos[2Pi q/12], Sin[2Pi q/12]}, (8-r)/3]}, {r, 6}, {q, 12}]]
     = -Graphics-
    """

    color_space = "HSB"
    components_sizes = [1, 2, 3, 4]
    default_components = [0, 1, 1, 1]

    def hsl_to_rgba(self):
        h, s, l = self.components[:3]
        if l < 0.5:
            q = l * (1 + s)
        else:
            q = l + s - l * s
        p = 2 * l - q

        rgb = (h + 1 / 3, h, h - 1 / 3)

        def map(value):
            if value < 0:
                value += 1
            if value > 1:
                value -= 1
            return value

        def trans(t):
            if t < 1 / 6:
                return p + ((q - p) * 6 * t)
            elif t < 1 / 2:
                return q
            elif t < 2 / 3:
                return p + ((q - p) * 6 * (2 / 3 - t))
            else:
                return p

        result = tuple([trans(list(map(t))) for t in rgb]) + (self.components[3],)
        return result


class GrayLevel(_Color):
    """
    <dl>
    <dt>'GrayLevel[$g$]'
        <dd>represents a shade of gray specified by $g$, ranging from
        0 (black) to 1 (white).
    <dt>'GrayLevel[$g$, $a$]'
        <dd>represents a shade of gray specified by $g$ with opacity $a$.
    </dl>
    """

    color_space = "Grayscale"
    components_sizes = [1, 2]
    default_components = [0, 1]


def expression_to_color(color):
    try:
        return _Color.create(color)
    except ColorError:
        return None


def color_to_expression(components, colorspace):
    if colorspace == "Grayscale":
        converted_color_name = "GrayLevel"
    elif colorspace == "HSB":
        converted_color_name = "Hue"
    else:
        converted_color_name = colorspace + "Color"

    return Expression(converted_color_name, *components)


class ColorDistance(Builtin):
    """
    <dl>
    <dt>'ColorDistance[$c1$, $c2$]'
        <dd>returns a measure of color distance between the colors $c1$ and $c2$.
    <dt>'ColorDistance[$list$, $c2$]'
        <dd>returns a list of color distances between the colors in $list$ and $c2$.
    </dl>

    The option DistanceFunction specifies the method used to measure the color
    distance. Available options are:

    CIE76: euclidean distance in the LABColor space
    CIE94: euclidean distance in the LCHColor space
    CIE2000 or CIEDE2000: CIE94 distance with corrections
    CMC: Colour Measurement Committee metric (1984)
    DeltaL: difference in the L component of LCHColor
    DeltaC: difference in the C component of LCHColor
    DeltaH: difference in the H component of LCHColor

    It is also possible to specify a custom distance

    >> ColorDistance[Magenta, Green]
     = 2.2507
    >> ColorDistance[{Red, Blue}, {Green, Yellow}, DistanceFunction -> {"CMC", "Perceptibility"}]
     = {1.0495, 1.27455}
    #> ColorDistance[Blue, Red, DistanceFunction -> "CIE2000"]
     = 0.557976
    #> ColorDistance[Red, Black, DistanceFunction -> (Abs[#1[[1]] - #2[[1]]] &)]
     = 0.542917

    """

    options = {"DistanceFunction": "Automatic"}

    messages = {
        "invdist": "`1` is not Automatic or a valid distance specification.",
        "invarg": "`1` and `2` should be two colors or a color and a lists of colors or "
        + "two lists of colors of the same length.",
    }

    # the docs say LABColor's colorspace corresponds to the CIE 1976 L^* a^* b^* color space
    # with {l,a,b}={L^*,a^*,b^*}/100. Corrections factors are put accordingly.

    _distances = {
        "CIE76": lambda c1, c2: _euclidean_distance(
            c1.to_color_space("LAB")[:3], c2.to_color_space("LAB")[:3]
        ),
        "CIE94": lambda c1, c2: _euclidean_distance(
            c1.to_color_space("LCH")[:3], c2.to_color_space("LCH")[:3]
        ),
        "CIE2000": lambda c1, c2: _cie2000_distance(
            100 * c1.to_color_space("LAB")[:3], 100 * c2.to_color_space("LAB")[:3]
        )
        / 100,
        "CIEDE2000": lambda c1, c2: _cie2000_distance(
            100 * c1.to_color_space("LAB")[:3], 100 * c2.to_color_space("LAB")[:3]
        )
        / 100,
        "DeltaL": lambda c1, c2: _component_distance(
            c1.to_color_space("LCH"), c2.to_color_space("LCH"), 0
        ),
        "DeltaC": lambda c1, c2: _component_distance(
            c1.to_color_space("LCH"), c2.to_color_space("LCH"), 1
        ),
        "DeltaH": lambda c1, c2: _component_distance(
            c1.to_color_space("LCH"), c2.to_color_space("LCH"), 2
        ),
        "CMC": lambda c1, c2: _CMC_distance(
            100 * c1.to_color_space("LAB")[:3], 100 * c2.to_color_space("LAB")[:3], 1, 1
        )
        / 100,
    }

    def apply(self, c1, c2, evaluation, options):
        "ColorDistance[c1_, c2_, OptionsPattern[ColorDistance]]"

        # If numpy is not installed, 100 * c1.to_color_space returns
        # a list of 100 x 3 elements, instead of doing elementwise multiplication
        try:
            import numpy as np
        except:
            raise RuntimeError("NumPy needs to be installed for ColorDistance")

        distance_function = options.get("System`DistanceFunction")
        compute = None
        if isinstance(distance_function, String):
            compute = ColorDistance._distances.get(distance_function.get_string_value())
            if not compute:
                evaluation.message("ColorDistance", "invdist", distance_function)
                return
        elif distance_function.has_form("List", 2):
            if distance_function.leaves[0].get_string_value() == "CMC":
                if distance_function.leaves[1].get_string_value() == "Acceptability":
                    compute = (
                        lambda c1, c2: _CMC_distance(
                            100 * c1.to_color_space("LAB")[:3],
                            100 * c2.to_color_space("LAB")[:3],
                            2,
                            1,
                        )
                        / 100
                    )
                elif distance_function.leaves[1].get_string_value() == "Perceptibility":
                    compute = ColorDistance._distances.get("CMC")

                elif distance_function.leaves[1].has_form("List", 2):
                    if isinstance(
                        distance_function.leaves[1].leaves[0], Integer
                    ) and isinstance(distance_function.leaves[1].leaves[1], Integer):
                        if (
                            distance_function.leaves[1].leaves[0].get_int_value() > 0
                            and distance_function.leaves[1].leaves[1].get_int_value()
                            > 0
                        ):
                            lightness = (
                                distance_function.leaves[1].leaves[0].get_int_value()
                            )
                            chroma = (
                                distance_function.leaves[1].leaves[1].get_int_value()
                            )
                            compute = (
                                lambda c1, c2: _CMC_distance(
                                    100 * c1.to_color_space("LAB")[:3],
                                    100 * c2.to_color_space("LAB")[:3],
                                    lightness,
                                    chroma,
                                )
                                / 100
                            )

        elif (
            isinstance(distance_function, Symbol)
            and distance_function.get_name() == "System`Automatic"
        ):
            compute = ColorDistance._distances.get("CIE76")
        else:

            def compute(a, b):
                return Expression(
                    "Apply",
                    distance_function,
                    Expression(
                        "List",
                        Expression(
                            "List", *[Real(val) for val in a.to_color_space("LAB")]
                        ),
                        Expression(
                            "List", *[Real(val) for val in b.to_color_space("LAB")]
                        ),
                    ),
                )

        if compute == None:
            evaluation.message("ColorDistance", "invdist", distance_function)
            return

        def distance(a, b):
            try:
                py_a = _Color.create(a)
                py_b = _Color.create(b)
            except ColorError:
                evaluation.message("ColorDistance", "invarg", a, b)
                raise
            result = from_python(compute(py_a, py_b))
            return result

        try:
            if c1.get_head_name() == "System`List":
                if c2.get_head_name() == "System`List":
                    if len(c1.leaves) != len(c2.leaves):
                        evaluation.message("ColorDistance", "invarg", c1, c2)
                        return
                    else:
                        return Expression(
                            "List",
                            *[distance(a, b) for a, b in zip(c1.leaves, c2.leaves)],
                        )
                else:
                    return Expression(SymbolList, *[distance(c, c2) for c in c1.leaves])
            elif c2.get_head_name() == "System`List":
                return Expression(SymbolList, *[distance(c1, c) for c in c2.leaves])
            else:
                return distance(c1, c2)
        except ColorError:
            return
        except NotImplementedError:
            evaluation.message("ColorDistance", "invdist", distance_function)
            return


class _Size(_GraphicsElement):
    def init(self, graphics, item=None, value=None):
        super(_Size, self).init(graphics, item)
        if item is not None:
            self.value = item.leaves[0].round_to_float()
        elif value is not None:
            self.value = value
        else:
            raise BoxConstructError
        if self.value < 0:
            raise BoxConstructError


class _Thickness(_Size):
    pass


class AbsoluteThickness(_Thickness):
    """
    <dl>
    <dt>'AbsoluteThickness[$p$]'
        <dd>sets the line thickness for subsequent graphics primitives
        to $p$ points.
    </dl>

    >> Graphics[Table[{AbsoluteThickness[t], Line[{{20 t, 10}, {20 t, 80}}], Text[ToString[t]<>"pt", {20 t, 0}]}, {t, 0, 10}]]
     = -Graphics-
    """

    def get_thickness(self):
        return self.graphics.translate_absolute((self.value, 0))[0]


class Thickness(_Thickness):
    """
    <dl>
    <dt>'Thickness[$t$]'
        <dd>sets the line thickness for subsequent graphics primitives
        to $t$ times the size of the plot area.
    </dl>

    >> Graphics[{Thickness[0.2], Line[{{0, 0}, {0, 5}}]}, Axes->True, PlotRange->{{-5, 5}, {-5, 5}}]
     = -Graphics-
    """

    def get_thickness(self):
        return self.graphics.translate_relative(self.value)


class Thin(Builtin):
    """
    <dl>
    <dt>'Thin'
        <dd>sets the line width for subsequent graphics primitives to 0.5pt.
    </dl>
    """

    rules = {"Thin": "AbsoluteThickness[0.5]"}


class Thick(Builtin):
    """
    <dl>
    <dt>'Thick'
        <dd>sets the line width for subsequent graphics primitives to 2pt.
    </dl>
    """

    rules = {"Thick": "AbsoluteThickness[2]"}


class PointSize(_Size):
    """
    <dl>
    <dt>'PointSize[$t$]'
        <dd>sets the diameter of points to $t$, which is relative to the overall width.
    </dl>
    """

    def get_size(self):
        return self.graphics.extent_width * self.value


class FontColor(Builtin):
    """
    <dl>
    <dt>'FontColor'
        <dd>is an option for Style to set the font color.
    </dl>
    """

    pass


class FontSize(_GraphicsElement):
    """
    <dl>
    <dt>'FontSize[$s$]'
        <dd>sets the font size to $s$ printer's points.
    </dl>
    """

    def init(self, graphics, item=None, value=None):
        super(FontSize, self).init(graphics, item)

        self.scaled = False
        if item is not None and len(item.leaves) == 1:
            if item.leaves[0].get_head_name() == "System`Scaled":
                scaled = item.leaves[0]
                if len(scaled.leaves) == 1:
                    self.scaled = True
                    self.value = scaled.leaves[0].round_to_float()

        if self.scaled:
            pass
        elif item is not None:
            self.value = item.leaves[0].round_to_float()
        elif value is not None:
            self.value = value
        else:
            raise BoxConstructError

        if self.value < 0:
            raise BoxConstructError

    def get_size(self):
        if self.scaled:
            if self.graphics.extent_width is None:
                return 1.0
            else:
                return self.graphics.extent_width * self.value
        else:
            if self.graphics.extent_width is None or self.graphics.pixel_width is None:
                return 1.0
            else:
                return (96.0 / 72.0) * (
                    self.value * self.graphics.extent_width / self.graphics.pixel_width
                )


class Scaled(Builtin):
    pass


class Offset(Builtin):
    pass


class Rectangle(Builtin):
    """
    <dl>
    <dt>'Rectangle[{$xmin$, $ymin$}]'
        <dd>represents a unit square with bottom-left corner at {$xmin$, $ymin$}.
    <dt>'Rectangle[{$xmin$, $ymin$}, {$xmax$, $ymax$}]
        <dd>is a rectange extending from {$xmin$, $ymin$} to {$xmax$, $ymax$}.
    </dl>

    >> Graphics[Rectangle[]]
     = -Graphics-

    >> Graphics[{Blue, Rectangle[{0.5, 0}], Orange, Rectangle[{0, 0.5}]}]
     = -Graphics-
    """

    rules = {"Rectangle[]": "Rectangle[{0, 0}]"}


class Disk(Builtin):
    """
    <dl>
    <dt>'Disk[{$cx$, $cy$}, $r$]'
        <dd>fills a circle with center '($cx$, $cy$)' and radius $r$.
    <dt>'Disk[{$cx$, $cy$}, {$rx$, $ry$}]'
        <dd>fills an ellipse.
    <dt>'Disk[{$cx$, $cy$}]'
        <dd>chooses radius 1.
    <dt>'Disk[]'
        <dd>chooses center '(0, 0)' and radius 1.
    <dt>'Disk[{$x$, $y$}, ..., {$t1$, $t2$}]'
        <dd>is a sector from angle $t1$ to $t2$.
    </dl>

    >> Graphics[{Blue, Disk[{0, 0}, {2, 1}]}]
     = -Graphics-
    The outer border can be drawn using 'EdgeForm':
    >> Graphics[{EdgeForm[Black], Red, Disk[]}]
     = -Graphics-

    Disk can also draw sectors of circles and ellipses
    >> Graphics[Disk[{0, 0}, 1, {Pi / 3, 2 Pi / 3}]]
     = -Graphics-
    >> Graphics[{Blue, Disk[{0, 0}, {1, 2}, {Pi / 3, 5 Pi / 3}]}]
     = -Graphics-
    """

    rules = {"Disk[]": "Disk[{0, 0}]"}


class Circle(Builtin):
    """
    <dl>
    <dt>'Circle[{$cx$, $cy$}, $r$]'
        <dd>draws a circle with center '($cx$, $cy$)' and radius $r$.
    <dt>'Circle[{$cx$, $cy$}, {$rx$, $ry$}]'
        <dd>draws an ellipse.
    <dt>'Circle[{$cx$, $cy$}]'
        <dd>chooses radius 1.
    <dt>'Circle[]'
        <dd>chooses center '(0, 0)' and radius 1.
    </dl>

    >> Graphics[{Red, Circle[{0, 0}, {2, 1}]}]
     = -Graphics-
    >> Graphics[{Circle[], Disk[{0, 0}, {1, 1}, {0, 2.1}]}]
     = -Graphics-
    """

    rules = {"Circle[]": "Circle[{0, 0}]"}


class Inset(Builtin):
    pass


class Text(Inset):
    """
    <dl>
    <dt>'Text["$text$", {$x$, $y$}]'
        <dd>draws $text$ centered on position '{$x$, $y$}'.
    </dl>

    >> Graphics[{Text["First", {0, 0}], Text["Second", {1, 1}]}, Axes->True, PlotRange->{{-2, 2}, {-2, 2}}]
     = -Graphics-

    #> Graphics[{Text[x, {0,0}]}]
     = -Graphics-
    """


class RectangleBox(_GraphicsElement):
    def init(self, graphics, style, item):
        super(RectangleBox, self).init(graphics, item, style)
        if len(item.leaves) not in (1, 2):
            raise BoxConstructError

        self.edge_color, self.face_color = style.get_style(_Color, face_element=True)
        self.p1 = expr_to_coords(item._leaves[0])
        if len(item.leaves) == 1:
            self.p2 = add_coords(self.p1, (1, 1))
        elif len(item.leaves) == 2:
            self.p2 = expr_to_coords(item.leaves[1])

    def extent(self):
        l = self.style.get_line_width(face_element=True) / 2
        result = []

        tx1, ty1 = self.p1
        tx2, ty2 = self.p2

        x1 = min(tx1, tx2) - l
        x2 = max(tx1, tx2) + l
        y1 = min(ty1, ty2) - l
        y2 = max(ty1, ty2) + l

        result.extend([(x1, y1), (x1, y2), (x2, y1), (x2, y2)])

        return result

    def to_svg(self, transform):
        l = self.style.get_line_width(face_element=True)
        p1, p2 = transform(self.p1, self.p2)
        x1, y1 = p1
        x2, y2 = p2
        xmin = min(x1, x2)
        ymin = min(y1, y2)
        w = max(x1, x2) - xmin
        h = max(y1, y2) - ymin
        style = create_css(self.edge_color, self.face_color, l)
        return '<rect x="%f" y="%f" width="%f" height="%f" style="%s" />' % (
            xmin,
            ymin,
            w,
            h,
            style,
        )

    def to_asy(self, transform):
        l = self.style.get_line_width(face_element=True)
        p1, p2 = transform(self.p1, self.p2)
        x1, y1 = p1
        x2, y2 = p2
        pens = create_pens(self.edge_color, self.face_color, l, is_face_element=True)
        x1, x2, y1, y2 = asy_number(x1), asy_number(x2), asy_number(y1), asy_number(y2)
        return "filldraw((%s,%s)--(%s,%s)--(%s,%s)--(%s,%s)--cycle, %s);" % (
            x1,
            y1,
            x2,
            y1,
            x2,
            y2,
            x1,
            y2,
            pens,
        )


class _RoundBox(_GraphicsElement):
    face_element = None

    def init(self, graphics, style, item):
        super(_RoundBox, self).init(graphics, item, style)
        if len(item._leaves) not in (1, 2):
            raise BoxConstructError
        self.edge_color, self.face_color = style.get_style(
            _Color, face_element=self.face_element
        )
        self.c = expr_to_coords(item.leaves[0])
        if len(item.leaves) == 1:
            rx = ry = 1
        elif len(item.leaves) == 2:
            r = item.leaves[1]
            if r.has_form("List", 2):
                rx = r.leaves[0].round_to_float()
                ry = r.leaves[1].round_to_float()
            else:
                rx = ry = r.round_to_float()
        self.r = add_coords(self.c, (rx, ry))

    def extent(self):
        l = self.style.get_line_width(face_element=self.face_element) / 2
        x, y = self.c
        rx, ry = self.r
        rx -= x
        ry = y - ry
        rx += l
        ry += l
        return [(x - rx, y - ry), (x - rx, y + ry), (x + rx, y - ry), (x + rx, y + ry)]

    def to_svg(self, transform):
        c, r = transform(self.c, self.r)
        x, y = c
        rx, ry = r
        rx -= x
        ry = abs(y - ry)
        l = self.style.get_line_width(face_element=self.face_element)
        style = create_css(self.edge_color, self.face_color, stroke_width=l)
        return '<ellipse cx="%f" cy="%f" rx="%f" ry="%f" style="%s" />' % (
            x,
            y,
            rx,
            ry,
            style,
        )

    def to_asy(self, transform):
        c, r = transform(self.c, self.r)
        x, y = c
        rx, ry = r
        rx -= x
        ry = abs(ry - y)
        l = self.style.get_line_width(face_element=self.face_element)
        pen = create_pens(
            edge_color=self.edge_color,
            face_color=self.face_color,
            stroke_width=l,
            is_face_element=self.face_element,
        )
        cmd = "filldraw" if self.face_element else "draw"
        return "%s(ellipse((%s,%s),%s,%s), %s);" % (
            cmd,
            asy_number(x),
            asy_number(y),
            asy_number(rx),
            asy_number(ry),
            pen,
        )


class _ArcBox(_RoundBox):
    def init(self, graphics, style, item):
        if len(item.leaves) == 3:
            arc_expr = item.leaves[2]
            if arc_expr.get_head_name() != "System`List":
                raise BoxConstructError
            arc = arc_expr.leaves
            pi2 = 2 * pi

            start_angle = arc[0].round_to_float()
            end_angle = arc[1].round_to_float()

            if start_angle is None or end_angle is None:
                raise BoxConstructError
            elif end_angle >= start_angle + pi2:  # full circle?
                self.arc = None
            else:
                if end_angle <= start_angle:
                    self.arc = (end_angle, start_angle)
                else:
                    self.arc = (start_angle, end_angle)

            item = Expression(item.get_head_name(), *item.leaves[:2])
        else:
            self.arc = None
        super(_ArcBox, self).init(graphics, style, item)

    def _arc_params(self, transform):
        c, r = transform(self.c, self.r)
        x, y = c
        rx, ry = r

        rx -= x
        ry -= y

        start_angle, end_angle = self.arc

        if end_angle - start_angle <= pi:
            large_arc = 0
        else:
            large_arc = 1

        sx = x + rx * cos(start_angle)
        sy = y + ry * sin(start_angle)

        ex = x + rx * cos(end_angle)
        ey = y + ry * sin(end_angle)

        return x, y, abs(rx), abs(ry), sx, sy, ex, ey, large_arc

    def to_svg(self, transform):
        if self.arc is None:
            return super(_ArcBox, self).to_svg(transform)

        x, y, rx, ry, sx, sy, ex, ey, large_arc = self._arc_params(transform)

        def path(closed):
            if closed:
                yield "M %f,%f" % (x, y)
                yield "L %f,%f" % (sx, sy)
            else:
                yield "M %f,%f" % (sx, sy)

            yield "A %f,%f,0,%d,0,%f,%f" % (rx, ry, large_arc, ex, ey)

            if closed:
                yield "Z"

        l = self.style.get_line_width(face_element=self.face_element)
        style = create_css(self.edge_color, self.face_color, stroke_width=l)
        return '<path d="%s" style="%s" />' % (" ".join(path(self.face_element)), style)

    def to_asy(self, transform):
        if self.arc is None:
            return super(_ArcBox, self).to_asy(transform)

        x, y, rx, ry, sx, sy, ex, ey, large_arc = self._arc_params(transform)

        def path(closed):
            if closed:
                yield "(%s,%s)--(%s,%s)--" % tuple(
                    asy_number(t) for t in (x, y, sx, sy)
                )

            yield "arc((%s,%s), (%s, %s), (%s, %s))" % tuple(
                asy_number(t) for t in (x, y, sx, sy, ex, ey)
            )

            if closed:
                yield "--cycle"

        l = self.style.get_line_width(face_element=self.face_element)
        pen = create_pens(
            edge_color=self.edge_color,
            face_color=self.face_color,
            stroke_width=l,
            is_face_element=self.face_element,
        )
        command = "filldraw" if self.face_element else "draw"
        return "%s(%s, %s);" % (command, "".join(path(self.face_element)), pen)


class DiskBox(_ArcBox):
    face_element = True


class CircleBox(_ArcBox):
    face_element = False


class _Polyline(_GraphicsElement):
    def do_init(self, graphics, points):
        if not points.has_form("List", None):
            raise BoxConstructError
        if (
            points.leaves
            and points.leaves[0].has_form("List", None)
            and all(leaf.has_form("List", None) for leaf in points.leaves[0].leaves)
        ):
            leaves = points.leaves
            self.multi_parts = True
        else:
            leaves = [Expression(SymbolList, *points.leaves)]
            self.multi_parts = False
        lines = []
        for leaf in leaves:
            if leaf.has_form("List", None):
                lines.append(leaf.leaves)
            else:
                raise BoxConstructError
        make_coords = graphics.make_coords  # for Graphics and Graphics3D support
        self.lines = [make_coords(line) for line in lines]

    def extent(self):
        l = self.style.get_line_width(face_element=False)
        result = []
        for line in self.lines:
            for c in line:
                x, y = c
                result.extend(
                    [(x - l, y - l), (x - l, y + l), (x + l, y - l), (x + l, y + l)]
                )
        return result


class Point(Builtin):
    """
    <dl>
    <dt>'Point[{$point_1$, $point_2$ ...}]'
        <dd>represents the point primitive.
    <dt>'Point[{{$p_11$, $p_12$, ...}, {$p_21$, $p_22$, ...}, ...}]'
        <dd>represents a number of point primitives.
    </dl>

    >> Graphics[Point[{0,0}]]
    = -Graphics-

    >> Graphics[Point[Table[{Sin[t], Cos[t]}, {t, 0, 2. Pi, Pi / 15.}]]]
    = -Graphics-

    >> Graphics3D[Point[Table[{Sin[t], Cos[t], 0}, {t, 0, 2. Pi, Pi / 15.}]]]
    = -Graphics3D-
    """

    pass


class PointBox(_Polyline):
    def init(self, graphics, style, item=None):
        super(PointBox, self).init(graphics, item, style)
        self.edge_color, self.face_color = style.get_style(_Color, face_element=True)
        if item is not None:
            if len(item.leaves) != 1:
                raise BoxConstructError
            points = item.leaves[0]
            if points.has_form("List", None) and len(points.leaves) != 0:
                if all(not leaf.has_form("List", None) for leaf in points.leaves):
                    points = Expression(SymbolList, points)
            self.do_init(graphics, points)
        else:
            raise BoxConstructError

    def to_svg(self, transform):
        point_size, _ = self.style.get_style(PointSize, face_element=False)
        if point_size is None:
            point_size = PointSize(self.graphics, value=0.005)
        size = point_size.get_size()

        graphics = self.graphics
        size_x = size
        size_y = (
            size_x
            * (graphics.extent_height / graphics.extent_width)
            * (graphics.pixel_width / graphics.pixel_height)
        )

        style = create_css(
            edge_color=self.edge_color, stroke_width=0, face_color=self.face_color
        )
        svg = ""
        for line in self.lines:
            for x, y in transform(*line):
                svg += '<ellipse cx="%f" cy="%f" rx="%f" ry="%f" style="%s" />' % (
                    x,
                    y,
                    size_x,
                    size_y,
                    style,
                )
        return svg

    def to_asy(self, transform):
        pen = create_pens(face_color=self.face_color, is_face_element=False)

        asy = ""
        for line in self.lines:
            for x, y in transform(*line):
                asy += "dot(%s, %s);" % ((x, y), pen)

        return asy


class Line(Builtin):
    """
    <dl>
    <dt>'Line[{$point_1$, $point_2$ ...}]'
        <dd>represents the line primitive.
    <dt>'Line[{{$p_11$, $p_12$, ...}, {$p_21$, $p_22$, ...}, ...}]'
        <dd>represents a number of line primitives.
    </dl>

    >> Graphics[Line[{{0,1},{0,0},{1,0},{1,1}}]]
    = -Graphics-

    >> Graphics3D[Line[{{0,0,0},{0,1,1},{1,0,0}}]]
    = -Graphics3D-
    """

    pass


class LineBox(_Polyline):
    def init(self, graphics, style, item=None, lines=None):
        super(LineBox, self).init(graphics, item, style)
        self.edge_color, _ = style.get_style(_Color, face_element=False)
        if item is not None:
            if len(item.leaves) != 1:
                raise BoxConstructError
            points = item.leaves[0]
            self.do_init(graphics, points)
        elif lines is not None:
            self.lines = lines
        else:
            raise BoxConstructError

    def to_svg(self, transform):
        l = self.style.get_line_width(face_element=False)
        l = list(transform((l, l), w=0))[0][0]
        style = create_css(edge_color=self.edge_color, stroke_width=l)

        svg = ""
        for line in self.lines:
            path = " ".join(["%f,%f" % c for c in transform(*line)])
            svg += '<polyline points="%s" style="%s" />' % (path, style)

        return svg

    def to_asy(self, transform):
        l = self.style.get_line_width(face_element=False)
        l = list(transform((l, l), w=0))[0][0]
        pen = create_pens(edge_color=self.edge_color, stroke_width=l)

        asy = ""
        for line in self.lines:
            path = "--".join(["(%.5g,%5g)" % c for c in transform(*line)])
            asy += "draw(%s, %s);" % (path, pen)

        return asy


def _svg_bezier(*segments):
    # see https://www.w3.org/TR/SVG/paths.html#PathDataCubicBezierCommands
    # see https://docs.webplatform.org/wiki/svg/tutorials/smarter_svg_shapes

    while segments and not segments[0][1]:
        segments = segments[1:]

    if not segments:
        return

    forms = "LQC"  # SVG commands for line, quadratic bezier, cubic bezier

    def path(max_degree, p):
        max_degree = min(max_degree, len(forms))
        while p:
            n = min(max_degree, len(p))  # 1, 2, or 3
            if n < 1:
                raise BoxConstructError
            yield forms[n - 1] + " ".join("%f,%f" % xy for xy in p[:n])
            p = p[n:]

    k, p = segments[0]
    yield "M%f,%f" % p[0]

    for s in path(k, p[1:]):
        yield s

    for k, p in segments[1:]:
        for s in path(k, p):
            yield s


def _asy_bezier(*segments):
    # see http://asymptote.sourceforge.net/doc/Bezier-curves.html#Bezier-curves

    while segments and not segments[0][1]:
        segments = segments[1:]

    if not segments:
        return

    def cubic(p0, p1, p2, p3):
        return "..controls(%.5g,%.5g) and (%.5g,%.5g)..(%.5g,%.5g)" % tuple(
            list(chain(p1, p2, p3))
        )

    def quadratric(qp0, qp1, qp2):
        # asymptote only supports cubic beziers, so we convert this quadratic
        # bezier to a cubic bezier, see http://fontforge.github.io/bezier.html

        # CP0 = QP0
        # CP3 = QP2
        # CP1 = QP0 + 2 / 3 * (QP1 - QP0)
        # CP2 = QP2 + 2 / 3 * (QP1 - QP2)

        qp0x, qp0y = qp0
        qp1x, qp1y = qp1
        qp2x, qp2y = qp2

        t = 2.0 / 3.0
        cp0 = qp0
        cp1 = (qp0x + t * (qp1x - qp0x), qp0y + t * (qp1y - qp0y))
        cp2 = (qp2x + t * (qp1x - qp2x), qp2y + t * (qp1y - qp2y))
        cp3 = qp2

        return cubic(cp0, cp1, cp2, cp3)

    def linear(p0, p1):
        return "--(%.5g,%.5g)" % p1

    forms = (linear, quadratric, cubic)

    def path(max_degree, p):
        max_degree = min(max_degree, len(forms))
        while p:
            n = min(max_degree, len(p) - 1)  # 1, 2, or 3
            if n < 1:
                break
            yield forms[n - 1](*p[: n + 1])
            p = p[n:]

    k, p = segments[0]
    yield "(%.5g,%.5g)" % p[0]

    connect = []
    for k, p in segments:
        for s in path(k, list(chain(connect, p))):
            yield s
        connect = p[-1:]


class BernsteinBasis(Builtin):
    attributes = ("Listable", "NumericFunction", "Protected")
    rules = {
        "BernsteinBasis[d_, n_, x_]": "Piecewise[{{Binomial[d, n] * x ^ n * (1 - x) ^ (d - n), 0 < x < 1}}, 0]"
    }


class BezierFunction(Builtin):
    rules = {
        "BezierFunction[p_]": "Function[x, Total[p * BernsteinBasis[Length[p] - 1, Range[0, Length[p] - 1], x]]]"
    }


class BezierCurve(Builtin):
    """
    <dl>
    <dt>'BezierCurve[{$p1$, $p2$ ...}]'
        <dd>represents a bezier curve with $p1$, $p2$ as control points.
    </dl>

    >> Graphics[BezierCurve[{{0, 0},{1, 1},{2, -1},{3, 0}}]]
     = -Graphics-

    >> Module[{p={{0, 0},{1, 1},{2, -1},{4, 0}}}, Graphics[{BezierCurve[p], Red, Point[Table[BezierFunction[p][x], {x, 0, 1, 0.1}]]}]]
     = -Graphics-
    """

    options = {"SplineDegree": "3"}


class BezierCurveBox(_Polyline):
    def init(self, graphics, style, item, options):
        super(BezierCurveBox, self).init(graphics, item, style)
        if len(item.leaves) != 1 or item.leaves[0].get_head_name() != "System`List":
            raise BoxConstructError
        self.edge_color, _ = style.get_style(_Color, face_element=False)
        points = item.leaves[0]
        self.do_init(graphics, points)
        spline_degree = options.get("System`SplineDegree")
        if not isinstance(spline_degree, Integer):
            raise BoxConstructError
        self.spline_degree = spline_degree.get_int_value()

    def to_svg(self, transform):
        l = self.style.get_line_width(face_element=False)
        style = create_css(edge_color=self.edge_color, stroke_width=l)

        svg = ""
        for line in self.lines:
            s = " ".join(_svg_bezier((self.spline_degree, transform(*line))))
            svg += '<path d="%s" style="%s"/>' % (s, style)
        return svg

    def to_asy(self, transform):
        l = self.style.get_line_width(face_element=False)
        pen = create_pens(edge_color=self.edge_color, stroke_width=l)

        asy = ""
        for line in self.lines:
            for path in _asy_bezier((self.spline_degree, transform(*line))):
                asy += "draw(%s, %s);" % (path, pen)
        return asy


class FilledCurve(Builtin):
    """
    <dl>
    <dt>'FilledCurve[{$segment1$, $segment2$ ...}]'
        <dd>represents a filled curve.
    </dl>

    >> Graphics[FilledCurve[{Line[{{0, 0}, {1, 1}, {2, 0}}]}]]
    = -Graphics-

    >> Graphics[FilledCurve[{BezierCurve[{{0, 0}, {1, 1}, {2, 0}}], Line[{{3, 0}, {0, 2}}]}]]
    = -Graphics-
    """

    pass


class FilledCurveBox(_GraphicsElement):
    def init(self, graphics, style, item=None):
        super(FilledCurveBox, self).init(graphics, item, style)
        self.edge_color, self.face_color = style.get_style(_Color, face_element=True)

        if item is not None and item.leaves and item.leaves[0].has_form("List", None):
            if len(item.leaves) != 1:
                raise BoxConstructError
            leaves = item.leaves[0].leaves

            def parse_component(segments):
                for segment in segments:
                    head = segment.get_head_name()

                    if head == "System`Line":
                        k = 1
                        parts = segment.leaves
                    elif head == "System`BezierCurve":
                        parts, options = _data_and_options(segment.leaves, {})
                        spline_degree = options.get("SplineDegree", Integer(3))
                        if not isinstance(spline_degree, Integer):
                            raise BoxConstructError
                        k = spline_degree.get_int_value()
                    elif head == "System`BSplineCurve":
                        raise NotImplementedError  # FIXME convert bspline to bezier here
                        # parts = segment.leaves
                    else:
                        raise BoxConstructError

                    c = []
                    for part in parts:
                        if part.get_head_name() != "System`List":
                            raise BoxConstructError
                        c.extend([expr_to_coords(xy) for xy in part.leaves])

                    yield k, c

            if all(x.get_head_name() == "System`List" for x in leaves):
                self.components = [list(parse_component(x)) for x in leaves]
            else:
                self.components = [list(parse_component(leaves))]
        else:
            raise BoxConstructError

    def to_svg(self, transform):
        l = self.style.get_line_width(face_element=False)
        style = create_css(
            edge_color=self.edge_color, face_color=self.face_color, stroke_width=l
        )

        def components():
            for component in self.components:
                transformed = [(k, transform(*p)) for k, p in component]
                yield " ".join(_svg_bezier(*transformed)) + " Z"

        return '<path d="%s" style="%s" fill-rule="evenodd"/>' % (
            " ".join(components()),
            style,
        )

    def to_asy(self, transform):
        l = self.style.get_line_width(face_element=False)
        pen = create_pens(edge_color=self.edge_color, stroke_width=l)

        if not pen:
            pen = "currentpen"

        def components():
            for component in self.components:
                transformed = [(k, transform(*p)) for k, p in component]
                yield "fill(%s--cycle, %s);" % ("".join(_asy_bezier(*transformed)), pen)

        return "".join(components())

    def extent(self):
        l = self.style.get_line_width(face_element=False)
        result = []
        for component in self.components:
            for _, points in component:
                for p in points:
                    x, y = p
                    result.extend(
                        [(x - l, y - l), (x - l, y + l), (x + l, y - l), (x + l, y + l)]
                    )
        return result


class Polygon(Builtin):
    """
    <dl>
    <dt>'Polygon[{$point_1$, $point_2$ ...}]'
        <dd>represents the filled polygon primitive.
    <dt>'Polygon[{{$p_11$, $p_12$, ...}, {$p_21$, $p_22$, ...}, ...}]'
        <dd>represents a number of filled polygon primitives.
    </dl>

    >> Graphics[Polygon[{{1,0},{0,0},{0,1}}]]
    = -Graphics-

    >> Graphics3D[Polygon[{{0,0,0},{0,1,1},{1,0,0}}]]
    = -Graphics3D-
    """

    pass


class PolygonBox(_Polyline):
    def init(self, graphics, style, item=None):
        super(PolygonBox, self).init(graphics, item, style)
        self.edge_color, self.face_color = style.get_style(_Color, face_element=True)
        if item is not None:
            if len(item.leaves) not in (1, 2):
                raise BoxConstructError
            points = item.leaves[0]
            self.do_init(graphics, points)
            self.vertex_colors = None
            for leaf in item.leaves[1:]:
                if not leaf.has_form("Rule", 2):
                    raise BoxConstructError
                name = leaf.leaves[0].get_name()
                self.process_option(name, leaf.leaves[1])
        else:
            raise BoxConstructError

    def process_option(self, name, value):
        if name == "System`VertexColors":
            if not value.has_form("List", None):
                raise BoxConstructError
            black = RGBColor(components=[0, 0, 0, 1])
            self.vertex_colors = [[black] * len(line) for line in self.lines]
            colors = value.leaves
            if not self.multi_parts:
                colors = [Expression(SymbolList, *colors)]
            for line_index, line in enumerate(self.lines):
                if line_index >= len(colors):
                    break
                line_colors = colors[line_index]
                if not line_colors.has_form("List", None):
                    continue
                for index, color in enumerate(line_colors.leaves):
                    if index >= len(self.vertex_colors[line_index]):
                        break
                    try:
                        self.vertex_colors[line_index][index] = _Color.create(color)
                    except ColorError:
                        continue
        else:
            raise BoxConstructError

    def to_svg(self, transform):
        l = self.style.get_line_width(face_element=True)
        if self.vertex_colors is None:
            face_color = self.face_color
        else:
            face_color = None
        style = create_css(
            edge_color=self.edge_color, face_color=face_color, stroke_width=l
        )
        svg = ""
        if self.vertex_colors is not None:
            mesh = []
            for index, line in enumerate(self.lines):
                data = [
                    [coords, color.to_js()]
                    for coords, color in zip(
                        transform(*line), self.vertex_colors[index]
                    )
                ]
                mesh.append(data)
            svg += '<meshgradient data="%s" />' % json.dumps(mesh)
        for line in self.lines:
            svg += '<polygon points="%s" style="%s" />' % (
                " ".join("%f,%f" % c for c in transform(*line)),
                style,
            )
        return svg

    def to_asy(self, transform):
        l = self.style.get_line_width(face_element=True)
        if self.vertex_colors is None:
            face_color = self.face_color
        else:
            face_color = None
        pens = create_pens(
            edge_color=self.edge_color,
            face_color=face_color,
            stroke_width=l,
            is_face_element=True,
        )
        asy = ""
        if self.vertex_colors is not None:
            paths = []
            colors = []
            edges = []
            for index, line in enumerate(self.lines):
                paths.append(
                    "--".join(["(%.5g,%.5g)" % c for c in transform(*line)]) + "--cycle"
                )

                # ignore opacity
                colors.append(
                    ",".join([color.to_asy()[0] for color in self.vertex_colors[index]])
                )

                edges.append(
                    ",".join(["0"] + ["1"] * (len(self.vertex_colors[index]) - 1))
                )

            asy += "gouraudshade(%s, new pen[] {%s}, new int[] {%s});" % (
                "^^".join(paths),
                ",".join(colors),
                ",".join(edges),
            )
        if pens and pens != "nullpen":
            for line in self.lines:
                path = (
                    "--".join(["(%.5g,%.5g)" % c for c in transform(*line)]) + "--cycle"
                )
                asy += "filldraw(%s, %s);" % (path, pens)
        return asy


class RegularPolygon(Builtin):
    """
    <dl>
    <dt>'RegularPolygon[$n$]'
        <dd>gives the regular polygon with $n$ edges.
    <dt>'RegularPolygon[$r$, $n$]'
        <dd>gives the regular polygon with $n$ edges and radius $r$.
    <dt>'RegularPolygon[{$r$, $phi$}, $n$]'
        <dd>gives the regular polygon with radius $r$ with one vertex drawn at angle $phi$.
    <dt>'RegularPolygon[{$x, $y}, $r$, $n$]'
        <dd>gives the regular polygon centered at the position {$x, $y}.
    </dl>

    >> Graphics[RegularPolygon[5]]
    = -Graphics-

    >> Graphics[{Yellow, Rectangle[], Orange, RegularPolygon[{1, 1}, {0.25, 0}, 3]}]
    = -Graphics-
    """


class RegularPolygonBox(PolygonBox):
    def init(self, graphics, style, item):
        if len(item.leaves) in (1, 2, 3) and isinstance(item.leaves[-1], Integer):
            r = 1.0
            phi0 = None

            if len(item.leaves) >= 2:
                rspec = item.leaves[-2]
                if rspec.get_head_name() == "System`List":
                    if len(rspec.leaves) != 2:
                        raise BoxConstructError
                    r = rspec.leaves[0].round_to_float()
                    phi0 = rspec.leaves[1].round_to_float()
                else:
                    r = rspec.round_to_float()

            x = 0.0
            y = 0.0
            if len(item.leaves) == 3:
                pos = item.leaves[0]
                if not pos.has_form("List", 2):
                    raise BoxConstructError
                x = pos.leaves[0].round_to_float()
                y = pos.leaves[1].round_to_float()

            n = item.leaves[-1].get_int_value()

            if any(t is None for t in (x, y, r)) or n < 0:
                raise BoxConstructError

            if phi0 is None:
                phi0 = -pi / 2.0
                if n % 1 == 0 and n > 0:
                    phi0 += pi / n

            pi2 = pi * 2.0

            def vertices():
                for i in range(n):
                    phi = phi0 + pi2 * i / float(n)
                    yield Expression(
                        "List", Real(x + r * cos(phi)), Real(y + r * sin(phi))
                    )

            new_item = Expression(
                "RegularPolygonBox", Expression(SymbolList, *list(vertices()))
            )
        else:
            raise BoxConstructError

        super(RegularPolygonBox, self).init(graphics, style, new_item)


class Arrow(Builtin):
    """
    <dl>
    <dt>'Arrow[{$p1$, $p2$}]'
        <dd>represents a line from $p1$ to $p2$ that ends with an arrow at $p2$.
    <dt>'Arrow[{$p1$, $p2$}, $s$]'
        <dd>represents a line with arrow that keeps a distance of $s$ from $p1$
        and $p2$.
    <dt>'Arrow[{$point_1$, $point_2$}, {$s1$, $s2$}]'
        <dd>represents a line with arrow that keeps a distance of $s1$ from $p1$
        and a distance of $s2$ from $p2$.
    </dl>

    >> Graphics[Arrow[{{0,0}, {1,1}}]]
    = -Graphics-

    >> Graphics[{Circle[], Arrow[{{2, 1}, {0, 0}}, 1]}]
    = -Graphics-

    Keeping distances may happen across multiple segments:

    >> Table[Graphics[{Circle[], Arrow[Table[{Cos[phi],Sin[phi]},{phi,0,2*Pi,Pi/2}],{d, d}]}],{d,0,2,0.5}]
     = {-Graphics-, -Graphics-, -Graphics-, -Graphics-, -Graphics-}
    """

    pass


class Arrowheads(_GraphicsElement):
    """
    <dl>
    <dt>'Arrowheads[$s$]'
        <dd>specifies that Arrow[] draws one arrow of size $s$ (relative to width of image, defaults to 0.04).
    <dt>'Arrowheads[{$spec1$, $spec2$, ..., $specn$}]'
        <dd>specifies that Arrow[] draws n arrows as defined by $spec1$, $spec2$, ... $specn$.
    <dt>'Arrowheads[{{$s$}}]'
        <dd>specifies that one arrow of size $s$ should be drawn.
    <dt>'Arrowheads[{{$s$, $pos$}}]'
        <dd>specifies that one arrow of size $s$ should be drawn at position $pos$ (for the arrow to
        be on the line, $pos$ has to be between 0, i.e. the start for the line, and 1, i.e. the end
        of the line).
    <dt>'Arrowheads[{{$s$, $pos$, $g$}}]'
        <dd>specifies that one arrow of size $s$ should be drawn at position $pos$ using Graphics $g$.
    </dl>

    Arrows on both ends can be achieved using negative sizes:

    >> Graphics[{Circle[],Arrowheads[{-0.04, 0.04}], Arrow[{{0, 0}, {2, 2}}, {1,1}]}]
     = -Graphics-

    You may also specify our own arrow shapes:

    >> Graphics[{Circle[], Arrowheads[{{0.04, 1, Graphics[{Red, Disk[]}]}}], Arrow[{{0, 0}, {Cos[Pi/3],Sin[Pi/3]}}]}]
     = -Graphics-

    >> Graphics[{Arrowheads[Table[{0.04, i/10, Graphics[Disk[]]},{i,1,10}]], Arrow[{{0, 0}, {6, 5}, {1, -3}, {-2, 2}}]}]
     = -Graphics-
    """

    default_size = 0.04

    symbolic_sizes = {
        "System`Tiny": 3,
        "System`Small": 5,
        "System`Medium": 9,
        "System`Large": 18,
    }

    def init(self, graphics, item=None):
        super(Arrowheads, self).init(graphics, item)
        if len(item.leaves) != 1:
            raise BoxConstructError
        self.spec = item.leaves[0]

    def _arrow_size(self, s, extent):
        if isinstance(s, Symbol):
            size = self.symbolic_sizes.get(s.get_name(), 0)
            return self.graphics.translate_absolute((size, 0))[0]
        else:
            return _to_float(s) * extent

    def heads(self, extent, default_arrow, custom_arrow):
        # see https://reference.wolfram.com/language/ref/Arrowheads.html

        if self.spec.get_head_name() == "System`List":
            leaves = self.spec.leaves
            if all(x.get_head_name() == "System`List" for x in leaves):
                for head in leaves:
                    spec = head.leaves
                    if len(spec) not in (2, 3):
                        raise BoxConstructError
                    size_spec = spec[0]
                    if (
                        isinstance(size_spec, Symbol)
                        and size_spec.get_name() == "System`Automatic"
                    ):
                        s = self.default_size * extent
                    elif size_spec.is_numeric():
                        s = self._arrow_size(size_spec, extent)
                    else:
                        raise BoxConstructError

                    if len(spec) == 3 and custom_arrow:
                        graphics = spec[2]
                        if graphics.get_head_name() != "System`Graphics":
                            raise BoxConstructError
                        arrow = custom_arrow(graphics)
                    else:
                        arrow = default_arrow

                    if not isinstance(spec[1], (Real, Rational, Integer)):
                        raise BoxConstructError

                    yield s, _to_float(spec[1]), arrow
            else:
                n = max(1.0, len(leaves) - 1.0)
                for i, head in enumerate(leaves):
                    yield self._arrow_size(head, extent), i / n, default_arrow
        else:
            yield self._arrow_size(self.spec, extent), 1, default_arrow


def _norm(p, q):
    px, py = p
    qx, qy = q

    dx = qx - px
    dy = qy - py

    length = sqrt(dx * dx + dy * dy)
    return dx, dy, length


class _Line:
    def make_draw_svg(self, style):
        def draw(points):
            yield '<polyline points="'
            yield " ".join("%f,%f" % xy for xy in points)
            yield '" style="%s" />' % style

        return draw

    def make_draw_asy(self, pen):
        def draw(points):
            yield "draw("
            yield "--".join(["(%.5g,%5g)" % xy for xy in points])
            yield ", % s);" % pen

        return draw

    def arrows(self, points, heads):  # heads has to be sorted by pos
        def segments(points):
            for i in range(len(points) - 1):
                px, py = points[i]
                dx, dy, dl = _norm((px, py), points[i + 1])
                yield dl, px, py, dx, dy

        seg = list(segments(points))

        if not seg:
            return

        i = 0
        t0 = 0.0
        n = len(seg)
        dl, px, py, dx, dy = seg[i]
        total = sum(segment[0] for segment in seg)

        for s, t, draw in ((s, pos * total - t0, draw) for s, pos, draw in heads):
            if s == 0.0:  # ignore zero-sized arrows
                continue

            if i < n:  # not yet past last segment?
                while t > dl:  # position past current segment?
                    t -= dl
                    t0 += dl
                    i += 1
                    if i == n:
                        px += dx  # move to last segment's end
                        py += dy
                        break
                    else:
                        dl, px, py, dx, dy = seg[i]

            for shape in draw(px, py, dx / dl, dy / dl, t, s):
                yield shape


def _bezier_derivative(p):
    # see http://pomax.github.io/bezierinfo/, Section 12 Derivatives
    n = len(p[0]) - 1
    return [[n * (x1 - x0) for x1, x0 in zip(w, w[1:])] for w in p]


def _bezier_evaluate(p, t):
    # see http://pomax.github.io/bezierinfo/, Section 4 Controlling Bezier Curvatures
    n = len(p[0]) - 1
    if n == 3:
        t2 = t * t
        t3 = t2 * t
        mt = 1 - t
        mt2 = mt * mt
        mt3 = mt2 * mt
        return [
            w[0] * mt3 + 3 * w[1] * mt2 * t + 3 * w[2] * mt * t2 + w[3] * t3 for w in p
        ]
    elif n == 2:
        t2 = t * t
        mt = 1 - t
        mt2 = mt * mt
        return [w[0] * mt2 + w[1] * 2 * mt * t + w[2] * t2 for w in p]
    elif n == 1:
        mt = 1 - t
        return [w[0] * mt + w[1] * t for w in p]
    else:
        raise ValueError("cannot compute bezier curve of order %d" % n)


class _BezierCurve:
    def __init__(self, spline_degree=3):
        self.spline_degree = spline_degree

    def make_draw_svg(self, style):
        def draw(points):
            s = " ".join(_svg_bezier((self.spline_degree, points)))
            yield '<path d="%s" style="%s"/>' % (s, style)

        return draw

    def make_draw_asy(self, pen):
        def draw(points):
            for path in _asy_bezier((self.spline_degree, points)):
                yield "draw(%s, %s);" % (path, pen)

        return draw

    def arrows(self, points, heads):  # heads has to be sorted by pos
        if len(points) < 2:
            return

        # FIXME combined curves

        cp = list(zip(*points))
        if len(points) >= 3:
            dcp = _bezier_derivative(cp)
        else:
            dcp = cp

        for s, t, draw in heads:
            if s == 0.0:  # ignore zero-sized arrows
                continue

            px, py = _bezier_evaluate(cp, t)

            tx, ty = _bezier_evaluate(dcp, t)
            tl = -sqrt(tx * tx + ty * ty)
            tx /= tl
            ty /= tl

            for shape in draw(px, py, tx, ty, 0.0, s):
                yield shape


class ArrowBox(_Polyline):
    def init(self, graphics, style, item=None):
        if not item:
            raise BoxConstructError

        super(ArrowBox, self).init(graphics, item, style)

        leaves = item.leaves
        if len(leaves) == 2:
            setback = self._setback_spec(leaves[1])
        elif len(leaves) == 1:
            setback = (0, 0)
        else:
            raise BoxConstructError

        curve = leaves[0]

        curve_head_name = curve.get_head_name()
        if curve_head_name == "System`List":
            curve_points = curve
            self.curve = _Line()
        elif curve_head_name == "System`Line":
            if len(curve.leaves) != 1:
                raise BoxConstructError
            curve_points = curve.leaves[0]
            self.curve = _Line()
        elif curve_head_name == "System`BezierCurve":
            if len(curve.leaves) != 1:
                raise BoxConstructError
            curve_points = curve.leaves[0]
            self.curve = _BezierCurve()
        else:
            raise BoxConstructError

        self.setback = setback
        self.do_init(graphics, curve_points)
        self.graphics = graphics
        self.edge_color, _ = style.get_style(_Color, face_element=False)
        self.heads, _ = style.get_style(Arrowheads, face_element=False)

    @staticmethod
    def _setback_spec(expr):
        if expr.get_head_name() == "System`List":
            leaves = expr.leaves
            if len(leaves) != 2:
                raise BoxConstructError
            return tuple(max(_to_float(l), 0.0) for l in leaves)
        else:
            s = max(_to_float(expr), 0.0)
            return s, s

    @staticmethod
    def _default_arrow(polygon):
        # the default arrow drawn by draw() below looks looks like this:
        #
        #       H
        #      .:.
        #     . : .
        #    .  :  .
        #   .  .B.  .
        #  . .  :  . .
        # S.    E    .S
        #       :
        #       :
        #       :
        #
        # the head H is where the arrow's point is. at base B, the arrow spreads out at right angles from the line
        # it attaches to. the arrow size 's' given in the Arrowheads specification always specifies the length H-B.
        #
        # the spread out points S are defined via two constants: arrow_edge (which defines the factor to get from
        # H-B to H-E) and arrow_spread (which defines the factor to get from H-B to E-S).

        arrow_spread = 0.3
        arrow_edge = 1.1

        def draw(px, py, vx, vy, t1, s):
            hx = px + t1 * vx  # compute H
            hy = py + t1 * vy

            t0 = t1 - s
            bx = px + t0 * vx  # compute B
            by = py + t0 * vy

            te = t1 - arrow_edge * s
            ex = px + te * vx  # compute E
            ey = py + te * vy

            ts = arrow_spread * s
            sx = -vy * ts
            sy = vx * ts

            head_points = ((hx, hy), (ex + sx, ey + sy), (bx, by), (ex - sx, ey - sy))

            for shape in polygon(head_points):
                yield shape

        return draw

    def _draw(self, polyline, default_arrow, custom_arrow, extent):
        if self.heads:
            heads = list(self.heads.heads(extent, default_arrow, custom_arrow))
            heads = sorted(heads, key=lambda spec: spec[1])  # sort by pos
        else:
            heads = ((extent * Arrowheads.default_size, 1, default_arrow),)

        def setback(p, q, d):
            dx, dy, length = _norm(p, q)
            if d >= length:
                return None, length
            else:
                s = d / length
                return (s * dx, s * dy), d

        def shrink_one_end(line, s):
            while s > 0.0:
                if len(line) < 2:
                    return []
                xy, length = setback(line[0], line[1], s)
                if xy is not None:
                    line[0] = add_coords(line[0], xy)
                else:
                    line = line[1:]
                s -= length
            return line

        def shrink(line, s1, s2):
            return list(
                reversed(
                    shrink_one_end(list(reversed(shrink_one_end(line[:], s1))), s2)
                )
            )

        for line in self.lines:
            if len(line) < 2:
                continue

            # note that shrinking needs to happen in the Graphics[] coordinate space, whereas the
            # subsequent position calculation needs to happen in pixel space.

            transformed_points = shrink(line, *self.setback)

            for s in polyline(transformed_points):
                yield s

            for s in self.curve.arrows(transformed_points, heads):
                yield s

    def _custom_arrow(self, format, transform):
        def make(graphics):
            code = _extract_graphics(graphics, format, self.graphics.evaluation)

            half_pi = pi / 2.0

            def draw(px, py, vx, vy, t1, s):
                t0 = t1

                tx = px + t0 * vx
                ty = py + t0 * vy

                r = half_pi + atan2(vy, vx)

                s = -s

                cos_r = cos(r)
                sin_r = sin(r)

                # see TranslationTransform[{tx,ty}].ScalingTransform[{s,s}].RotationTransform[r]
                yield transform(
                    [
                        [s * cos_r, -s * sin_r, tx],
                        [s * sin_r, s * cos_r, ty],
                        [0, 0, 1],
                    ],
                    code,
                )

            return draw

        return make

    def to_svg(self, transform):
        width = self.style.get_line_width(face_element=False)
        style = create_css(edge_color=self.edge_color, stroke_width=width)
        polyline = self.curve.make_draw_svg(style)

        arrow_style = create_css(face_color=self.edge_color, stroke_width=width)

        def polygon(points):
            yield '<polygon points="'
            yield " ".join("%f,%f" % xy for xy in transform(*points))
            yield '" style="%s" />' % arrow_style

        def svg_transform(m, code):
            return _Transform(m).to_svg(code)

        extent = self.graphics.extent_width or 0
        default_arrow = self._default_arrow(polygon)
        custom_arrow = self._custom_arrow("svg", svg_transform)
        return "".join(self._draw(polyline, default_arrow, custom_arrow, extent))

    def to_asy(self, transform):
        width = self.style.get_line_width(face_element=False)
        pen = create_pens(edge_color=self.edge_color, stroke_width=width)
        polyline = self.curve.make_draw_asy(pen)

        arrow_pen = create_pens(face_color=self.edge_color, stroke_width=width)

        def polygon(points):
            yield "filldraw("
            yield "--".join(["(%.5g,%5g)" % xy for xy in transform(*points)])
            yield "--cycle, % s);" % arrow_pen

        def asy_transform(m, code):
            return _Transform(m).to_asy(code)

        extent = self.graphics.extent_width or 0
        default_arrow = self._default_arrow(polygon)
        custom_arrow = self._custom_arrow("asy", asy_transform)
        return "".join(self._draw(polyline, default_arrow, custom_arrow, extent))

    def extent(self):
        width = self.style.get_line_width(face_element=False)

        def polyline(points):
            for p in points:
                x, y = p
                yield x - width, y - width
                yield x - width, y + width
                yield x + width, y - width
                yield x + width, y + width

        def polygon(points):
            for p in points:
                yield p

        def default_arrow(px, py, vx, vy, t1, s):
            yield px, py

        return list(self._draw(polyline, default_arrow, None, 0))


class TransformationFunction(Builtin):
    """
    >> RotationTransform[Pi].TranslationTransform[{1, -1}]
     = TransformationFunction[{{-1, 0, -1}, {0, -1, 1}, {0, 0, 1}}]

    >> TranslationTransform[{1, -1}].RotationTransform[Pi]
     = TransformationFunction[{{-1, 0, 1}, {0, -1, -1}, {0, 0, 1}}]
    """

    rules = {
        "Dot[TransformationFunction[a_], TransformationFunction[b_]]": "TransformationFunction[a . b]",
        "TransformationFunction[m_][v_]": "Take[m . Join[v, {0}], Length[v]]",
    }


class TranslationTransform(Builtin):
    """
    <dl>
    <dt>'TranslationTransform[v]'
        <dd>gives the translation by the vector $v$.
    </dl>

    >> TranslationTransform[{1, 2}]
     = TransformationFunction[{{1, 0, 1}, {0, 1, 2}, {0, 0, 1}}]
    """

    rules = {
        "TranslationTransform[v_]": "TransformationFunction[IdentityMatrix[Length[v] + 1] + "
        "(Join[ConstantArray[0, Length[v]], {#}]& /@ Join[v, {0}])]",
    }


class RotationTransform(Builtin):
    rules = {
        "RotationTransform[phi_]": "TransformationFunction[{{Cos[phi], -Sin[phi], 0}, {Sin[phi], Cos[phi], 0}, {0, 0, 1}}]",
        "RotationTransform[phi_, p_]": "TranslationTransform[-p] . RotationTransform[phi] . TranslationTransform[p]",
    }


class ScalingTransform(Builtin):
    rules = {
        "ScalingTransform[v_]": "TransformationFunction[DiagonalMatrix[Join[v, {1}]]]",
        "ScalingTransform[v_, p_]": "TranslationTransform[-p] . ScalingTransform[v] . TranslationTransform[p]",
    }


class Translate(Builtin):
    """
    <dl>
    <dt>'Translate[g, {x, y}]'
        <dd>translates an object by the specified amount.
    <dt>'Translate[g, {{x1, y1}, {x2, y2}, ...}]'
        <dd>creates multiple instances of object translated by the specified amounts.
    </dl>

    >> Graphics[{Circle[], Translate[Circle[], {1, 0}]}]
     = -Graphics-
    """

    rules = {
        "Translate[g_, v_?(Depth[#] > 2&)]": "GeometricTransformation[g, TranslationTransform /@ v]",
        "Translate[g_, v_?(Depth[#] == 2&)]": "GeometricTransformation[g, TranslationTransform[v]]",
    }


class Rotate(Builtin):
    """
    <dl>
    <dt>'Rotate[g, phi]'
        <dd>rotates an object by the specified amount.
    </dl>

    >> Graphics[Rotate[Rectangle[], Pi / 3]]
     = -Graphics-

    >> Graphics[{Rotate[Rectangle[{0, 0}, {0.2, 0.2}], 1.2, {0.1, 0.1}], Red, Disk[{0.1, 0.1}, 0.05]}]
     = -Graphics-

    >> Graphics[Table[Rotate[Scale[{RGBColor[i,1-i,1],Rectangle[],Black,Text["ABC",{0.5,0.5}]},1-i],Pi*i], {i,0,1,0.2}]]
     = -Graphics-
    """

    rules = {
        "Rotate[g_, phi_]": "GeometricTransformation[g, RotationTransform[phi]]",
        "Rotate[g_, phi_, p_]": "GeometricTransformation[g, RotationTransform[phi, p]]",
    }


class Scale(Builtin):
    """
    <dl>
    <dt>'Scale[g, phi]'
        <dd>scales an object by the specified amount.
    </dl>

    >> Graphics[Rotate[Rectangle[], Pi / 3]]
     = -Graphics-

    >> Graphics[{Scale[Rectangle[{0, 0}, {0.2, 0.2}], 3, {0.1, 0.1}], Red, Disk[{0.1, 0.1}, 0.05]}]
     = -Graphics-
    """

    rules = {
        "Scale[g_, s_?ListQ]": "GeometricTransformation[g, ScalingTransform[s]]",
        "Scale[g_, s_]": "GeometricTransformation[g, ScalingTransform[{s, s}]]",
        "Scale[g_, s_?ListQ, p_]": "GeometricTransformation[g, ScalingTransform[s, p]]",
        "Scale[g_, s_, p_]": "GeometricTransformation[g, ScalingTransform[{s, s}, p]]",
    }


class GeometricTransformation(Builtin):
    """
    <dl>
    <dt>'GeometricTransformation[$g$, $tfm$]'
        <dd>transforms an object $g$ with the transformation $tfm$.
    </dl>
    """

    pass


class GeometricTransformationBox(_GraphicsElement):
    def init(self, graphics, style, contents, transform):
        super(GeometricTransformationBox, self).init(graphics, None, style)
        self.contents = contents
        if transform.get_head_name() == "System`List":
            functions = transform.leaves
        else:
            functions = [transform]
        evaluation = graphics.evaluation
        self.transforms = [
            _Transform(Expression("N", f).evaluate(evaluation)) for f in functions
        ]
        self.precompute = graphics.precompute_transformations

    def patch_transforms(self, transforms):
        self.transforms = transforms

    def extent(self):
        def points():
            for content in self.contents:
                p = content.extent()
                for transform in self.transforms:
                    for q in transform(*p):
                        yield q

        return list(points())

    def to_svg(self, transform0):
        if self.precompute:

            def instances():
                for transform in self.transforms:
                    t = transform.combine(transform0)
                    for content in self.contents:
                        yield content.to_svg(t)

        else:

            def instances():
                for content in self.contents:
                    content_svg = content.to_svg(transform0)
                    for transform in self.transforms:
                        yield transform.to_svg(content_svg)

        return "".join(instances())

    def to_asy(self, transform0):
        def instances():
            for content in self.contents:
                content_asy = content.to_asy(transform0)
                for transform in self.transforms:
                    yield transform.to_asy(content_asy)

        return "".join(instances())


class InsetBox(_GraphicsElement):
    def init(
        self,
        graphics,
        style,
        item=None,
        content=None,
        pos=None,
        opos=(0, 0),
        opacity=1.0,
<<<<<<< HEAD
        font_size=None,
        is_absolute=False,
=======
>>>>>>> 28530c49
    ):
        super(InsetBox, self).init(graphics, item, style)

        self.color = self.style.get_option("System`FontColor")
        if self.color is None:
            self.color, _ = style.get_style(_Color, face_element=False)
        self.opacity = opacity

        if font_size is not None:
            self.font_size = FontSize(self.graphics, value=font_size)
        else:
            self.font_size, _ = self.style.get_style(FontSize, face_element=False)
            if self.font_size is None:
                self.font_size = FontSize(self.graphics, value=10.0)

        if item is not None:
            if len(item.leaves) not in (1, 2, 3):
                raise BoxConstructError
            content = item.leaves[0]
            self.content = content.format(graphics.evaluation, "TraditionalForm")
            if len(item.leaves) > 1:
                self.pos = expr_to_coords(item.leaves[1])
            else:
                self.pos = (0, 0)
            if len(item.leaves) > 2:
                self.opos = expr_to_coords(item.leaves[2])
            else:
                self.opos = (0, 0)
        else:
            self.content = content
            self.pos = pos
            self.opos = opos

        self.is_absolute = is_absolute

        try:
            self._prepare_text_svg()
        except WebEngineUnavailable as e:
            self.svg = None

            self.content_text = self.content.boxes_to_text(
                evaluation=self.graphics.evaluation
            )

            if self.graphics.evaluation.output.warn_about_web_engine():
                self.graphics.evaluation.message(
                    "General", "nowebeng", str(e), once=True
                )
        except Exception as e:
            self.svg = None

            self.graphics.evaluation.message("General", "nowebeng", str(e), once=True)

    def extent(self):
        p = self.pos

        if not self.svg:
            h = 25
            w = (
                len(self.content_text) * 7
            )  # rough approximation by numbers of characters
        else:
            _, w, h = self.svg
            scale = self._text_svg_scale(h)
            w *= scale
            h *= scale

        opos = self.opos
        x = p[0] - w / 2.0 - opos[0] * w / 2.0
        y = p[1] - h / 2.0 + opos[1] * h / 2.0
        return [(x, y), (x + w, y + h)]

    def _prepare_text_svg(self):
        self.graphics.evaluation.output.assume_web_engine()

        content = self.content.boxes_to_xml(evaluation=self.graphics.evaluation)

        svg = self.graphics.evaluation.output.mathml_to_svg("<math>%s</math>" % content)

        svg = svg.replace("style", "data-style", 1)  # HACK

        # we could parse the svg and edit it. using regexps here should be
        # a lot faster though.

        def extract_dimension(svg, name):
            values = [0.0]

            def replace(m):
                value = m.group(1)
                values.append(float(value))
                return '%s="%s"' % (name, value)

            svg = re.sub(name + r'="([0-9\.]+)ex"', replace, svg, 1)
            return svg, values[-1]

        svg, width = extract_dimension(svg, "width")
        svg, height = extract_dimension(svg, "height")

        self.svg = (svg, width, height)

    def _text_svg_scale(self, height):
        size = self.font_size.get_size()
        return size / height

    def _text_svg_xml(self, style, x, y, absolute):
        svg, width, height = self.svg
        svg = re.sub(r"<svg ", '<svg style="%s" ' % style, svg, 1)

        scale = self._text_svg_scale(height)
        ox, oy = self.opos

        if absolute:
            tx, ty = (1.0, 1.0)
        else:
<<<<<<< HEAD
            tx, ty = self.graphics.text_rescale

        return (
            '<g transform="translate(%f,%f) scale(%f,%f) translate(%f, %f)">%s</g>'
            % (
                x,
                y,
                scale * tx,
                scale * ty,
                -width / 2 - ox * width / 2,
                -height / 2 + oy * height / 2,
                svg,
            )
        )

    def to_svg(self, transform):
        evaluation = self.graphics.evaluation
        x, y = transform(self.pos)[0]
        is_absolute = self.is_absolute
        content = self.content.boxes_to_mathml(evaluation=evaluation)
        style = create_css(
            font_color=self.color,
            edge_color=self.color,
            face_color=self.color,
            opacity=self.opacity,
        )

        if not self.svg:
            if not is_absolute:
                x, y = list(self.graphics.local_to_screen((x, y)))[0]

            svg = (
                '<foreignObject x="%f" y="%f" ox="%f" oy="%f" style="%s">'
                "<math>%s</math></foreignObject>"
            ) % (x, y, self.opos[0], self.opos[1], style, content)
=======
            css_style = create_css(
                font_color=self.color,
                edge_color=self.color,
                face_color=self.color,
                opacity=self.opacity,
            )
            text_pos_opts = f'x="{x}" y="{y}" ox="{self.opos[0]}" oy="{self.opos[1]}"'
            # FIXME: don't hard code text_style_opts, but allow these to be adjustable.
            text_style_opts = "text-anchor:middle; dominant-baseline:middle;"
            content = self.content.boxes_to_text(evaluation=self.graphics.evaluation)
            svg = f'<text {text_pos_opts} style="{text_style_opts} {css_style}">{content}</text>'
>>>>>>> 28530c49

            if not is_absolute:
                svg = self.graphics.inverse_local_to_screen.to_svg(svg)
        else:
            svg = self._text_svg_xml(style, x, y, is_absolute)

        # TODO: reimplement this?
        #        if hasattr(self.content, "to_svg"):
        #            content = self.content.to_svg(noheader=True, offset=(x, y))
        #            svg = "\n" + content + "\n"
        #        else:
        #            css_style = create_css(
        #                font_color=self.color,
        #                edge_color=self.color,
        #                face_color=self.color, opacity=self.opacity
        #            )
        #            text_pos_opts = f'x="{x}" y="{y}" ox="{self.opos[0]}" oy="{self.opos[1]}"'
        #            # FIXME: don't hard code text_style_opts, but allow these to be adjustable.
        #            text_style_opts = "text-anchor:middle; dominant-baseline:middle;"
        #            content = self.content.boxes_to_text(evaluation=self.graphics.evaluation)
        #            svg = (
        #                f'<text {text_pos_opts} style="{text_style_opts} {css_style}">{content}</text>'
        #            )
        # content = self.content.boxes_to_mathml(evaluation=self.graphics.evaluation)
        # style = create_css(font_color=self.color)
        # svg = (
        #    '<foreignObject x="%f" y="%f" ox="%f" oy="%f" style="%s">'
        #    "<math>%s</math></foreignObject>")

        return svg

    def to_asy(self, transform):
        x, y = transform(self.pos)[0]
        content = self.content.boxes_to_tex(evaluation=self.graphics.evaluation)
        pen = create_pens(edge_color=self.color)
        asy = 'label("$%s$", (%s,%s), (%s,%s), %s);' % (
            content,
            x,
            y,
            -self.opos[0],
            -self.opos[1],
            pen,
        )
        return asy


def total_extent(extents):
    xmin = xmax = ymin = ymax = None
    for extent in extents:
        for x, y in extent:
            if xmin is None or x < xmin:
                xmin = x
            if xmax is None or x > xmax:
                xmax = x
            if ymin is None or y < ymin:
                ymin = y
            if ymax is None or y > ymax:
                ymax = y
    return xmin, xmax, ymin, ymax


class EdgeForm(Builtin):
    """
    >> Graphics[{EdgeForm[{Thick, Green}], Disk[]}]
     = -Graphics-

    >> Graphics[{Style[Disk[],EdgeForm[{Thick,Red}]], Circle[{1,1}]}]
     = -Graphics-
    """

    pass


class FaceForm(Builtin):
    pass


def _style(graphics, item):
    head = item.get_head_name()
    if head in style_heads:
        klass = get_class(head)
        style = klass.create_as_style(klass, graphics, item)
    elif head in ("System`EdgeForm", "System`FaceForm"):
        style = graphics.get_style_class()(
            graphics, edge=head == "System`EdgeForm", face=head == "System`FaceForm"
        )
        if len(item.leaves) > 1:
            raise BoxConstructError
        if item.leaves:
            if item.leaves[0].has_form("List", None):
                for dir in item.leaves[0].leaves:
                    style.append(dir, allow_forms=False)
            else:
                style.append(item.leaves[0], allow_forms=False)
    else:
        raise BoxConstructError
    return style


class Style(object):
    def __init__(self, graphics, edge=False, face=False):
        self.styles = []
        self.options = {}
        self.graphics = graphics
        self.edge = edge
        self.face = face
        self.klass = graphics.get_style_class()

    def append(self, item, allow_forms=True):
        self.styles.append(_style(self.graphics, item))

    def set_option(self, name, value):
        self.options[name] = value

    def extend(self, style, pre=True):
        if pre:
            self.styles = style.styles + self.styles
        else:
            self.styles.extend(style.styles)

    def clone(self):
        result = self.klass(self.graphics, edge=self.edge, face=self.face)
        result.styles = self.styles[:]
        result.options = self.options.copy()
        return result

    def get_default_face_color(self):
        return RGBColor(components=(0, 0, 0, 1))

    def get_default_edge_color(self):
        return RGBColor(components=(0, 0, 0, 1))

    def get_style(
        self, style_class, face_element=None, default_to_faces=True, consider_forms=True
    ):
        if face_element is not None:
            default_to_faces = consider_forms = face_element
        edge_style = face_style = None
        if style_class == _Color:
            if default_to_faces:
                face_style = self.get_default_face_color()
            else:
                edge_style = self.get_default_edge_color()
        elif style_class == _Thickness:
            if not default_to_faces:
                edge_style = AbsoluteThickness(self.graphics, value=0.5)
        for item in self.styles:
            if isinstance(item, style_class):
                if default_to_faces:
                    face_style = item
                else:
                    edge_style = item
            elif isinstance(item, Style):
                if consider_forms:
                    if item.edge:
                        edge_style, _ = item.get_style(
                            style_class, default_to_faces=False, consider_forms=False
                        )
                    elif item.face:
                        _, face_style = item.get_style(
                            style_class, default_to_faces=True, consider_forms=False
                        )

        return edge_style, face_style

    def get_option(self, name):
        return self.options.get(name, None)

    def get_line_width(self, face_element=True):
        if self.graphics.local_to_screen is None:
            return 0
        edge_style, _ = self.get_style(
            _Thickness, default_to_faces=face_element, consider_forms=face_element
        )
        if edge_style is None:
            return 0
        return edge_style.get_thickness()

    def to_axis_style(self):
        return AxisStyle(self)


class AxisStyle(Style):
    def __init__(self, style):
        super(AxisStyle, self).__init__(style.graphics, style.edge, style.face)
        self.styles = style.styles
        self.options = style.options

    def get_line_width(self, face_element=True):
        return 0.5


def _flatten(leaves):
    for leaf in leaves:
        if leaf.get_head_name() == "System`List":
            flattened = leaf.flatten(Symbol("List"))
            if flattened.get_head_name() == "System`List":
                for x in flattened.leaves:
                    yield x
            else:
                yield flattened
        else:
            yield leaf


class _GraphicsElements(object):
    def __init__(self, content, evaluation):
        self.evaluation = evaluation
        self.web_engine_warning_issued = False

        builtins = evaluation.definitions.builtin

        def get_options(name):
            builtin = builtins.get(name)
            if builtin is None:
                return None
            return builtin.options

        def stylebox_style(style, specs):
            new_style = style.clone()
            for spec in _flatten(specs):
                head_name = spec.get_head_name()
                if head_name in style_and_form_heads:
                    new_style.append(spec)
                elif head_name == "System`Rule" and len(spec.leaves) == 2:
                    option, expr = spec.leaves
                    if not isinstance(option, Symbol):
                        raise BoxConstructError

                    name = option.get_name()
                    create = style_options.get(name, None)
                    if create is None:
                        raise BoxConstructError

                    new_style.set_option(name, create(style.graphics, expr))
                else:
                    raise BoxConstructError
            return new_style

        def convert(content, style):
            if content.has_form("List", None):
                items = content.leaves
            else:
                items = [content]
            style = style.clone()
            for item in items:
                if item.get_name() == "System`Null":
                    continue
                head = item.get_head_name()
                if head in style_and_form_heads:
                    style.append(item)
                elif head == "System`StyleBox":
                    if len(item.leaves) < 1:
                        raise BoxConstructError
                    for element in convert(
                        item.leaves[0], stylebox_style(style, item.leaves[1:])
                    ):
                        yield element
                elif head == "System`GeometricTransformationBox":
                    yield GeometricTransformationBox(
                        self,
                        style,
                        list(convert(item.leaves[0], style)),
                        item.leaves[1],
                    )
                elif head[-3:] == "Box":  # and head[:-3] in element_heads:
                    element_class = get_class(head)
                    if element_class is not None:
                        options = get_options(head[:-3])
                        if options:
                            data, options = _data_and_options(item.leaves, options)
                            new_item = Expression(head, *data)
                            element = get_class(head)(self, style, new_item, options)
                        else:
                            element = get_class(head)(self, style, item)
                        yield element
                    else:
                        raise BoxConstructError
                elif head == "System`List":
                    for element in convert(item, style):
                        yield element
                else:
                    raise BoxConstructError

        self.elements = list(convert(content, self.get_style_class()(self)))

    def make_coords(self, points):  # overriden by Graphics3DElements
        return [expr_to_coords(p) for p in points]

    def create_style(self, expr):
        style = self.get_style_class()(self)

        def convert(expr):
            if expr.has_form(("List", "Directive"), None):
                for item in expr.leaves:
                    convert(item)
            else:
                style.append(expr)

        convert(expr)
        return style

    def get_style_class(self):
        return Style


class GraphicsElements(_GraphicsElements):
    def __init__(
        self, content, evaluation, neg_y=False, precompute_transformations=False
    ):
        self.precompute_transformations = precompute_transformations
        super(GraphicsElements, self).__init__(content, evaluation)
        self.neg_y = neg_y
        self.pixel_width = None
        self.extent_width = self.extent_height = None
        self.local_to_screen = None

    def set_size(
        self, xmin, ymin, extent_width, extent_height, pixel_width, pixel_height
    ):
        self.pixel_width = pixel_width
        self.pixel_height = pixel_height
        self.extent_width = extent_width
        self.extent_height = extent_height

        tx = -xmin
        ty = -ymin

        w = extent_width if extent_width > 0 else 1
        h = extent_height if extent_height > 0 else 1

        sx = pixel_width / w
        sy = pixel_height / h

        qx = 0
        if self.neg_y:
            sy = -sy
            qy = pixel_height
        else:
            qy = 0

        # now build a transform matrix that mimics what used to happen in GraphicsElements.translate().
        # m = TranslationTransform[{qx, qy}].ScalingTransform[{sx, sy}].TranslationTransform[{tx, ty}]

        m = [[sx, 0, sx * tx + qx], [0, sy, sy * ty + qy], [0, 0, 1]]
        transform = _Transform(m)

        # update the GeometricTransformationBox, that always has to be the root element.

        self.elements[0].patch_transforms([transform])
        self.local_to_screen = transform
        self.inverse_local_to_screen = transform.inverse()
        self.text_rescale = (1.0, -1.0 if self.neg_y else 1.0)

    def add_axis_element(self, e):
        # axis elements are added after the GeometricTransformationBox and are thus not
        # subject to the transformation from local to pixel space.
        self.elements.append(e)

    def translate(self, coords):
        if self.local_to_screen:
            return list(self.local_to_screen(coords))[0]
        else:
            return coords[0], coords[1]

    def translate_absolute(self, d):
        s = self.extent_width / self.pixel_width
        x, y = self.translate_absolute_in_pixels(d)
        return x * s, y * s

    def translate_absolute_in_pixels(self, d):
        if self.local_to_screen is None:
            return 0, 0
        else:
            l = 96.0 / 72  # d is measured in printer's points
            return d[0] * l, (-1 if self.neg_y else 1) * d[1] * l

    def translate_relative(self, x):
        if self.local_to_screen is None:
            return 0
        else:
            return x * self.extent_width

    def extent(self, completely_visible_only=False):
        if completely_visible_only:
            ext = total_extent(
                [
                    element.extent()
                    for element in self.elements
                    if element.is_completely_visible
                ]
            )
        else:
            ext = total_extent([element.extent() for element in self.elements])
        xmin, xmax, ymin, ymax = ext
        if xmin == xmax:
            if xmin is None:
                return 0, 0, 0, 0
            xmin = 0
            xmax *= 2
        if ymin == ymax:
            if ymin is None:
                return 0, 0, 0, 0
            ymin = 0
            ymax *= 2
        return xmin, xmax, ymin, ymax

    def to_svg(self):
        border = 10 ** 8

        def cut_coords(xy):
            "Cut values in graphics primitives (not displayed otherwise in SVG)"
            return min(max(xy[0], -border), border), min(max(xy[1], -border), border)

        def cut(*p, w=None):
            return [cut_coords(q) for q in p]

        return "\n".join(element.to_svg(cut) for element in self.elements)

    def to_asy(self):
        return "\n".join(element.to_asy(_no_transform) for element in self.elements)


class GraphicsBox(BoxConstruct):
    options = Graphics.options

    attributes = ("HoldAll", "ReadProtected")

    def __new__(cls, *leaves, **kwargs):
        instance = super().__new__(cls, *leaves, **kwargs)
        instance.evaluation = kwargs.get("evaluation", None)
        return instance

    def boxes_to_text(self, leaves=None, **options):
        if not leaves:
            leaves = self._leaves

        self._prepare_elements(leaves, options)  # to test for Box errors
        return "-Graphics-"

    def _get_image_size(self, options, graphics_options, max_width):
        inside_row = options.pop("inside_row", False)
        inside_list = options.pop("inside_list", False)
        image_size_multipliers = options.pop("image_size_multipliers", None)

        aspect_ratio = graphics_options["System`AspectRatio"]

        if image_size_multipliers is None:
            image_size_multipliers = (0.5, 0.25)

        if aspect_ratio == Symbol("Automatic"):
            aspect = None
        else:
            aspect = aspect_ratio.round_to_float()

        image_size = graphics_options["System`ImageSize"]
        if isinstance(image_size, Integer):
            base_width = image_size.get_int_value()
            base_height = None  # will be computed later in calc_dimensions
        elif image_size.has_form("System`List", 2):
            base_width, base_height = (
                [x.round_to_float() for x in image_size.leaves] + [0, 0]
            )[:2]
            if base_width is None or base_height is None:
                raise BoxConstructError
            aspect = base_height / base_width
        else:
            image_size = image_size.get_name()
            base_width, base_height = {
                "System`Automatic": (400, 350),
                "System`Tiny": (100, 100),
                "System`Small": (200, 200),
                "System`Medium": (400, 350),
                "System`Large": (600, 500),
            }.get(image_size, (None, None))
        if base_width is None:
            raise BoxConstructError
        if max_width is not None and base_width > max_width:
            base_width = max_width

        if inside_row:
            multi = image_size_multipliers[1]
        elif inside_list:
            multi = image_size_multipliers[0]
        else:
            multi = 1

        return base_width, base_height, multi, aspect

    def _prepare_elements(self, leaves, options, neg_y=False, max_width=None):
        if not leaves:
            raise BoxConstructError
        graphics_options = self.get_option_values(leaves[1:], **options)
        background = graphics_options["System`Background"]
        if (
            isinstance(background, Symbol)
            and background.get_name() == "System`Automatic"
        ):
            self.background_color = None
        else:
            self.background_color = _Color.create(background)

        base_width, base_height, size_multiplier, size_aspect = self._get_image_size(
            options, graphics_options, max_width
        )

        plot_range = graphics_options["System`PlotRange"].to_python()
        if plot_range == "System`Automatic":
            plot_range = ["System`Automatic", "System`Automatic"]

        if not isinstance(plot_range, list) or len(plot_range) != 2:
            raise BoxConstructError

        evaluation = options.get("evaluation", None)
        if evaluation is None:
            evaluation = self.evaluation

        transformation = Expression(
            "System`TransformationFunction", [[1, 0, 0], [0, 1, 0], [0, 0, 1]]
        )

        precompute_transformations = (
            graphics_options["System`Transformation"].get_string_value()
            == "Precomputed"
        )

        elements = GraphicsElements(
            Expression("System`GeometricTransformationBox", leaves[0], transformation),
            options["evaluation"],
            neg_y,
            precompute_transformations,
        )

        axes = []  # to be filled further down

        def calc_dimensions(final_pass=True):
            """
            calc_dimensions gets called twice: In the first run
            (final_pass = False, called inside _prepare_elements), the extent
            of all user-defined graphics is determined.
            Axes are created accordingly.
            In the second run (final_pass = True, called from outside),
            the dimensions of these axes are taken into account as well.
            This is also important to size absolutely sized objects correctly
            (e.g. values using AbsoluteThickness).
            """

            # always need to compute extent if size aspect is automatic
            if "System`Automatic" in plot_range or size_aspect is None:
                xmin, xmax, ymin, ymax = elements.extent()
            else:
                xmin = xmax = ymin = ymax = None

            if (
                final_pass
                and any(x for x in axes)
                and plot_range != ["System`Automatic", "System`Automatic"]
            ):
                # Take into account the dimensions of axes and axes labels
                # (they should be displayed completely even when a specific
                # PlotRange is given).
                exmin, exmax, eymin, eymax = elements.extent(
                    completely_visible_only=True
                )
            else:
                exmin = exmax = eymin = eymax = None

            def get_range(min, max):
                if max < min:
                    min, max = max, min
                elif min == max:
                    if min < 0:
                        min, max = 2 * min, 0
                    elif min > 0:
                        min, max = 0, 2 * min
                    else:
                        min, max = -1, 1
                return min, max

            try:
                if plot_range[0] == "System`Automatic":
                    if xmin is None and xmax is None:
                        xmin = 0
                        xmax = 1
                    elif xmin == xmax:
                        xmin -= 1
                        xmax += 1
                elif isinstance(plot_range[0], list) and len(plot_range[0]) == 2:
                    xmin, xmax = list(map(float, plot_range[0]))
                    xmin, xmax = get_range(xmin, xmax)
                    xmin = elements.translate((xmin, 0))[0]
                    xmax = elements.translate((xmax, 0))[0]
                    if exmin is not None and exmin < xmin:
                        xmin = exmin
                    if exmax is not None and exmax > xmax:
                        xmax = exmax
                else:
                    raise BoxConstructError

                if plot_range[1] == "System`Automatic":
                    if ymin is None and ymax is None:
                        ymin = 0
                        ymax = 1
                    elif ymin == ymax:
                        ymin -= 1
                        ymax += 1
                elif isinstance(plot_range[1], list) and len(plot_range[1]) == 2:
                    ymin, ymax = list(map(float, plot_range[1]))
                    ymin, ymax = get_range(ymin, ymax)
                    ymin = elements.translate((0, ymin))[1]
                    ymax = elements.translate((0, ymax))[1]
                    if ymin > ymax:
                        ymin, ymax = ymax, ymin
                    if eymin is not None and eymin < ymin:
                        ymin = eymin
                    if eymax is not None and eymax > ymax:
                        ymax = eymax
                else:
                    raise BoxConstructError
            except (ValueError, TypeError):
                raise BoxConstructError

            w = 0 if (xmin is None or xmax is None) else xmax - xmin
            h = 0 if (ymin is None or ymax is None) else ymax - ymin

            if size_aspect is None:
                aspect = h / w
            else:
                aspect = size_aspect

            height = base_height
            if height is None:
                height = base_width * aspect
            width = height / aspect
            if width > base_width:
                width = base_width
                height = width * aspect
            height = height

            width *= size_multiplier
            height *= size_multiplier

            return xmin, xmax, ymin, ymax, w, h, width, height

        xmin, xmax, ymin, ymax, w, h, width, height = calc_dimensions(final_pass=False)

        elements.set_size(xmin, ymin, w, h, width, height)

        xmin -= w * 0.02
        xmax += w * 0.02
        ymin -= h * 0.02
        ymax += h * 0.02

        axes.extend(
            self.create_axes(elements, graphics_options, xmin, xmax, ymin, ymax)
        )

        return elements, calc_dimensions

    def boxes_to_tex(self, leaves=None, **options):
        if not leaves:
            leaves = self._leaves
        elements, calc_dimensions = self._prepare_elements(
            leaves, options, max_width=450
        )

        xmin, xmax, ymin, ymax, w, h, width, height = calc_dimensions()

        asy_completely_visible = "\n".join(
            element.to_asy(_no_transform)
            for element in elements.elements
            if element.is_completely_visible
        )

        asy_regular = "\n".join(
            element.to_asy(_no_transform)
            for element in elements.elements
            if not element.is_completely_visible
        )

        asy_box = "box((%s,%s), (%s,%s))" % (
            asy_number(xmin),
            asy_number(ymin),
            asy_number(xmax),
            asy_number(ymax),
        )

        if self.background_color is not None:
            color, opacity = self.background_color.to_asy()
            asy_background = "filldraw(%s, %s);" % (asy_box, color)
        else:
            asy_background = ""

        tex = r"""
\begin{asy}
usepackage("amsmath");
size(%scm, %scm);
%s
%s
clip(%s);
%s
\end{asy}
""" % (
            asy_number(width / 60),
            asy_number(height / 60),
            asy_background,
            asy_regular,
            asy_box,
            asy_completely_visible,
        )

        return tex

    def to_svg(self, leaves=None, **options):
        if not leaves:
            leaves = self._leaves

        data = options.get("data", None)
        if data:
            elements, xmin, xmax, ymin, ymax, w, h, width, height = data
        else:
            elements, calc_dimensions = self._prepare_elements(
                leaves, options, neg_y=True
            )
            xmin, xmax, ymin, ymax, w, h, width, height = calc_dimensions()

        elements.view_width = w

        svg = elements.to_svg(offset=options.get("offset", None))

        if self.background_color is not None:
            svg = '<rect x="%f" y="%f" width="%f" height="%f" style="fill:%s"/>%s' % (
                xmin,
                ymin,
                w,
                h,
                self.background_color.to_css()[0],
                svg,
            )

        xmin -= 1
        ymin -= 1
        w += 2
        h += 2

        if options.get("noheader", False):
            return svg
        svg_xml = """
           <svg xmlns:svg="http://www.w3.org/2000/svg"
               xmlns="http://www.w3.org/2000/svg"
               version="1.1" 
               viewBox="%s">
               %s
          </svg>
        """ % (
            " ".join("%f" % t for t in (xmin, ymin, w, h)),
            svg,
        )
        return svg_xml  # , width, height

    def boxes_to_mathml(self, leaves=None, **options):
        if not leaves:
            leaves = self._leaves

        elements, calc_dimensions = self._prepare_elements(leaves, options, neg_y=True)
        xmin, xmax, ymin, ymax, w, h, width, height = calc_dimensions()
        data = (elements, xmin, xmax, ymin, ymax, w, h, width, height)

        svg_xml = self.to_svg(leaves, data=data, **options)
        # mglyph, which is what we have been using, is bad because MathML standard changed.
        # metext does not work because the way in which we produce the svg images is also based on this outdated mglyph behaviour.
        # template = '<mtext width="%dpx" height="%dpx"><img width="%dpx" height="%dpx" src="data:image/svg+xml;base64,%s"/></mtext>'
        template = (
            '<mglyph width="%dpx" height="%dpx" src="data:image/svg+xml;base64,%s"/>'
            #'<mglyph  src="data:image/svg+xml;base64,%s"/>'
        )
        return template % (
            #        int(width),
            #        int(height),
            int(width),
            int(height),
            base64.b64encode(svg_xml.encode("utf8")).decode("utf8"),
        )

    def axis_ticks(self, xmin, xmax):
        def round_to_zero(value):
            if value == 0:
                return 0
            elif value < 0:
                return ceil(value)
            else:
                return floor(value)

        def round_step(value):
            if not value:
                return 1, 1
            sub_steps = 5
            try:
                shift = 10.0 ** floor(log10(value))
            except ValueError:
                return 1, 1
            value = value / shift
            if value < 1.5:
                value = 1
            elif value < 3:
                value = 2
                sub_steps = 4
            elif value < 8:
                value = 5
            else:
                value = 10
            return value * shift, sub_steps

        step_x, sub_x = round_step((xmax - xmin) / 5.0)
        step_x_small = step_x / sub_x
        steps_x = int(floor((xmax - xmin) / step_x))
        steps_x_small = int(floor((xmax - xmin) / step_x_small))

        start_k_x = int(ceil(xmin / step_x))
        start_k_x_small = int(ceil(xmin / step_x_small))

        if xmin <= 0 <= xmax:
            origin_k_x = 0
        else:
            origin_k_x = start_k_x
        origin_x = origin_k_x * step_x

        ticks = []
        ticks_small = []
        for k in range(start_k_x, start_k_x + steps_x + 1):
            if k != origin_k_x:
                x = k * step_x
                if x > xmax:
                    break
                ticks.append(x)
        for k in range(start_k_x_small, start_k_x_small + steps_x_small + 1):
            if k % sub_x != 0:
                x = k * step_x_small
                if x > xmax:
                    break
                ticks_small.append(x)

        return ticks, ticks_small, origin_x

    def create_axes(self, elements, graphics_options, xmin, xmax, ymin, ymax):
        axes = graphics_options.get("System`Axes")
        if axes.is_true():
            axes = (True, True)
        elif axes.has_form("List", 2):
            axes = (axes.leaves[0].is_true(), axes.leaves[1].is_true())
        else:
            axes = (False, False)
        ticks_style = graphics_options.get("System`TicksStyle")
        axes_style = graphics_options.get("System`AxesStyle")
        label_style = graphics_options.get("System`LabelStyle")
        if ticks_style.has_form("List", 2):
            ticks_style = ticks_style.leaves
        else:
            ticks_style = [ticks_style] * 2
        if axes_style.has_form("List", 2):
            axes_style = axes_style.leaves
        else:
            axes_style = [axes_style] * 2

        ticks_style = [elements.create_style(s) for s in ticks_style]
        axes_style = [elements.create_style(s) for s in axes_style]
        label_style = elements.create_style(label_style)

        ticks_style = [s.to_axis_style() for s in ticks_style]
        axes_style = [s.to_axis_style() for s in axes_style]
        label_style = label_style.to_axis_style()

        ticks_style[0].extend(axes_style[0])
        ticks_style[1].extend(axes_style[1])

        def add_element(element):
            element.is_completely_visible = True
            elements.add_axis_element(element)

        ticks_x, ticks_x_small, origin_x = self.axis_ticks(xmin, xmax)
        ticks_y, ticks_y_small, origin_y = self.axis_ticks(ymin, ymax)

        axes_extra = 6
        tick_small_size = 3
        tick_large_size = 5
        tick_label_d = 2

        # hack: work around the local to screen scaling in class FontSize
        font_size = (
            tick_large_size * 2.0 / (elements.extent_width / elements.pixel_width)
        )

        ticks_x_int = all(floor(x) == x for x in ticks_x)
        ticks_y_int = all(floor(x) == x for x in ticks_y)

        for (
            index,
            (min, max, p_self0, p_other0, p_origin, ticks, ticks_small, ticks_int,),
        ) in enumerate(
            [
                (
                    xmin,
                    xmax,
                    lambda y: (0, y),
                    lambda x: (x, 0),
                    lambda x: (x, origin_y),
                    ticks_x,
                    ticks_x_small,
                    ticks_x_int,
                ),
                (
                    ymin,
                    ymax,
                    lambda x: (x, 0),
                    lambda y: (0, y),
                    lambda y: (origin_x, y),
                    ticks_y,
                    ticks_y_small,
                    ticks_y_int,
                ),
            ]
        ):
            if axes[index]:
                add_element(
                    LineBox(
                        elements,
                        axes_style[index],
                        lines=[
                            [
                                axis_coords(
                                    elements, pos=p_origin(min), d=p_other0(-axes_extra)
                                ),
                                axis_coords(
                                    elements, pos=p_origin(max), d=p_other0(axes_extra)
                                ),
                            ]
                        ],
                    )
                )
                ticks_lines = []
                tick_label_style = ticks_style[index].clone()
                tick_label_style.extend(label_style)
                for x in ticks:
                    ticks_lines.append(
                        [
                            axis_coords(elements, pos=p_origin(x)),
                            axis_coords(
                                elements, pos=p_origin(x), d=p_self0(tick_large_size)
                            ),
                        ]
                    )
                    if ticks_int:
                        content = String(str(int(x)))
                    elif x == floor(x):
                        content = String("%.1f" % x)  # e.g. 1.0 (instead of 1.)
                    else:
                        content = String("%g" % x)  # fix e.g. 0.6000000000000001
                    add_element(
                        InsetBox(
                            elements,
                            tick_label_style,
                            content=content,
                            pos=axis_coords(
                                elements, pos=p_origin(x), d=p_self0(-tick_label_d)
                            ),
                            opos=p_self0(1),
                            font_size=font_size,
                            is_absolute=True,
                            opacity=0.5,
                        )
                    )
                for x in ticks_small:
                    pos = p_origin(x)
                    ticks_lines.append(
                        [
                            axis_coords(elements, pos=pos),
                            axis_coords(elements, pos=pos, d=p_self0(tick_small_size)),
                        ]
                    )
                add_element(LineBox(elements, axes_style[0], lines=ticks_lines))
        return axes

        """if axes[1]:
            add_element(LineBox(elements, axes_style[1], lines=[[Coords(elements, pos=(origin_x,ymin), d=(0,-axes_extra)),
                Coords(elements, pos=(origin_x,ymax), d=(0,axes_extra))]]))
            ticks = []
            tick_label_style = ticks_style[1].clone()
            tick_label_style.extend(label_style)
            for k in range(start_k_y, start_k_y+steps_y+1):
                if k != origin_k_y:
                    y = k * step_y
                    if y > ymax:
                        break
                    pos = (origin_x,y)
                    ticks.append([Coords(elements, pos=pos),
                        Coords(elements, pos=pos, d=(tick_large_size,0))])
                    add_element(InsetBox(elements, tick_label_style, content=Real(y), pos=Coords(elements, pos=pos,
                        d=(-tick_label_d,0)), opos=(1,0)))
            for k in range(start_k_y_small, start_k_y_small+steps_y_small+1):
                if k % sub_y != 0:
                    y = k * step_y_small
                    if y > ymax:
                        break
                    pos = (origin_x,y)
                    ticks.append([Coords(elements, pos=pos),
                        Coords(elements, pos=pos, d=(tick_small_size,0))])
            add_element(LineBox(elements, axes_style[1], lines=ticks))"""


class Directive(Builtin):
    attributes = ("ReadProtected",)


class Blend(Builtin):
    """
    <dl>
    <dt>'Blend[{$c1$, $c2$}]'
        <dd>represents the color between $c1$ and $c2$.
    <dt>'Blend[{$c1$, $c2$}, $x$]'
        <dd>represents the color formed by blending $c1$ and $c2$ with
        factors 1 - $x$ and $x$ respectively.
    <dt>'Blend[{$c1$, $c2$, ..., $cn$}, $x$]'
        <dd>blends between the colors $c1$ to $cn$ according to the
        factor $x$.
    </dl>

    >> Blend[{Red, Blue}]
     = RGBColor[0.5, 0., 0.5]
    >> Blend[{Red, Blue}, 0.3]
     = RGBColor[0.7, 0., 0.3]
    >> Blend[{Red, Blue, Green}, 0.75]
     = RGBColor[0., 0.5, 0.5]

    >> Graphics[Table[{Blend[{Red, Green, Blue}, x], Rectangle[{10 x, 0}]}, {x, 0, 1, 1/10}]]
     = -Graphics-

    >> Graphics[Table[{Blend[{RGBColor[1, 0.5, 0, 0.5], RGBColor[0, 0, 1, 0.5]}, x], Disk[{5x, 0}]}, {x, 0, 1, 1/10}]]
     = -Graphics-

    #> Blend[{Red, Green, Blue}, {1, 0.5}]
     : {1, 0.5} should be a real number or a list of non-negative numbers, which has the same length as {RGBColor[1, 0, 0], RGBColor[0, 1, 0], RGBColor[0, 0, 1]}.
     = Blend[{RGBColor[1, 0, 0], RGBColor[0, 1, 0], RGBColor[0, 0, 1]}, {1, 0.5}]
    """

    messages = {
        "arg": (
            "`1` is not a valid list of color or gray-level directives, "
            "or pairs of a real number and a directive."
        ),
        "argl": (
            "`1` should be a real number or a list of non-negative "
            "numbers, which has the same length as `2`."
        ),
    }

    rules = {"Blend[colors_]": "Blend[colors, ConstantArray[1, Length[colors]]]"}

    def do_blend(self, colors, values):
        type = None
        homogenous = True
        for color in colors:
            if type is None:
                type = color.__class__
            else:
                if color.__class__ != type:
                    homogenous = False
                    break
        if not homogenous:
            colors = [RGBColor(components=color.to_rgba()) for color in colors]
            type = RGBColor
        total = sum(values)
        result = None
        for color, value in zip(colors, values):
            frac = value / total
            part = [component * frac for component in color.components]
            if result is None:
                result = part
            else:
                result = [r + p for r, p in zip(result, part)]
        return type(components=result)

    def apply(self, colors, u, evaluation):
        "Blend[{colors___}, u_]"

        colors_orig = colors
        try:
            colors = [_Color.create(color) for color in colors.get_sequence()]
            if not colors:
                raise ColorError
        except ColorError:
            evaluation.message("Blend", "arg", Expression(SymbolList, colors_orig))
            return

        if u.has_form("List", None):
            values = [value.round_to_float(evaluation) for value in u.leaves]
            if None in values:
                values = None
            if len(u.leaves) != len(colors):
                values = None
            use_list = True
        else:
            values = u.round_to_float(evaluation)
            if values is None:
                pass
            elif values > 1:
                values = 1.0
            elif values < 0:
                values = 0.0
            use_list = False
        if values is None:
            return evaluation.message(
                "Blend", "argl", u, Expression(SymbolList, colors_orig)
            )

        if use_list:
            return self.do_blend(colors, values).to_expr()
        else:
            x = values
            pos = int(floor(x * (len(colors) - 1)))
            x = (x - pos * 1.0 / (len(colors) - 1)) * (len(colors) - 1)
            if pos == len(colors) - 1:
                return colors[-1].to_expr()
            else:
                return self.do_blend(colors[pos : (pos + 2)], [1 - x, x]).to_expr()


class Lighter(Builtin):
    """
    <dl>
    <dt>'Lighter[$c$, $f$]'
        <dd>is equivalent to 'Blend[{$c$, White}, $f$]'.
    <dt>'Lighter[$c$]'
        <dd>is equivalent to 'Lighter[$c$, 1/3]'.
    </dl>

    >> Lighter[Orange, 1/4]
     = RGBColor[1., 0.625, 0.25]
    >> Graphics[{Lighter[Orange, 1/4], Disk[]}]
     = -Graphics-
    >> Graphics[Table[{Lighter[Orange, x], Disk[{12x, 0}]}, {x, 0, 1, 1/6}]]
     = -Graphics-
    """

    rules = {
        "Lighter[c_, f_]": "Blend[{c, White}, f]",
        "Lighter[c_]": "Lighter[c, 1/3]",
    }


class Darker(Builtin):
    """
    <dl>
    <dt>'Darker[$c$, $f$]'
        <dd>is equivalent to 'Blend[{$c$, Black}, $f$]'.
    <dt>'Darker[$c$]'
        <dd>is equivalent to 'Darker[$c$, 1/3]'.
    </dl>

    >> Graphics[Table[{Darker[Yellow, x], Disk[{12x, 0}]}, {x, 0, 1, 1/6}]]
     = -Graphics-
    """

    rules = {"Darker[c_, f_]": "Blend[{c, Black}, f]", "Darker[c_]": "Darker[c, 1/3]"}


<<<<<<< HEAD
class _ColorObject(Builtin):
    text_name = None

    def __init__(self, *args, **kwargs):
        super(_ColorObject, self).__init__(*args, **kwargs)
        if self.text_name is None:
            text_name = strip_context(self.get_name()).lower()
        else:
            text_name = self.text_name
        doc = """
            <dl>
            <dt>'%(name)s'
            <dd>represents the color %(text_name)s in graphics.
            </dl>

            >> Graphics[{EdgeForm[Black], %(name)s, Disk[]}, ImageSize->Small]
             = -Graphics-

            >> %(name)s // ToBoxes
             = StyleBox[GraphicsBox[...], ...]
        """ % {
            "name": strip_context(self.get_name()),
            "text_name": text_name,
        }
        if self.__doc__ is None:
            self.__doc__ = doc
        else:
            self.__doc__ = doc + self.__doc__


class Black(_ColorObject):
    """
    >> Black
     = GrayLevel[0]
    """

    rules = {"Black": "GrayLevel[0]"}


class White(_ColorObject):
    """
    >> White
     = GrayLevel[1]
    """

    rules = {"White": "GrayLevel[1]"}


class Gray(_ColorObject):
    """
    >> Gray
     = GrayLevel[0.5]
    """

    rules = {"Gray": "GrayLevel[0.5]"}


class Red(_ColorObject):
    """
    >> Red
     = RGBColor[1, 0, 0]
    """

    rules = {"Red": "RGBColor[1, 0, 0]"}


class Green(_ColorObject):
    """
    >> Green
     = RGBColor[0, 1, 0]
    """

    rules = {"Green": "RGBColor[0, 1, 0]"}


class Blue(_ColorObject):
    """
    >> Blue
     = RGBColor[0, 0, 1]
    """

    rules = {"Blue": "RGBColor[0, 0, 1]"}


class Cyan(_ColorObject):
    """
    >> Cyan
     = RGBColor[0, 1, 1]
    """

    rules = {"Cyan": "RGBColor[0, 1, 1]"}


class Magenta(_ColorObject):
    """
    >> Magenta
     = RGBColor[1, 0, 1]
    """

    rules = {"Magenta": "RGBColor[1, 0, 1]"}


class Yellow(_ColorObject):
    """
    >> Yellow
     = RGBColor[1, 1, 0]
    """

    rules = {"Yellow": "RGBColor[1, 1, 0]"}


class Purple(_ColorObject):
    rules = {"Purple": "RGBColor[0.5, 0, 0.5]"}


class LightRed(_ColorObject):
    text_name = "light red"

    rules = {"LightRed": "Lighter[Red, 0.85]"}


class Orange(_ColorObject):
    rules = {"Orange": "RGBColor[1, 0.5, 0]"}


class Automatic(Builtin):
    """
    <dl>
    <dt>'Automatic'
        <dd>is used to specify an automatically computed option value.
    </dl>

    'Automatic' is the default for 'PlotRange', 'ImageSize', and other
    graphical options:

    >> Cases[Options[Plot], HoldPattern[_ :> Automatic]]
     = {Background :> Automatic, Exclusions :> Automatic, ImageSize :> Automatic, MaxRecursion :> Automatic, PlotRange :> Automatic, PlotRangePadding :> Automatic, Transformation :> Automatic}
    """


=======
>>>>>>> 28530c49
class Tiny(Builtin):
    """
    <dl>
    <dt>'ImageSize' -> 'Tiny'
        <dd>produces a tiny image.
    </dl>
    """


class Small(Builtin):
    """
    <dl>
    <dt>'ImageSize' -> 'Small'
        <dd>produces a small image.
    </dl>
    """


class Medium(Builtin):
    """
    <dl>
    <dt>'ImageSize' -> 'Medium'
        <dd>produces a medium-sized image.
    </dl>
    """


class Large(Builtin):
    """
    <dl>
    <dt>'ImageSize' -> 'Large'
        <dd>produces a large image.
    </dl>
    """


element_heads = frozenset(
    system_symbols(
        "Rectangle",
        "Disk",
        "Line",
        "Arrow",
        "FilledCurve",
        "BezierCurve",
        "Point",
        "Circle",
        "Polygon",
        "RegularPolygon",
        "Inset",
        "Text",
        "Sphere",
        "Style",
    )
)

styles = system_symbols_dict(
    {
        "RGBColor": RGBColor,
        "XYZColor": XYZColor,
        "LABColor": LABColor,
        "LCHColor": LCHColor,
        "LUVColor": LUVColor,
        "CMYKColor": CMYKColor,
        "Hue": Hue,
        "GrayLevel": GrayLevel,
        "Thickness": Thickness,
        "AbsoluteThickness": AbsoluteThickness,
        "Thick": Thick,
        "Thin": Thin,
        "PointSize": PointSize,
        "FontSize": FontSize,
        "Arrowheads": Arrowheads,
    }
)

style_options = system_symbols_dict(
    {"FontColor": _style, "ImageSizeMultipliers": (lambda *x: x[1])}
)

style_heads = frozenset(styles.keys())

style_and_form_heads = frozenset(
    style_heads.union(set(["System`EdgeForm", "System`FaceForm"]))
)

GLOBALS = system_symbols_dict(
    {
        "Rectangle": Rectangle,
        "Disk": Disk,
        "Circle": Circle,
        "Polygon": Polygon,
        "RegularPolygon": RegularPolygon,
        "Inset": Inset,
        "Text": Text,
        "RectangleBox": RectangleBox,
        "DiskBox": DiskBox,
        "LineBox": LineBox,
        "BezierCurveBox": BezierCurveBox,
        "FilledCurveBox": FilledCurveBox,
        "ArrowBox": ArrowBox,
        "CircleBox": CircleBox,
        "PolygonBox": PolygonBox,
        "RegularPolygonBox": RegularPolygonBox,
        "PointBox": PointBox,
        "InsetBox": InsetBox,
    }
)

GLOBALS.update(styles)

GRAPHICS_SYMBOLS = frozenset(
    ["System`List", "System`Rule", "System`VertexColors"]
    + list(element_heads)
    + [element + "Box" for element in element_heads]
    + list(style_heads)
)<|MERGE_RESOLUTION|>--- conflicted
+++ resolved
@@ -2886,11 +2886,8 @@
         pos=None,
         opos=(0, 0),
         opacity=1.0,
-<<<<<<< HEAD
         font_size=None,
         is_absolute=False,
-=======
->>>>>>> 28530c49
     ):
         super(InsetBox, self).init(graphics, item, style)
 
@@ -3005,7 +3002,6 @@
         if absolute:
             tx, ty = (1.0, 1.0)
         else:
-<<<<<<< HEAD
             tx, ty = self.graphics.text_rescale
 
         return (
@@ -3041,19 +3037,6 @@
                 '<foreignObject x="%f" y="%f" ox="%f" oy="%f" style="%s">'
                 "<math>%s</math></foreignObject>"
             ) % (x, y, self.opos[0], self.opos[1], style, content)
-=======
-            css_style = create_css(
-                font_color=self.color,
-                edge_color=self.color,
-                face_color=self.color,
-                opacity=self.opacity,
-            )
-            text_pos_opts = f'x="{x}" y="{y}" ox="{self.opos[0]}" oy="{self.opos[1]}"'
-            # FIXME: don't hard code text_style_opts, but allow these to be adjustable.
-            text_style_opts = "text-anchor:middle; dominant-baseline:middle;"
-            content = self.content.boxes_to_text(evaluation=self.graphics.evaluation)
-            svg = f'<text {text_pos_opts} style="{text_style_opts} {css_style}">{content}</text>'
->>>>>>> 28530c49
 
             if not is_absolute:
                 svg = self.graphics.inverse_local_to_screen.to_svg(svg)
@@ -4219,149 +4202,6 @@
     rules = {"Darker[c_, f_]": "Blend[{c, Black}, f]", "Darker[c_]": "Darker[c, 1/3]"}
 
 
-<<<<<<< HEAD
-class _ColorObject(Builtin):
-    text_name = None
-
-    def __init__(self, *args, **kwargs):
-        super(_ColorObject, self).__init__(*args, **kwargs)
-        if self.text_name is None:
-            text_name = strip_context(self.get_name()).lower()
-        else:
-            text_name = self.text_name
-        doc = """
-            <dl>
-            <dt>'%(name)s'
-            <dd>represents the color %(text_name)s in graphics.
-            </dl>
-
-            >> Graphics[{EdgeForm[Black], %(name)s, Disk[]}, ImageSize->Small]
-             = -Graphics-
-
-            >> %(name)s // ToBoxes
-             = StyleBox[GraphicsBox[...], ...]
-        """ % {
-            "name": strip_context(self.get_name()),
-            "text_name": text_name,
-        }
-        if self.__doc__ is None:
-            self.__doc__ = doc
-        else:
-            self.__doc__ = doc + self.__doc__
-
-
-class Black(_ColorObject):
-    """
-    >> Black
-     = GrayLevel[0]
-    """
-
-    rules = {"Black": "GrayLevel[0]"}
-
-
-class White(_ColorObject):
-    """
-    >> White
-     = GrayLevel[1]
-    """
-
-    rules = {"White": "GrayLevel[1]"}
-
-
-class Gray(_ColorObject):
-    """
-    >> Gray
-     = GrayLevel[0.5]
-    """
-
-    rules = {"Gray": "GrayLevel[0.5]"}
-
-
-class Red(_ColorObject):
-    """
-    >> Red
-     = RGBColor[1, 0, 0]
-    """
-
-    rules = {"Red": "RGBColor[1, 0, 0]"}
-
-
-class Green(_ColorObject):
-    """
-    >> Green
-     = RGBColor[0, 1, 0]
-    """
-
-    rules = {"Green": "RGBColor[0, 1, 0]"}
-
-
-class Blue(_ColorObject):
-    """
-    >> Blue
-     = RGBColor[0, 0, 1]
-    """
-
-    rules = {"Blue": "RGBColor[0, 0, 1]"}
-
-
-class Cyan(_ColorObject):
-    """
-    >> Cyan
-     = RGBColor[0, 1, 1]
-    """
-
-    rules = {"Cyan": "RGBColor[0, 1, 1]"}
-
-
-class Magenta(_ColorObject):
-    """
-    >> Magenta
-     = RGBColor[1, 0, 1]
-    """
-
-    rules = {"Magenta": "RGBColor[1, 0, 1]"}
-
-
-class Yellow(_ColorObject):
-    """
-    >> Yellow
-     = RGBColor[1, 1, 0]
-    """
-
-    rules = {"Yellow": "RGBColor[1, 1, 0]"}
-
-
-class Purple(_ColorObject):
-    rules = {"Purple": "RGBColor[0.5, 0, 0.5]"}
-
-
-class LightRed(_ColorObject):
-    text_name = "light red"
-
-    rules = {"LightRed": "Lighter[Red, 0.85]"}
-
-
-class Orange(_ColorObject):
-    rules = {"Orange": "RGBColor[1, 0.5, 0]"}
-
-
-class Automatic(Builtin):
-    """
-    <dl>
-    <dt>'Automatic'
-        <dd>is used to specify an automatically computed option value.
-    </dl>
-
-    'Automatic' is the default for 'PlotRange', 'ImageSize', and other
-    graphical options:
-
-    >> Cases[Options[Plot], HoldPattern[_ :> Automatic]]
-     = {Background :> Automatic, Exclusions :> Automatic, ImageSize :> Automatic, MaxRecursion :> Automatic, PlotRange :> Automatic, PlotRangePadding :> Automatic, Transformation :> Automatic}
-    """
-
-
-=======
->>>>>>> 28530c49
 class Tiny(Builtin):
     """
     <dl>
