--- conflicted
+++ resolved
@@ -396,13 +396,10 @@
      . add((175,175,175,0,0,175)*(new picture(){picture s=currentpicture,t=new picture;currentpicture=t;draw(ellipse((0,0),1,1), rgb(0, 0, 0)+linewidth(0.0038095));currentpicture=s;return t;})());
      . clip(box((-0.33333,0.33333), (350.33,349.67)));
      . \end{asy}
-<<<<<<< HEAD
 
     Invalid graphics directives yield invalid box structures:
     >> Graphics[Circle[{a, b}]]
      : GraphicsBox[CircleBox[List[a, b]], Rule[AspectRatio, Automatic], Rule[Axes, False], Rule[AxesStyle, List[]], Rule[Background, Automatic], Rule[ImageSize, Automatic], Rule[LabelStyle, List[]], Rule[PlotRange, Automatic], Rule[PlotRangePadding, Automatic], Rule[TicksStyle, List[]], Rule[Transformation, Automatic]] is not a valid box structure.
-=======
->>>>>>> d41fae8e
     """
 
     options = {
@@ -415,15 +412,11 @@
         'PlotRangePadding': 'Automatic',
         'ImageSize': 'Automatic',
         'Background': 'Automatic',
-<<<<<<< HEAD
-
         'Transformation': 'Automatic',  # Mathics specific; used internally to enable stuff like
         # Plot[x + 1e-20 * x, {x, 0, 1}] that without precomputing transformations inside Mathics
         # will hit SVGs numerical accuracy abilities in some browsers as strokes with width < 1e-6
         # will get rounded to 0 and thus won't get scale transformed in SVG and vanish.
-=======
         '$OptionSyntax': 'Ignore',
->>>>>>> d41fae8e
     }
 
     box_suffix = 'Box'
@@ -1663,13 +1656,7 @@
 
         asy = ''
         for line in self.lines:
-<<<<<<< HEAD
             for path in _asy_bezier((self.spline_degree, transform(*line))):
-=======
-            for path in _asy_bezier((self.spline_degree, [xy.pos() for xy in line])):
-                if path[:2] == "..":
-                    path = "(0.,0.)" + path
->>>>>>> d41fae8e
                 asy += 'draw(%s, %s);' % (path, pen)
         return asy
 
