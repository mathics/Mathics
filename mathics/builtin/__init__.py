--- conflicted
+++ resolved
@@ -2,74 +2,6 @@
 # -*- coding: utf-8 -*-
 from mathics.core.expression import ensure_context
 
-<<<<<<< HEAD
-from mathics.settings import ENABLE_FILES_MODULE
-
-# Could this be loaded on the fly?
-module_names = [
-    "algebra",
-    "arithmetic",
-    "assignment",
-    "attributes",
-    "calculus",
-    "combinatorial",
-    "compilation",
-    "comparison",
-    "control",
-    "datentime",
-    "diffeqns",
-    "evaluation",
-    "exptrig",
-    "functional",
-    "graphics",
-    "graphics3d",
-    "image",
-    "inout",
-    "integer",
-    "iohooks",
-    "linalg",
-    "lists",
-    "logic",
-    "manipulate",
-    "quantities",
-    "numbertheory",
-    "numeric",
-    "options",
-    "patterns",
-    "plot",
-    "physchemdata",
-    "randomnumbers",
-    "recurrence",
-    "specialfunctions",
-    "scoping",
-    "strings",
-    "structure",
-    "system",
-    "tensors",
-    "xmlformat",
-    "optimization"
-]
-
-if ENABLE_FILES_MODULE:
-    # from mathics.builtin import files, importexport
-    module_names += ["files", "importexport"]
-
-modules = []
-
-for module_name in module_names:
-    exec(f"from mathics.builtin import {module_name}")
-    exec(f"modules.append({module_name})")
-    
-    
-# from mathics.builtin import (
-#    algebra, arithmetic, assignment, attributes, calculus, combinatorial, compilation,
-#    comparison, control, datentime, diffeqns, evaluation, exptrig, functional,
-#    graphics, graphics3d,
-#    image, inout, integer, iohooks, linalg, lists, logic,
-#    manipulate, quantities, numbertheory, numeric, options, patterns,
-#    plot, physchemdata, randomnumbers, recurrence, specialfunctions, scoping,
-#    strings, structure, system, tensors, xmlformat, optimization)
-=======
 import glob
 import importlib
 import re
@@ -82,7 +14,6 @@
     osp.basename(f[0:-3])
     for f in glob.glob(osp.join(osp.dirname(__file__), "[a-z]*.py"))
 ]
->>>>>>> 96911ddc
 
 from mathics.builtin.base import (
     Builtin,
@@ -93,19 +24,6 @@
 )
 
 
-<<<<<<< HEAD
-
-# modules = [
-#    algebra, arithmetic, assignment, attributes, calculus, combinatorial, compilation,
-#    comparison, control, datentime, diffeqns, evaluation, exptrig, functional,
-#    graphics, graphics3d,
-#    image, inout, integer, iohooks, linalg, lists, logic,
-#    manipulate, quantities, numbertheory, numeric, options, patterns,
-#    plot, physchemdata, randomnumbers, recurrence, specialfunctions, scoping,
-#    strings, structure, system, tensors, xmlformat, optimization]
-
-
-=======
 exclude_files = set(("files", "codetables", "base", "importexport", "colors"))
 module_names = [
     f for f in __py_files__ if re.match("^[a-z0-9]+$", f) if f not in exclude_files
@@ -123,7 +41,6 @@
         # print("XXX", module_name)
         continue
     modules.append(module)
->>>>>>> 96911ddc
 
 builtins = []
 builtins_by_module = {}
