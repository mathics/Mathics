--- conflicted
+++ resolved
@@ -6,13 +6,8 @@
 
 from mathics.builtin import (
     algebra, arithmetic, assignment, attributes, calculus, combinatorial, compilation,
-<<<<<<< HEAD
-    comparison, control, datentime, diffeqns, evaluation, exptrig, functional,
-    graphics, graphics3d, image, inout, integer, iohooks, linalg, lists, logic, manipulate, natlang, numbertheory,
-=======
     comparison, control, datentime, diffeqns, image, evaluation, exptrig, functional,
     graphics, graphics3d, inout, integer, linalg, lists, logic, manipulate, numbertheory,
->>>>>>> 16d37215
     numeric, options, patterns, plot, physchemdata, randomnumbers, recurrence,
     specialfunctions, scoping, strings, structure, system, tensors, xmlformat)
 
@@ -24,11 +19,7 @@
 modules = [
     algebra, arithmetic, assignment, attributes, calculus, combinatorial, compilation,
     comparison, control, datentime, diffeqns, evaluation, exptrig, functional,
-<<<<<<< HEAD
-    graphics, graphics3d, image, inout, integer, iohooks, linalg, lists, logic, manipulate, natlang, numbertheory,
-=======
     image, graphics, graphics3d, inout, integer, linalg, lists, logic, manipulate, numbertheory,
->>>>>>> 16d37215
     numeric, options, patterns, plot, physchemdata, randomnumbers, recurrence,
     specialfunctions, scoping, strings, structure, system, tensors, xmlformat]
 
