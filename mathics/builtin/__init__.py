#!/usr/bin/env python3
# -*- coding: utf-8 -*-


from mathics.builtin import (
    algebra, arithmetic, assignment, attributes, calculus, combinatorial, compilation,
    comparison, control, datentime, diffeqns, evaluation, exptrig, functional,
<<<<<<< HEAD
    graphics, graphics3d, htmlformat, image, inout, integer, linalg, lists, logic, manipulate, natlang, numbertheory,
    numeric, options, patterns, plot, physchemdata, randomnumbers, recurrence,
    specialfunctions, scoping, strings, structure, system, tensors, xmlformat)
=======
    graphics, graphics3d, graphs, image, inout, integer, iohooks, linalg, lists, logic,
    manipulate, quantities, numbertheory, numeric, options, patterns, 
    plot, physchemdata, randomnumbers, recurrence, specialfunctions, scoping, 
    strings, structure, system, tensors, xmlformat, optimization)
>>>>>>> 53988e8f

from mathics.builtin.base import (
    Builtin, SympyObject, BoxConstruct, Operator, PatternObject)

from mathics.settings import ENABLE_FILES_MODULE

modules = [
    algebra, arithmetic, assignment, attributes, calculus, combinatorial, compilation,
    comparison, control, datentime, diffeqns, evaluation, exptrig, functional,
<<<<<<< HEAD
    graphics, graphics3d, htmlformat, image, inout, integer, linalg, lists, logic, manipulate, natlang, numbertheory,
    numeric, options, patterns, plot, physchemdata, randomnumbers, recurrence,
    specialfunctions, scoping, strings, structure, system, tensors, xmlformat]
=======
    graphics, graphics3d, graphs, image, inout, integer, iohooks, linalg, lists, logic, 
    manipulate, quantities, numbertheory, numeric, options, patterns, 
    plot, physchemdata, randomnumbers, recurrence, specialfunctions, scoping, 
    strings, structure, system, tensors, xmlformat, optimization]
>>>>>>> 53988e8f

if ENABLE_FILES_MODULE:
    from mathics.builtin import files, importexport
    modules += [files, importexport]

builtins = []
builtins_by_module = {}


def is_builtin(var):
    if var == Builtin:
        return True
    if hasattr(var, '__bases__'):
        return any(is_builtin(base) for base in var.__bases__)
    return False


for module in modules:
    builtins_by_module[module.__name__] = []
    vars = dir(module)
    for name in vars:
        var = getattr(module, name)
        if (hasattr(var, '__module__') and
            var.__module__.startswith('mathics.builtin.') and
            var.__module__ != 'mathics.builtin.base' and
            is_builtin(var) and not name.startswith('_') and
            var.__module__ == module.__name__):     # nopep8

            instance = var(expression=False)

            if isinstance(instance, Builtin):
                builtins.append((instance.get_name(), instance))
                builtins_by_module[module.__name__].append(instance)


# builtins = dict(builtins)

mathics_to_sympy = {}
sympy_to_mathics = {}

box_constructs = {}
pattern_objects = {}
builtins_precedence = {}


def add_builtins(new_builtins):
    for var_name, builtin in new_builtins:
        name = builtin.get_name()
        if isinstance(builtin, SympyObject):
            mathics_to_sympy[name] = builtin
            for sympy_name in builtin.get_sympy_names():
                sympy_to_mathics[sympy_name] = builtin
        if isinstance(builtin, BoxConstruct):
            box_constructs[name] = builtin
        if isinstance(builtin, Operator):
            builtins_precedence[name] = builtin.precedence
        if isinstance(builtin, PatternObject):
            pattern_objects[name] = builtin.__class__
    builtins.update(dict(new_builtins))


new_builtins = builtins
builtins = {}
add_builtins(new_builtins)


def get_module_doc(module):
    doc = module.__doc__
    if doc is not None:
        doc = doc.strip()
    if doc:
        title = doc.splitlines()[0]
        text = '\n'.join(doc.splitlines()[1:])
    else:
        title = module.__name__
        for prefix in ('mathics.builtin.', 'mathics.optional.'):
            if title.startswith(prefix):
                title = title[len(prefix):]
        title = title.capitalize()
        text = ''
    return title, text


def contribute(definitions):
    # let MakeBoxes contribute first
    builtins['System`MakeBoxes'].contribute(definitions)
    for name, item in builtins.items():
        if name != 'System`MakeBoxes':
            item.contribute(definitions)

    # Is there another way to Unprotect these symbols at initialization?
    definitions.get_attributes('System`$PreRead').clear()
    definitions.get_attributes('System`$Pre').clear()
    definitions.get_attributes('System`$Post').clear()
    definitions.get_attributes('System`$PrePrint').clear()
    definitions.get_attributes('System`$SyntaxHandler').clear()

    from mathics.core.expression import ensure_context
    from mathics.core.parser import all_operator_names
    from mathics.core.definitions import Definition

    # All builtins are loaded. Create dummy builtin definitions for
    # any remaining operators that don't have them. This allows
    # operators like \[Cup] to behave correctly.
    for operator in all_operator_names:
        if not definitions.have_definition(ensure_context(operator)):
            op = ensure_context(operator)
            definitions.builtin[op] = Definition(name=op)<|MERGE_RESOLUTION|>--- conflicted
+++ resolved
@@ -5,16 +5,10 @@
 from mathics.builtin import (
     algebra, arithmetic, assignment, attributes, calculus, combinatorial, compilation,
     comparison, control, datentime, diffeqns, evaluation, exptrig, functional,
-<<<<<<< HEAD
-    graphics, graphics3d, htmlformat, image, inout, integer, linalg, lists, logic, manipulate, natlang, numbertheory,
-    numeric, options, patterns, plot, physchemdata, randomnumbers, recurrence,
-    specialfunctions, scoping, strings, structure, system, tensors, xmlformat)
-=======
-    graphics, graphics3d, graphs, image, inout, integer, iohooks, linalg, lists, logic,
-    manipulate, quantities, numbertheory, numeric, options, patterns, 
+    graphics, graphics3d, htmlformat, graphs, image, inout, integer, iohooks, linalg, 
+    lists, logic, manipulate, quantities, numbertheory, numeric, options, patterns, 
     plot, physchemdata, randomnumbers, recurrence, specialfunctions, scoping, 
     strings, structure, system, tensors, xmlformat, optimization)
->>>>>>> 53988e8f
 
 from mathics.builtin.base import (
     Builtin, SympyObject, BoxConstruct, Operator, PatternObject)
@@ -24,16 +18,10 @@
 modules = [
     algebra, arithmetic, assignment, attributes, calculus, combinatorial, compilation,
     comparison, control, datentime, diffeqns, evaluation, exptrig, functional,
-<<<<<<< HEAD
-    graphics, graphics3d, htmlformat, image, inout, integer, linalg, lists, logic, manipulate, natlang, numbertheory,
-    numeric, options, patterns, plot, physchemdata, randomnumbers, recurrence,
-    specialfunctions, scoping, strings, structure, system, tensors, xmlformat]
-=======
-    graphics, graphics3d, graphs, image, inout, integer, iohooks, linalg, lists, logic, 
-    manipulate, quantities, numbertheory, numeric, options, patterns, 
+    graphics, graphics3d, htmlformat, graphs, image, inout, integer, iohooks, linalg, 
+    lists, logic, manipulate, quantities, numbertheory, numeric, options, patterns, 
     plot, physchemdata, randomnumbers, recurrence, specialfunctions, scoping, 
     strings, structure, system, tensors, xmlformat, optimization]
->>>>>>> 53988e8f
 
 if ENABLE_FILES_MODULE:
     from mathics.builtin import files, importexport
