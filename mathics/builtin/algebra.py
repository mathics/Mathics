--- conflicted
+++ resolved
@@ -16,6 +16,7 @@
     Number,
     Symbol,
     SymbolFalse,
+    SymbolList,
     SymbolNull,
     SymbolTrue,
 )
@@ -1415,180 +1416,23 @@
             )
 
 
-<<<<<<< HEAD
-class CoefficientArrays(Builtin):
-    """
-    <dl>
-    <dt>'CoefficientArrays[$polys$, $vars$]'
-        <dd>returns a list of arrays of coefficients of the variables $vars$ in the polynomial  $poly$.
-
-    """
-
-"""    
-    options = {"Symmetric": "False", }
-    messages =  {"poly": "`1` is not a polynomial", }
-    def apply_list(self, polys, varlist, expression, options):
-        "%(name)s[polys_list, varlist_, OptionsPattern[]]"
-        return
-        if polys.has_form("List", None):
-            polys =  polys.leaves
+class _CoefficientHandler(Builtin):
+    def coeff_power_internal(self, expr, var_exprs, filt, evaluation, form="expr"):
+        from mathics.builtin.patterns import match
+
+        if len(var_exprs) == 0:
+            if form == "expr":
+                return expr
+            else:
+                return [([], expr)]
+        if len(var_exprs) == 1:
+            target_pat = Pattern.create(var_exprs[0])
+            var_pats = [target_pat]
         else:
-            polys =  [polys]
-            
-        # Expand all the polynomials before start
-        polys = [Expression("ExpandAll", poly).evaluate(evaluation) for poly in polys]
-
-        if varlist.has_form("List", None):
-            varpat =  varlist.leaves
-        else:
-            varpat =  [varlist]
-
-        degree = 0
-
-        def isvar(var):
-            # TODO: check also patterns
-            if term.is_atom():
-                return var in varpat
-            # if the expression do not match, and
-            # is not atomic, do not decide.
-            return
-        
-        def term_degree(term):
-            degree = 0
-            linear = isvar(term):
-            if not (linear is None):
-                return linear
-            
-            if term.get_head_name()=="System`Times":
-                for factor in term.leaves:
-                    q = factor_degree(factor)
-                    if factor is None:
-                        return None
-                    degree += q
-            elif term.get_head_name()=="System`Power":
-                return power_degree(term)
-
-        def factor_degree(factor):
-            linear = isvar(factor)
-            if not (islinear is None):
-                return linear
-            if factor.free_of
-            if factor.get_head_name() == "System`Power":
-                return power_degree(factor)
-            return None
-
-        def power_degree(factor):
-            if not isvar(factor.leaves[0]):
-                return 0
-            if not isinstance(factor.leaves[1], Integer):
-                return None
-            return factor.leaves[1].get_int_value()
-        
-                
-                    
-                
-            
-        for poly in polys:
-            if poly.is_atom():
-                if degree == 0 and poly in varpat:
-                    degree = 1
-                # TODO: handle patterns
-                continue
-            elif poly.get_head_name() == "System`Plus":
-                for term in poly.leaves:
-                    curr_degree = 0
-                    if term.get_head_name() == "System`Times":
-                        for factor in term.leaves:
-                            if factor.get_head_name() == "System`Power":
-                                if isinstance(factor.leaves[1], Integer):
-                                    curr_degree = factor.leaves[1].get_int_value()
-                                else:
-                                    evaluation.message("CoefficientArrays", "poly", poly)
-
-                            else:
-                    elif term.get_head_name() == "System`Power":
-                        if term.leaves[0] in varpat:
-                            if isinstance(term.leaves[1], Integer):
-                                curr_degree = term.leaves[1].get_int_value()
-                            else:
-                                evaluation.message("CoefficientArrays", "poly", poly)
-                    elif term in vars:
-                        curr_degree = 1
-                    
-                        
-                            
-                        
-
-            elif poly.get_head_name() not in ("System`Plus", "System`Times", "System`Power")):
-                evaluation.message("CoefficientArrays", "poly", poly)
-                return
-            
-            
-
-        
-        
-            
-
-"""
-=======
-class Collect(Builtin):
-    """
-    <dl>
-    <dt>'Collect[$expr$, $x$]'
-    <dd> Expands $expr$ and collect together terms having the same power of $x$.
-    <dt>'Collect[$expr$, {$x_1$, $x_2$, ...}]'
-    <dd> Expands $expr$ and collect together terms having the same powers of 
-         $x_1$, $x_2$, ....
-    <dt>'Collect[$expr$, {$x_1$, $x_2$, ...}, $filter$]'
-    <dd> After collect the terms, applies $filter$ to each coefficient.
-    </dl>
-
-    >> Collect[(x+y)^3, y]
-     =  x ^ 3 + 3 x ^ 2 y + 3 x y ^ 2 + y ^ 3
-    >> Collect[2 Sin[x z] (x+2 y^2 + Sin[y] x), y]
-     = 2 x Sin[x z] + 2 x Sin[x z] Sin[y] + 4 y ^ 2 Sin[x z]
-    >> Collect[3 x y+2 Sin[x z] (x+2 y^2 + x) + (x+y)^3, y]
-     = 4 x Sin[x z] + x ^ 3 + y (3 x + 3 x ^ 2) + y ^ 2 (3 x + 4 Sin[x z]) + y ^ 3
-    >> Collect[3 x y+2 Sin[x z] (x+2 y^2 + x) + (x+y)^3, {x,y}]
-     = 4 x Sin[x z] + x ^ 3 + 3 x y + 3 x ^ 2 y + 4 y ^ 2 Sin[x z] + 3 x y ^ 2 + y ^ 3
-    >> Collect[3 x y+2 Sin[x z] (x+2 y^2 + x) + (x+y)^3, {x,y}, h]
-     = x h[4 Sin[x z]] + x ^ 3 h[1] + x y h[3] + x ^ 2 y h[3] + y ^ 2 h[4 Sin[x z]] + x y ^ 2 h[3] + y ^ 3 h[1]
-    """
-
-    rules = {
-        "Collect[expr_, varlst_]": "Collect[expr, varlst, Identity]",
-    }
-
-    def apply_var_filter(self, expr, varlst, filt, evaluation):
-        """Collect[expr_, varlst_, filt_]"""
-        from mathics.builtin.patterns import match
-
-        if varlst.is_symbol():
-            var_exprs = [varlst]
-        elif varlst.has_form("List", None):
-            var_exprs = varlst.get_leaves()
-        else:
-            var_exprs = [varlst]
-
-        if len(var_exprs) > 1:
             target_pat = Pattern.create(Expression("Alternatives", *var_exprs))
             var_pats = [Pattern.create(var) for var in var_exprs]
-        else:
-            target_pat = Pattern.create(varlst)
-            var_pats = [target_pat]
-
-        expr = expand(
-            expr,
-            numer=True,
-            denom=False,
-            deep=False,
-            trig=False,
-            modulus=None,
-            target_pat=target_pat,
-        )
-        if filt == Symbol("Identity"):
-            filt = None
-
+
+        ####### Auxiliar functions #########
         def key_powers(lst):
             key = Expression("Plus", *lst)
             key = key.evaluate(evaluation)
@@ -1625,7 +1469,7 @@
                 return powers
             return powers
 
-        def split_coeff_pow(term: Expression):
+        def split_coeff_pow(term: Expression) -> tuple[Expression, Expression]:
             """
             This function factorizes term in a coefficent free 
             of powers of the target variables, and a factor with
@@ -1672,28 +1516,83 @@
                 powers = Expression("Times", *sorted(powers))
             return coeffs, powers
 
+        #################  The actual begin ####################
+        expr = expand(
+            expr,
+            numer=True,
+            denom=False,
+            deep=False,
+            trig=False,
+            modulus=None,
+            target_pat=target_pat,
+        )
+
         if expr.is_free(target_pat, evaluation):
             if filt:
-                return Expression(filt, expr).evaluate(evaluation)
+                expr = Expression(filt, expr).evaluate(evaluation)
+            if form == "expr":
+                return expr
             else:
-                return expr
-        elif expr.is_symbol() or expr.has_form("Power", 2) or expr.has_form("Sqrt", 1):
+                return [(powers_list(None), expr)]
+        elif (
+            expr.is_symbol()
+            or match(expr, target_pat, evaluation)
+            or expr.has_form("Power", 2)
+            or expr.has_form("Sqrt", 1)
+        ):
+            coeff = (
+                Expression(filt, Integer1).evaluate(evaluation) if filt else Integer1
+            )
+            if form == "expr":
+                if coeff is Integer1:
+                    return expr
+                else:
+                    return Expression("Times", coeff, expr)
+            else:
+                if not coeff.is_free(target_pat, evaluation):
+                    return []
+                return [(powers_list(expr), coeff)]
+        elif expr.has_form("Times", None):
+            coeff, powers = split_coeff_pow(expr)
+            if coeff is None:
+                coeff = Integer1
+            else:
+                if form != "expr" and not coeff.is_free(target_pat, evaluation):
+                    return []
             if filt:
-                return Expression(
-                    "Times", Expression(filt, Integer1).evaluate(evaluation), expr
-                )
+                coeff = Expression(filt, coeff).evaluate(evaluation)
+
+            if form == "expr":
+                if powers is None:
+                    return coeff
+                else:
+                    if coeff is Integer1:
+                        return powers
+                    else:
+                        return Expression("Times", coeff, powers)
             else:
-                return expr
+                pl = powers_list(powers)
+                return [(pl, coeff)]
         elif expr.has_form("Plus", None):
             coeff_dict = {}
             powers_dict = {}
             powers_order = {}
             for term in expr._leaves:
                 coeff, powers = split_coeff_pow(term)
+                if (
+                    form != "expr"
+                    and coeff is not None
+                    and not coeff.is_free(target_pat, evaluation)
+                ):
+                    return []
                 pl = powers_list(powers)
                 key = str(pl)
                 if not key in powers_dict:
-                    powers_dict[key] = powers
+                    if form == "expr":
+                        powers_dict[key] = powers
+                    else:
+                        # TODO: check if pl is a monomial...
+                        powers_dict[key] = pl
                     coeff_dict[key] = []
                     powers_order[key] = key_powers(pl)
 
@@ -1714,18 +1613,160 @@
                     coeff = Expression(filt, coeff).evaluate(evaluation)
 
                 powerfactor = powers_dict[key]
-                if powerfactor:
-                    terms.append(Expression("Times", coeff, powerfactor))
+                if form == "expr":
+                    if powerfactor:
+                        terms.append(Expression("Times", coeff, powerfactor))
+                    else:
+                        terms.append(coeff)
                 else:
-                    terms.append(coeff)
-
-            return Expression("Plus", *terms)
+                    terms.append([powerfactor, coeff])
+            if form == "expr":
+                return Expression("Plus", *terms)
+            else:
+                return terms
         else:
-            if filt:
-                return Expression(filt, expr).evaluate(evaluation)
+            # expr is not a polynomial.
+            if form == "expr":
+                if filt:
+                    expr = Expression(filt, expr).evaluate(evaluation)
+                return expr
             else:
-                return expr
-
-
-# tejimeto
->>>>>>> 3a785008
+                return []
+
+
+class CoefficientArrays(_CoefficientHandler):
+    """
+    <dl>
+    <dt>'CoefficientArrays[$polys$, $vars$]'
+        <dd>returns a list of arrays of coefficients of the variables $vars$ in the polynomial  $poly$.
+    </dl>
+
+    >> CoefficientArrays[1 + x^3, x]
+     = {1, {0}, {{0}}, {{{1}}}}
+    >> CoefficientArrays[1 + x y+ x^3, {x, y}]
+     = {1, {0, 0}, {{0, 1}, {0, 0}}, {{{1, 0}, {0, 0}}, {{0, 0}, {0, 0}}}}
+    >> CoefficientArrays[{1 + x^2, x y}, {x, y}]
+     = {{1, 0}, {{0, 0}, {0, 0}}, {{{1, 0}, {0, 0}}, {{0, 1}, {0, 0}}}}
+    >> CoefficientArrays[(x+y+Sin[z])^3, {x,y}]
+     = {Sin[z] ^ 3, {3 Sin[z] ^ 2, 3 Sin[z] ^ 2}, {{3 Sin[z], 6 Sin[z]}, {0, 3 Sin[z]}}, {{{1, 3}, {0, 3}}, {{0, 0}, {0, 1}}}}
+    >> CoefficientArrays[(x + y + Sin[z])^3, {x, z}]
+     : (x + y + Sin[z]) ^ 3 is not a polynomial in {x, z}
+     = CoefficientArrays[(x + y + Sin[z]) ^ 3, {x, z}]
+    """
+
+    options = {
+        "Symmetric": "False",
+    }
+    messages = {
+        "poly": "`1` is not a polynomial in `2`",
+    }
+
+    def apply_list(self, polys, varlist, evaluation, options):
+        "%(name)s[polys_, varlist_, OptionsPattern[]]"
+        from mathics.builtin.lists import walk_parts
+
+        if polys.has_form("List", None):
+            list_polys = polys.leaves
+        else:
+            list_polys = [polys]
+
+        if varlist.is_symbol():
+            var_exprs = [varlist]
+        elif varlist.has_form("List", None):
+            var_exprs = varlist.get_leaves()
+        else:
+            var_exprs = [varlist]
+
+        coeffs = [
+            self.coeff_power_internal(pol, var_exprs, None, evaluation, "coeffs")
+            for pol in list_polys
+        ]
+
+        dim1 = len(coeffs)
+        dim2 = len(var_exprs)
+        arrays = []
+        if dim1 == 1:
+            arrays.append(Integer(0))
+        for i, component in enumerate(coeffs):
+            if len(component) == 0:
+                evaluation.message("CoefficientArrays", "poly", polys, varlist)
+                return
+            for idxcoeff in component:
+                idx, coeff = idxcoeff
+                order = Expression("Plus", *idx).evaluate(evaluation).get_int_value()
+                if order is None:
+                    evaluation.message("CoefficientArrays", "poly", polys, varlist)
+                    return
+                while len(arrays) <= order:
+                    cur_ord = len(arrays)
+                    range2 = Expression(SymbolList, Integer(dim2))
+                    its2 = [range2 for k in range(cur_ord)]
+                    # TODO: Use SparseArray...
+                    # This constructs a tensor or range cur_ord+1
+                    if dim1 > 1:
+                        newtable = Expression(
+                            "Table",
+                            Integer(0),
+                            Expression(SymbolList, Integer(dim1)),
+                            *its2
+                        )
+                    else:
+                        newtable = Expression("Table", Integer(0), *its2)
+                    arrays.append(newtable.evaluate(evaluation))
+                curr_array = arrays[order]
+                arrayidx = [
+                    Integer(n + 1)
+                    for n, j in enumerate(idx)
+                    for q in range(j.get_int_value())
+                ]
+                if dim1 > 1:
+                    arrayidx = [Integer(i + 1)] + arrayidx
+                if dim1 == 1 and order == 0:
+                    arrays[0] = coeff
+                else:
+                    arrays[order] = walk_parts(
+                        [curr_array], arrayidx, evaluation, coeff
+                    )
+        return Expression("List", *arrays)
+
+
+class Collect(_CoefficientHandler):
+    """
+    <dl>
+    <dt>'Collect[$expr$, $x$]'
+    <dd> Expands $expr$ and collect together terms having the same power of $x$.
+    <dt>'Collect[$expr$, {$x_1$, $x_2$, ...}]'
+    <dd> Expands $expr$ and collect together terms having the same powers of 
+         $x_1$, $x_2$, ....
+    <dt>'Collect[$expr$, {$x_1$, $x_2$, ...}, $filter$]'
+    <dd> After collect the terms, applies $filter$ to each coefficient.
+    </dl>
+
+    >> Collect[(x+y)^3, y]
+     =  x ^ 3 + 3 x ^ 2 y + 3 x y ^ 2 + y ^ 3
+    >> Collect[2 Sin[x z] (x+2 y^2 + Sin[y] x), y]
+     = 2 x Sin[x z] + 2 x Sin[x z] Sin[y] + 4 y ^ 2 Sin[x z]
+    >> Collect[3 x y+2 Sin[x z] (x+2 y^2 + x) + (x+y)^3, y]
+     = 4 x Sin[x z] + x ^ 3 + y (3 x + 3 x ^ 2) + y ^ 2 (3 x + 4 Sin[x z]) + y ^ 3
+    >> Collect[3 x y+2 Sin[x z] (x+2 y^2 + x) + (x+y)^3, {x,y}]
+     = 4 x Sin[x z] + x ^ 3 + 3 x y + 3 x ^ 2 y + 4 y ^ 2 Sin[x z] + 3 x y ^ 2 + y ^ 3
+    >> Collect[3 x y+2 Sin[x z] (x+2 y^2 + x) + (x+y)^3, {x,y}, h]
+     = x h[4 Sin[x z]] + x ^ 3 h[1] + x y h[3] + x ^ 2 y h[3] + y ^ 2 h[4 Sin[x z]] + x y ^ 2 h[3] + y ^ 3 h[1]
+    """
+
+    rules = {
+        "Collect[expr_, varlst_]": "Collect[expr, varlst, Identity]",
+    }
+
+    def apply_var_filter(self, expr, varlst, filt, evaluation):
+        """Collect[expr_, varlst_, filt_]"""
+        if filt == Symbol("Identity"):
+            filt = None
+        if varlst.is_symbol():
+            var_exprs = [varlst]
+        elif varlst.has_form("List", None):
+            var_exprs = varlst.get_leaves()
+        else:
+            var_exprs = [varlst]
+
+        return self.coeff_power_internal(expr, var_exprs, filt, evaluation, "expr")