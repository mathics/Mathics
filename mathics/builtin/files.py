--- conflicted
+++ resolved
@@ -30,7 +30,9 @@
     Complex,
     String,
     Symbol,
+    SymbolFalse,
     SymbolNull,
+    SymbolTrue,
     from_python,
     Integer,
     BoxError,
@@ -4752,8 +4754,8 @@
         path = path_search(path)
 
         if path is None:
-            return Symbol("False")
-        return Symbol("True")
+            return SymbolFalse
+        return SymbolTrue
 
 
 class DirectoryQ(Builtin):
@@ -4795,8 +4797,8 @@
         path = path_search(path)
 
         if path is not None and osp.isdir(path):
-            return Symbol("True")
-        return Symbol("False")
+            return SymbolTrue
+        return SymbolFalse
 
 
 class Needs(Builtin):
@@ -4915,13 +4917,6 @@
         if not valid_context_name(context.get_string_value()):
             evaluation.message("Needs", "ctx", Expression("Needs", context), 1, "`")
             return
-<<<<<<< HEAD
-        test_loaded = Expression('MemberQ', Symbol('$Packages'), context)
-        test_loaded = test_loaded.evaluate(evaluation)
-        if test_loaded.is_true():
-            # Already loaded
-            return Symbol('Null')
-=======
         test_loaded = Expression("MemberQ", Symbol("$Packages"), context)
         test_loaded = test_loaded.evaluate(evaluation)
         if test_loaded.is_true():
@@ -4929,7 +4924,6 @@
             return SymbolNull
 
         result = Expression("Get", context).evaluate(evaluation)
->>>>>>> 7e9519ed
 
         if result == Symbol("$Failed"):
             evaluation.message("Needs", "nocont", context)
