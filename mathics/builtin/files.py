--- conflicted
+++ resolved
@@ -4797,15 +4797,10 @@
 
         path = path_search(path)
 
-<<<<<<< HEAD
-        if path is not None and os.path.isdir(path):
-            return Symbol('True')
-        return Symbol('False')
-=======
         if path is not None and osp.isdir(path):
             return SymbolTrue
         return SymbolFalse
->>>>>>> acd136d8
+
 
 class Needs(Builtin):
     """
@@ -4921,11 +4916,7 @@
         'Needs[context_String]'
         contextstr = context.get_string_value()
         if contextstr == "":
-<<<<<<< HEAD
-            return Symbol("Null")
-=======
             return SymbolNull
->>>>>>> acd136d8
         if contextstr[0]=="`":
             curr_ctxt = evaluation.definitions.get_current_context()
             contextstr = curr_ctxt + contextstr[1:]
