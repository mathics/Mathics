#!/usr/bin/env python3
# -*- coding: utf-8 -*-


from mathics.builtin.base import Builtin, Predefined
from mathics.core.expression import (Expression, String, Symbol, Integer,
                                     fully_qualified_symbol_name)
from mathics.core.rules import Rule

def get_scoping_vars(var_list, msg_symbol='', evaluation=None):
    def message(tag, *args):
        if msg_symbol and evaluation:
            evaluation.message(msg_symbol, tag, *args)

    if not var_list.has_form('List', None):
        message('lvlist', var_list)
        return
    vars = var_list.leaves
    scoping_vars = set()
    for var in vars:
        var_name = None
        if var.has_form('Set', 2):
            var_name = var.leaves[0].get_name()
            new_def = var.leaves[1]
            if evaluation:
                new_def = new_def.evaluate(evaluation)
        elif var.has_form('Symbol'):
            var_name = var.get_name()
            new_def = None
        if not var_name:
            message('lvsym', var)
            continue
        if var_name in scoping_vars:
            message('dup', Symbol(var_name))
        else:
            scoping_vars.add(var_name)
            yield var_name, new_def


def dynamic_scoping(func, vars, evaluation):
    original_definitions = {}
    for var_name, new_def in vars.items():
        assert fully_qualified_symbol_name(var_name)
        original_definitions[
            var_name] = evaluation.definitions.get_user_definition(var_name)
        evaluation.definitions.reset_user_definition(var_name)
        if new_def is not None:
            new_def = new_def.evaluate(evaluation)
            evaluation.definitions.set_ownvalue(var_name, new_def)
    try:
        result = func(evaluation)
    finally:
        for name, definition in original_definitions.items():
            evaluation.definitions.add_user_definition(name, definition)
    return result


class With(Builtin):
    """
    <dl>

    <dt>'With[{$x$=$x0$, $y$=$y0$, ...}, $expr$]'
        <dd>specifies that all occurrences of the symbols $x$, $y$, ... in $expr$ should be replaced by $x0$, $y0$, ...
    </dl>

    >> n = 10
     = 10
<<<<<<< HEAD

    Evaluate an expression with x locally set to 5:
=======
>>>>>>> 7e9519ed
    >> With[{n = 5}, n ^ 2]
     = 25
    >> n
     = 10
<<<<<<< HEAD

    'With' works even without evaluation:
    >> With[{x = a}, (1 + x^2) &]
     = 1 + a ^ 2&

    Use 'With' to insert values into held expressions
    >> With[{x=y}, Hold[x]]
     = Hold[y]

=======
    >> With[{x=y}, Hold[x]]
     = Hold[y]
>>>>>>> 7e9519ed
    >> Table[With[{i=j}, Hold[i]],{j,1,4}]
     = {Hold[1], Hold[2], Hold[3], Hold[4]}
    >> x=5; With[{x=x}, Hold[x]]
     = Hold[5]
    >> {Block[{x = 3}, Hold[x]], With[{x = 3}, Hold[x]]}
     = {Hold[x], Hold[3]}
    >> x=.; ReleaseHold /@ %
     = {x, 3}
    >> With[{e = y}, Function[{x,y}, e*x*y]]
     = Function[{x$, y$}, y x$ y$]

    """

    attributes = ('HoldAll',)

    messages = {
        'lvsym': ("Local variable specification contains `1`, "
                  "which is not a symbol or an assignment to a symbol."),
        'dup': ("Duplicate local variable `1` found in local variable "
                "specification."),
        'lvlist': "Local variable specification `1` is not a List.",
    }

    def apply(self, vars, expr, evaluation):
        'With[vars_, expr_]'

        vars = dict(get_scoping_vars(vars, 'With', evaluation))
        result = expr.replace_vars(vars)
        result.evaluate(evaluation)
        return result


class Block(Builtin):
    """
    <dl>
    <dt>'Block[{$x$, $y$, ...}, $expr$]'
        <dd>temporarily removes the definitions of the given
        variables, evaluates $expr$, and restores the original
        definitions afterwards.
    <dt>'Block[{$x$=$x0$, $y$=$y0$, ...}, $expr$]'
        <dd>assigns temporary values to the variables during the
        evaluation of $expr$.
    </dl>

    >> n = 10
     = 10
    >> Block[{n = 5}, n ^ 2]
     = 25
    >> n
     = 10

    Values assigned to block variables are evaluated at the beginning of the block.
    Keep in mind that the result of 'Block' is evaluated again, so a returned block variable
    will get its original value.
    >> Block[{x = n+2, n}, {x, n}]
     = {12, 10}

    If the variable specification is not of the described form, an error message is raised:
    >> Block[{x + y}, x]
     : Local variable specification contains x + y, which is not a symbol or an assignment to a symbol.
     = x

    Variable names may not appear more than once:
    >> Block[{x, x}, x]
     : Duplicate local variable x found in local variable specification.
     = x
    """

    attributes = ('HoldAll',)

    messages = {
        'lvsym': ("Local variable specification contains `1`, "
                  "which is not a symbol or an assignment to a symbol."),
        'dup': ("Duplicate local variable `1` found in local variable "
                "specification."),
        'lvlist': "Local variable specification `1` is not a List.",
    }

    def apply(self, vars, expr, evaluation):
        'Block[vars_, expr_]'

        vars = dict(get_scoping_vars(vars, 'Block', evaluation))
        result = dynamic_scoping(expr.evaluate, vars, evaluation)
        return result


class ModuleNumber(Predefined):
    """
    <dl>
    <dt>'$ModuleNumber'
        <dd>is the current "serial number" to be used for local module variables.
    </dl>

    >> Unprotect[$ModuleNumber]
    >> $ModuleNumber = 20;
    >> Module[{x}, x]
     = x$20

    >> $ModuleNumber = x;
     : Cannot set $ModuleNumber to x; value must be a positive integer.
    """

    name = '$ModuleNumber'

    messages = {
        'set': ("Cannot set $ModuleNumber to `1`; "
                "value must be a positive integer."),
    }

    rules = {
        '$ModuleNumber': '1',
    }


class Module(Builtin):
    """
    <dl>
    <dt>'Module[{$vars$}, $expr$]'
        <dd>localizes variables by giving them a temporary name of the
        form 'name$number', where number is the current value of
        '$ModuleNumber'. Each time a module is evaluated,
        '$ModuleNumber' is incremented.
    </dl>

    >> x = 10;
    >> Module[{x=x}, x=x+1; x]
     = 11
    >> x
     = 10
    >> t === Module[{t}, t]
     = False

    Initial values are evaluated immediately:
    >> Module[{t=x}, x = x + 1; t]
     = 10
    >> x
     = 11

    Variables inside other scoping constructs are not affected by the renaming of 'Module':
    >> Module[{a}, Block[{a}, a]]
     = a
    >> Module[{a}, Block[{}, a]]
     = a$5

    #> Module[{n = 3}, Module[{b = n * 5}, b * 7]]
     = 105

    #> Module[{a = 3}, Module[{c = If[ToString[Head[a]] == "Integer", a * 5, Abort[]]}, c]]
     = 15

    """

    attributes = ('HoldAll',)

    messages = {
        'lvsym': ("Local variable specification contains `1`, "
                  "which is not a symbol or an assignment to a symbol."),
        'dup': ("Duplicate local variable `1` found in local variable "
                "specification."),
        'lvlist': "Local variable specification `1` is not a List.",
    }

    def apply(self, vars, expr, evaluation):
        'Module[vars_, expr_]'

        scoping_vars = get_scoping_vars(vars, 'Module', evaluation)
        replace = {}
        number = Symbol('$ModuleNumber').evaluate(evaluation).get_int_value()
        if number is None:
            number = 1
        evaluation.definitions.set_ownvalue(
            '$ModuleNumber', Integer(number + 1))
        for name, new_def in scoping_vars:
            new_name = '%s$%d' % (name, number)
            if new_def is not None:
                evaluation.definitions.set_ownvalue(new_name, new_def)
            replace[name] = Symbol(new_name)
        new_expr = expr.replace_vars(replace, in_scoping=False)
        result = new_expr.evaluate(evaluation)
        return result


class Unique(Predefined):
    """
    <dl>
    <dt>'Unique[]'
        <dd>generates a new symbol and gives a name of the form '$number'.
    <dt>'Unique[x]'
        <dd>generates a new symbol and gives a name of the form 'x$number'.
    <dt>'Unique[{x, y, ...}]'
        <dd>generates a list of new symbols.
    <dt>'Unique["xxx"]'
        <dd>generates a new symbol and gives a name of the form 'xxxnumber'.
    </dl>

    Create a unique symbol with no particular name:
    >> Unique[]
     = $1

    >> Unique[sym]
     = sym$1

    Create a unique symbol whose name begins with x:
    >> Unique["x"]
     = x2

    #> $3 = 3;
    #> Unique[]
     = $4

    #> Unique[{}]
     = {}

    #> Unique[{x, x}]
     = {x$2, x$3}

    Each use of Unique[symbol] increments $ModuleNumber:
    >> {$ModuleNumber, Unique[x], $ModuleNumber}
     = {4, x$4, 5}

    Unique[symbol] creates symbols in the same way Module does:
    >> {Module[{x}, x], Unique[x]}
     = {x$5, x$6}

    Unique with more arguments
    >> Unique[{x, "s"}, Flat ^ Listable ^ Orderless]
     : Flat ^ Listable ^ Orderless is not a known attribute.
     = Unique[{x, s}, Flat ^ Listable ^ Orderless]

    Unique call without symbol argument
    >> Unique[x + y]
     : x + y is not a symbol or a valid symbol name.
     = Unique[x + y]

    #> Unique[1]
     : 1 is not a symbol or a valid symbol name.
     = Unique[1]

    #> Unique[{m, "s", n}, {Flat, Listable, Orderless}]
     = {m$7, s5, n$8}

    #> Attributes[{m$7, s5, n$8}]
     = {{Flat, Listable, Orderless}, {Flat, Listable, Orderless}, {Flat, Listable, Orderless}}

    #> Unique[{x, "s", 1}, {Flat ^ Listable ^ Orderless}]
     : 1 is not a symbol or a valid symbol name.
     = Unique[{x, s, 1}, {Flat ^ Listable ^ Orderless}]

    #> Unique[{"s"}, Flat]
     = {s6}

    #> Attributes[s6]
     = {Flat}
    """

    seq_number = 1

    messages = {
        'usym': '`1` is not a symbol or a valid symbol name.',
        'argrx': 'Unique called with `1` arguments; 0 or 1 argument are expected.',
        'attnf': '`1` is not a known attribute.',
    }

    attributes = ('Protected',)

    rules = {
        'Unique[x_Symbol]': 'Module[{x}, x]',
    }

    def apply(self, evaluation):
        'Unique[]'

        new_name = '$%d' % (self.seq_number)
        self.seq_number += 1
        # Next symbol in case of new name is defined before
        while evaluation.definitions.get_definition(new_name, True) is not None:
            new_name = '$%d' % (self.seq_number)
            self.seq_number += 1
        return Symbol(new_name)

    def apply_symbol(self, vars, attributes, evaluation):
        'Unique[vars_, attributes___]'

        from mathics.core.parser import is_symbol_name
        from mathics.builtin.attributes import get_symbol_list

        attributes = attributes.get_sequence()
        if len(attributes) > 1:
            return evaluation.message('Unique', 'argrx', Integer(len(attributes) + 1))

        # Check valid symbol variables
        symbols = vars.leaves if vars.has_form('List', None) else [vars]
        for symbol in symbols:
            if not isinstance(symbol, Symbol):
                text = symbol.get_string_value()
                if text is None or not is_symbol_name(text):
                    return evaluation.message('Unique', 'usym', symbol)

        # Check valid attributes
        attrs = []
        if len(attributes) > 0:
            attrs = get_symbol_list(attributes[0], lambda item: evaluation.message('Unique', 'attnf', item))
            if attrs is None:
                return None

        # Generate list new symbols
        list = []
        for symbol in symbols:
            if isinstance(symbol, Symbol):
                list.append(Module(Expression('List', symbol), symbol).evaluate(evaluation))
            else:
                new_name = '%s%d' % (symbol.get_string_value(), self.seq_number)
                self.seq_number += 1
                # Next symbol in case of new name is defined before
                while evaluation.definitions.get_definition(new_name, True) is not None:
                    new_name = '%s%d' % (symbol.get_string_value(), self.seq_number)
                    self.seq_number += 1
                list.append(Symbol(new_name))
        for symbol in list:
            for att in attrs:
                evaluation.definitions.set_attribute(symbol.get_name(), att)

        if vars.has_form('List', None):
            return Expression('List', *list)
        else:
            return list[0]


class Context(Builtin):
    r"""
    <dl>
    <dt>'Context[$symbol$]'
        <dd>yields the name of the context where $symbol$ is defined in.
    <dt>'Context[]'
        <dd>returns the value of '$Context'.
    </dl>

    >> Context[a]
     = Global`
    >> Context[b`c]
     = b`

    >> InputForm[Context[]]
     = "Global`"

    ## placeholder for general context-related tests
    #> x === Global`x
     = True
    #> `x === Global`x
     = True
    #> a`x === Global`x
     = False
    #> a`x === a`x
     = True
    #> a`x === b`x
     = False
    ## awkward parser cases
    #> FullForm[a`b_]
     = Pattern[a`b, Blank[]]
    """

    attributes = ('HoldFirst',)

    rules = {
        'Context[]': '$Context'
    }

    def apply(self, symbol, evaluation):
        'Context[symbol_]'

        name = symbol.get_name()
        if not name:
            evaluation.message('Context', 'normal')
            return
        assert '`' in name
        context = name[:name.rindex('`') + 1]
        return String(context)


class Contexts(Builtin):
    """
    <dl>
    <dt>'Contexts[]'
        <dd>yields a list of all contexts.
    </dl>

    ## this assignment makes sure that a definition in Global` exists
    >> x = 5;
    X> Contexts[] // InputForm

    """

    def apply(self, evaluation):
        'Contexts[]'

        contexts = set([])
        for name in evaluation.definitions.get_names():
            contexts.add(String(name[:name.rindex('`') + 1]))

        return Expression('List', *sorted(contexts))


class Context_(Predefined):
    """
    <dl>
    <dt>'$Context'
        <dd>is the current context.
    </dl>

    >> $Context
    = Global`

    #> InputForm[$Context]
    = "Global`"

    ## Test general context behaviour
    #> Plus === Global`Plus
     = False
    #> `Plus === Global`Plus
     = True
    """

    name = '$Context'

    messages = {
        'cxset': "`1` is not a valid context name ending in `."
    }

    rules = {
        '$Context': '"Global`"',
    }


class ContextPath(Predefined):
    """
    <dl>
    <dt>'$ContextPath'
        <dd>is the search path for contexts.
    </dl>

    X> $ContextPath // InputForm

    #> x`x = 1; x
     = x
    #> $ContextPath = {"x`"};
    #> x
     = 1
    #> System`$ContextPath
     = {x`}
    #> $ContextPath = {"Global`", "System`"};
    """

    name = '$ContextPath'

    messages = {
        'cxlist': "`1` is not a list of valid context names ending in `."
    }

    rules = {
        '$ContextPath': '{"Global`", "System`"}',
    }


class Begin(Builtin):
    """
    <dl>
    <dt>'Begin'[$context$]
        <dd>temporarily sets the current context to $context$.
    </dl>

    >> Begin["test`"]
     = test`
    X> {$Context, $ContextPath}
    >> Context[newsymbol]
     = test`
    >> End[]
     = test`
    >> End[]
     : No previous context defined.
     = Global`

    #> Begin["`test`"]
     = Global`test`
    #> Context[]
     = Global`test`
    #> End[]
     = Global`test`
    """

    rules = {
        'Begin[context_String]': '''
             Unprotect[System`Private`$ContextStack];
             System`Private`$ContextStack = Append[System`Private`$ContextStack, $Context];
             Protect[System`Private`$ContextStack];
             $Context = context;
             $Context
        ''',
    }


class End(Builtin):
    """
    <dl>
    <dt>'End[]'
        <dd>ends a context started by 'Begin'.
    </dl>
    """

    messages = {
        'noctx': "No previous context defined.",
    }

    rules = {
        'End[]': '''
             Block[{System`Private`old=$Context},
                   If[Length[System`Private`$ContextStack] === 0,
                     (* then *) Message[End::noctx]; $Context,
                     (* else *) Unprotect[System`Private`$ContextStack];
                                {$Context, System`Private`$ContextStack} =
                                    {Last[System`Private`$ContextStack],
                                     Most[System`Private`$ContextStack]};
                                Protect[System`Private`$ContextStack];
                                System`Private`old]]
        ''',
    }


class BeginPackage(Builtin):
    """
    <dl>
    <dt>'BeginPackage'[$context$]
        <dd>starts the package given by $context$.
    </dl>

    The $context$ argument must be a valid context name.
    'BeginPackage' changes the values of '$Context' and
    '$ContextPath', setting the current context to $context$.

    >> BeginPackage["test`"]
     = test`
    """

    messages = {
        'unimpl': "The second argument to BeginPackage is not yet implemented."
    }

    rules = {
        'BeginPackage[context_String]': '''
             Unprotect[System`Private`$ContextPathStack, System`$Packages];
             Begin[context];
             System`Private`$ContextPathStack =
                 Append[System`Private`$ContextPathStack, $ContextPath];
             $ContextPath = {context, "System`"};
             $Packages = If[MemberQ[System`$Packages,$Context],
                            None,
                            System`$Packages=Join[{$Context}, System`$Packages]];
             Protect[System`Private`$ContextPathStack, System`$Packages];
             context
        ''',
    }


class EndPackage(Builtin):
    """
    <dl>
    <dt>'EndPackage[]'
        <dd>marks the end of a package, undoing a previous 'BeginPackage'.
    </dl>

    After 'EndPackage', the values of '$Context' and '$ContextPath' at
    the time of the 'BeginPackage' call are restored, with the new
    package\'s context prepended to $ContextPath.
    """

    messages = {
        'noctx': "No previous context defined.",
    }

    rules = {
        'EndPackage[]': '''
             Block[{System`Private`newctx=Quiet[End[], {End::noctx}]},
                   If[Length[System`Private`$ContextPathStack] === 0,
                      (* then *) Message[EndPackage::noctx],
                      (* else *) Unprotect[System`Private`$ContextPathStack];
                                 {$ContextPath, System`Private`$ContextPathStack} =
                                     {Prepend[Last[System`Private`$ContextPathStack],
                                              System`Private`newctx],
                                      Most[System`Private`$ContextPathStack]};
                                 Protect[System`Private`$ContextPathStack];
                                 Null]]
        ''',
    }


class ContextStack(Builtin):
    """
    <dl>
    <dt>'System`Private`$ContextStack'
        <dd>is an internal variable tracking the values of '$Context'
        saved by 'Begin' and 'BeginPackage'.
    </dl>
    """

    context = 'System`Private`'
    name = '$ContextStack'

    rules = {
        'System`Private`$ContextStack': '{}',
    }


class ContextPathStack(Builtin):
    """
    <dl>
    <dt>'System`Private`$ContextPathStack'
        <dd>is an internal variable tracking the values of
        '$ContextPath' saved by 'Begin' and 'BeginPackage'.
    </dl>
    """

    context = 'System`Private`'
    name = '$ContextPathStack'

    rules = {
        'System`Private`$ContextPathStack': '{}',
    }<|MERGE_RESOLUTION|>--- conflicted
+++ resolved
@@ -65,16 +65,8 @@
 
     >> n = 10
      = 10
-<<<<<<< HEAD
 
     Evaluate an expression with x locally set to 5:
-=======
->>>>>>> 7e9519ed
-    >> With[{n = 5}, n ^ 2]
-     = 25
-    >> n
-     = 10
-<<<<<<< HEAD
 
     'With' works even without evaluation:
     >> With[{x = a}, (1 + x^2) &]
@@ -83,11 +75,7 @@
     Use 'With' to insert values into held expressions
     >> With[{x=y}, Hold[x]]
      = Hold[y]
-
-=======
-    >> With[{x=y}, Hold[x]]
-     = Hold[y]
->>>>>>> 7e9519ed
+    
     >> Table[With[{i=j}, Hold[i]],{j,1,4}]
      = {Hold[1], Hold[2], Hold[3], Hold[4]}
     >> x=5; With[{x=x}, Hold[x]]
