--- conflicted
+++ resolved
@@ -5,11 +5,7 @@
 """
 
 import sympy
-<<<<<<< HEAD
-from sympy import isprime
 from itertools import combinations
-=======
->>>>>>> 7d849966
 
 from mathics.builtin.base import Builtin, Test
 from mathics.core.expression import Expression, Integer, Rational, Symbol, from_python
