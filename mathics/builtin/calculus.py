--- conflicted
+++ resolved
@@ -239,13 +239,8 @@
         else:  # many leaves
 
             def summand(leaf, index):
-<<<<<<< HEAD
-                result = Expression(
-                    Expression(
-=======
                 if leaf.sameQ(x):
                     result = Expression(
->>>>>>> e3ba2fd2
                         Expression(
                             "Derivative",
                             *(
