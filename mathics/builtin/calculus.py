--- conflicted
+++ resolved
@@ -161,7 +161,7 @@
             return IntegerZero
         elif f == x:
             return Integer1
-        elif f.is_atom(): # Shouldn't happen
+        elif f.is_atom():  # Shouldn't happen
             1 / 0
             return
         # So, this is not an atom...
@@ -1249,7 +1249,7 @@
     <dl>
     <dt>'O[$x$]^n'
         <dd> Represents a term of order $x^n$.
-        <dd> O[x]^n is generated to represent omitted higher‐order terms in power series.
+        <dd> O[x]^n is generated to represent omitted higher order terms in power series.
     </dl>
 
     >> Series[1/(1-x),{x,0,2}]
@@ -1300,11 +1300,7 @@
 
 
 class SeriesData(Builtin):
-<<<<<<< HEAD
-    """
-=======
-    """ 
->>>>>>> 11762a93
+    """
     <dl>
     <dt>'SeriesData[...]'
     <dd>Represents a series expansion
