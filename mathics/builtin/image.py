"""
Image[] and image related functions.

Note that you (currently) need scikit-image installed in order for this module to work.
"""

from mathics.builtin.base import Builtin, AtomBuiltin, Test, BoxConstruct, String
from mathics.core.expression import (
<<<<<<< HEAD
    Atom, Expression, Integer, Rational, Real, MachineReal, Symbol, from_python)
from mathics.builtin.colors import convert as convert_color, colorspaces as known_colorspaces
from mathics.layout.client import WebEngineError
=======
    Atom,
    Expression,
    Integer,
    Rational,
    Real,
    MachineReal,
    Symbol,
    SymbolNull,
    from_python,
)
from mathics.builtin.colors import (
    convert as convert_color,
    colorspaces as known_colorspaces,
)
>>>>>>> cffa8b1a

import base64
import functools
import itertools
import math
from collections import defaultdict

_image_requires = (
    "numpy",
    "PIL",
)

_skimage_requires = _image_requires + (
    "skimage",
    "scipy",
    "matplotlib",
    "networkx",
)

try:
    import warnings

    import PIL
    import PIL.ImageEnhance
    import PIL.ImageOps
    import PIL.ImageFilter
    from PIL.ExifTags import TAGS as ExifTags

    import numpy

    _enabled = True
except ImportError:
    _enabled = False

from io import BytesIO


class _ImageBuiltin(Builtin):
    requires = _image_requires


class _ImageTest(Test):
    requires = _image_requires


class _SkimageBuiltin(_ImageBuiltin):
    requires = _skimage_requires


# helpers


def pixels_as_float(pixels):
    dtype = pixels.dtype
    if dtype in (numpy.float32, numpy.float64):
        return pixels
    elif dtype == numpy.uint8:
        return pixels.astype(numpy.float32) / 255.0
    elif dtype == numpy.uint16:
        return pixels.astype(numpy.float32) / 65535.0
    elif dtype == numpy.bool:
        return pixels.astype(numpy.float32)
    else:
        raise NotImplementedError


def pixels_as_ubyte(pixels):
    dtype = pixels.dtype
    if dtype in (numpy.float32, numpy.float64):
        pixels = numpy.maximum(numpy.minimum(pixels, 1.0), 0.0)
        return (pixels * 255.0).astype(numpy.uint8)
    elif dtype == numpy.uint8:
        return pixels
    elif dtype == numpy.uint16:
        return (pixels / 256).astype(numpy.uint8)
    elif dtype == numpy.bool:
        return pixels.astype(numpy.uint8) * 255
    else:
        raise NotImplementedError


def pixels_as_uint(pixels):
    dtype = pixels.dtype
    if dtype in (numpy.float32, numpy.float64):
        pixels = numpy.maximum(numpy.minimum(pixels, 1.0), 0.0)
        return (pixels * 65535.0).astype(numpy.uint16)
    elif dtype == numpy.uint8:
        return pixels.astype(numpy.uint16) * 256
    elif dtype == numpy.uint16:
        return pixels
    elif dtype == numpy.bool:
        return pixels.astype(numpy.uint8) * 65535
    else:
        raise NotImplementedError


def matrix_to_numpy(a):
    def matrix():
        for y in a.leaves:
            yield [x.round_to_float() for x in y.leaves]

    return numpy.array(list(matrix()))


def numpy_to_matrix(pixels):
    channels = pixels.shape[2]
    if channels == 1:
        return pixels[:, :, 0].tolist()
    else:
        return pixels.tolist()


def numpy_flip(pixels, axis):
    f = (numpy.flipud, numpy.fliplr)[axis]
    return f(pixels)


def convolve(in1, in2, fixed=True):
    # a very much boiled down version scipy.signal.signaltools.fftconvolve with added padding, see
    # https://github.com/scipy/scipy/blob/master/scipy/signal/signaltools.py; please see the Scipy
    # LICENSE in the accompanying files.

    in1 = numpy.asarray(in1)
    in2 = numpy.asarray(in2)

    padding = numpy.array(in2.shape) // 2
    if fixed:  # add "Fixed" padding?
        in1 = numpy.pad(in1, padding, "edge")

    s1 = numpy.array(in1.shape)
    s2 = numpy.array(in2.shape)
    shape = s1 + s2 - 1

    sp1 = numpy.fft.rfftn(in1, shape)
    sp2 = numpy.fft.rfftn(in2, shape)
    ret = numpy.fft.irfftn(sp1 * sp2, shape)

    excess = (numpy.array(ret.shape) - s1) // 2 + padding
    return ret[tuple(slice(p, -p) for p in excess)]


# import and export


class _Exif:
    _names = {  # names overriding the ones given by Pillow
        37385: "FlashInfo",
        40960: "FlashpixVersion",
        40962: "PixelXDimension",
        40963: "PixelYDimension",
    }

    @staticmethod
    def extract(im, evaluation):
        if hasattr(im, "_getexif"):
            exif = im._getexif()
            if not exif:
                return

            for k, v in sorted(exif.items(), key=lambda x: x[0]):
                name = ExifTags.get(k)
                if not name:
                    continue

                # EXIF has the following types: Short, Long, Rational, Ascii, Byte
                # (see http://www.exiv2.org/tags.html). we detect the type from the
                # Python type Pillow gives us and do the appropiate MMA handling.

                if isinstance(v, tuple) and len(v) == 2:  # Rational
                    value = Rational(v[0], v[1])
                    if name == "FocalLength":
                        value = value.round(2)
                    else:
                        value = Expression("Simplify", value).evaluate(evaluation)
                elif isinstance(v, bytes):  # Byte
                    value = String(" ".join(["%d" % x for x in v]))
                elif isinstance(v, (int, str)):  # Short, Long, Ascii
                    value = v
                else:
                    continue

                yield Expression("Rule", String(_Exif._names.get(k, name)), value)


class ImageImport(_ImageBuiltin):
    """
    ## Image
    >> Import["ExampleData/Einstein.jpg"]
     = -Image-
    #> Import["ExampleData/sunflowers.jpg"]
     = -Image-
    >> Import["ExampleData/MadTeaParty.gif"]
     = -Image-
    >> Import["ExampleData/moon.tif"]
     = -Image-
    #> Import["ExampleData/lena.tif"]
     = -Image-
    """

    def apply(self, path, evaluation):
        """ImageImport[path_?StringQ]"""
        pillow = PIL.Image.open(path.get_string_value())
        pixels = numpy.asarray(pillow)
        is_rgb = len(pixels.shape) >= 3 and pixels.shape[2] >= 3
        exif = Expression("List", *list(_Exif.extract(pillow, evaluation)))

        image = Image(pixels, "RGB" if is_rgb else "Grayscale")
        return Expression(
            "List",
            Expression("Rule", String("Image"), image),
            Expression("Rule", String("ColorSpace"), String(image.color_space)),
            Expression("Rule", String("ImageSize"), from_python(image.dimensions())),
            Expression("Rule", String("RawExif"), exif),
        )


class ImageExport(_ImageBuiltin):
    messages = {"noimage": "only an Image[] can be exported into an image file"}

    def apply(self, path, expr, opts, evaluation):
        """ImageExport[path_?StringQ, expr_, opts___]"""
        if isinstance(expr, Image):
            expr.pil().save(path.get_string_value())
            return SymbolNull
        else:
            return evaluation.message("ImageExport", "noimage")


# image math


class _ImageArithmetic(_ImageBuiltin):
    messages = {
        "bddarg": "Expecting a number, image, or graphics instead of `1`.",
    }

    @staticmethod
    def convert_Image(image):
        assert isinstance(image, Image)
        return pixels_as_float(image.pixels)

    @staticmethod
    def convert_args(*args):
        images = []
        for arg in args:
            if isinstance(arg, Image):
                images.append(_ImageArithmetic.convert_Image(arg))
            elif isinstance(arg, (Integer, Rational, Real)):
                images.append(float(arg.to_python()))
            else:
                return None, arg
        return images, None

    @staticmethod
    def _reduce(iterable, ufunc):
        result = None
        for i in iterable:
            if result is None:
                # ufunc is destructive so copy first
                result = numpy.copy(i)
            else:
                # e.g. result *= i
                ufunc(result, i, result)
        return result

    def apply(self, image, args, evaluation):
        "%(name)s[image_Image, args__]"
        images, arg = self.convert_args(image, *args.get_sequence())
        if images is None:
            return evaluation.message(self.get_name(), "bddarg", arg)
        ufunc = getattr(numpy, self.get_name(True)[5:].lower())
        result = self._reduce(images, ufunc).clip(0, 1)
        return Image(result, image.color_space)


class ImageAdd(_ImageArithmetic):
    """
    <dl>
    <dt>'ImageAdd[$image$, $expr_1$, $expr_2$, ...]'
      <dd>adds all $expr_i$ to $image$ where each $expr_i$ must be an image or a real number.
    </dl>

    >> i = Image[{{0, 0.5, 0.2, 0.1, 0.9}, {1.0, 0.1, 0.3, 0.8, 0.6}}];

    >> ImageAdd[i, 0.5]
     = -Image-

    >> ImageAdd[i, i]
     = -Image-

    #> ImageAdd[i, 0.2, i, 0.1]
     = -Image-

    #> ImageAdd[i, x]
     : Expecting a number, image, or graphics instead of x.
     = ImageAdd[-Image-, x]

    >> ein = Import["ExampleData/Einstein.jpg"];
    >> noise = RandomImage[{-0.1, 0.1}, ImageDimensions[ein]];
    >> ImageAdd[noise, ein]
     = -Image-

    >> lena = Import["ExampleData/lena.tif"];
    >> noise = RandomImage[{-0.2, 0.2}, ImageDimensions[lena], ColorSpace -> "RGB"];
    >> ImageAdd[noise, lena]
     = -Image-
    """


class ImageSubtract(_ImageArithmetic):
    """
    <dl>
    <dt>'ImageSubtract[$image$, $expr_1$, $expr_2$, ...]'
      <dd>subtracts all $expr_i$ from $image$ where each $expr_i$ must be an image or a real number.
    </dl>

    >> i = Image[{{0, 0.5, 0.2, 0.1, 0.9}, {1.0, 0.1, 0.3, 0.8, 0.6}}];

    >> ImageSubtract[i, 0.2]
     = -Image-

    >> ImageSubtract[i, i]
     = -Image-

    #> ImageSubtract[i, 0.2, i, 0.1]
     = -Image-

    #> ImageSubtract[i, x]
     : Expecting a number, image, or graphics instead of x.
     = ImageSubtract[-Image-, x]
    """


class ImageMultiply(_ImageArithmetic):
    """
    <dl>
    <dt>'ImageMultiply[$image$, $expr_1$, $expr_2$, ...]'
      <dd>multiplies all $expr_i$ with $image$ where each $expr_i$ must be an image or a real number.
    </dl>

    >> i = Image[{{0, 0.5, 0.2, 0.1, 0.9}, {1.0, 0.1, 0.3, 0.8, 0.6}}];

    >> ImageMultiply[i, 0.2]
     = -Image-

    >> ImageMultiply[i, i]
     = -Image-

    #> ImageMultiply[i, 0.2, i, 0.1]
     = -Image-

    #> ImageMultiply[i, x]
     : Expecting a number, image, or graphics instead of x.
     = ImageMultiply[-Image-, x]

    >> ein = Import["ExampleData/Einstein.jpg"];
    >> noise = RandomImage[{0.7, 1.3}, ImageDimensions[ein]];
    >> ImageMultiply[noise, ein]
     = -Image-
    """


class RandomImage(_ImageBuiltin):
    """
    <dl>
    <dt>'RandomImage[$max$]'
      <dd>creates an image of random pixels with values 0 to $max$.
    <dt>'RandomImage[{$min$, $max$}]'
      <dd>creates an image of random pixels with values $min$ to $max$.
    <dt>'RandomImage[..., $size$]'
      <dd>creates an image of the given $size$.
    </dl>

    >> RandomImage[1, {100, 100}]
     = -Image-

    #> RandomImage[0.5]
     = -Image-
    #> RandomImage[{0.1, 0.9}]
     = -Image-
    #> RandomImage[0.9, {400, 600}]
     = -Image-
    #> RandomImage[{0.1, 0.5}, {400, 600}]
     = -Image-

    #> RandomImage[{0.1, 0.5}, {400, 600}, ColorSpace -> "RGB"]
     = -Image-
    """

    options = {
        "ColorSpace": "Automatic",
    }

    rules = {
        "RandomImage[]": "RandomImage[{0, 1}, {150, 150}]",
        "RandomImage[max_?RealNumberQ]": "RandomImage[{0, max}, {150, 150}]",
        "RandomImage[{minval_?RealNumberQ, maxval_?RealNumberQ}]": "RandomImage[{minval, maxval}, {150, 150}]",
        "RandomImage[max_?RealNumberQ, {w_Integer, h_Integer}]": "RandomImage[{0, max}, {w, h}]",
    }

    messages = {
        "bddim": "The specified dimension `1` should be a pair of positive integers.",
        "imgcstype": "`1` is an invalid color space specification.",
    }

    def apply(self, minval, maxval, w, h, evaluation, options):
        "RandomImage[{minval_?RealNumberQ, maxval_?RealNumberQ}, {w_Integer, h_Integer}, OptionsPattern[RandomImage]]"
        color_space = self.get_option(options, "ColorSpace", evaluation)
        if (
            isinstance(color_space, Symbol)
            and color_space.get_name() == "System`Automatic"
        ):
            cs = "Grayscale"
        else:
            cs = color_space.get_string_value()
        size = [w.get_int_value(), h.get_int_value()]
        if size[0] <= 0 or size[1] <= 0:
            return evaluation.message("RandomImage", "bddim", from_python(size))
        minrange, maxrange = minval.round_to_float(), maxval.round_to_float()

        if cs == "Grayscale":
            data = (
                numpy.random.rand(size[1], size[0]) * (maxrange - minrange) + minrange
            )
        elif cs == "RGB":
            data = (
                numpy.random.rand(size[1], size[0], 3) * (maxrange - minrange)
                + minrange
            )
        else:
            return evaluation.message("RandomImage", "imgcstype", color_space)
        return Image(data, cs)


# simple image manipulation


class ImageResize(_ImageBuiltin):
    """
    <dl>
    <dt>'ImageResize[$image$, $width$]'
      <dd>
    <dt>'ImageResize[$image$, {$width$, $height$}]'
      <dd>
    </dl>

    >> ein = Import["ExampleData/Einstein.jpg"];
    >> ImageDimensions[ein]
     = {615, 768}
    >> ImageResize[ein, {400, 600}]
     = -Image-
    #> ImageDimensions[%]
     = {400, 600}

    >> ImageResize[ein, 256]
     = -Image-
    >> ImageDimensions[%]
     = {256, 320}

    The default sampling method is Bicubic
    >> ImageResize[ein, 256, Resampling -> "Bicubic"]
     = -Image-
    #> ImageDimensions[%]
     = {256, 320}
    >> ImageResize[ein, 256, Resampling -> "Nearest"]
     = -Image-
    #> ImageDimensions[%]
     = {256, 320}
    >> ImageResize[ein, 256, Resampling -> "Gaussian"]
     = -Image-
    #> ImageDimensions[%]
     = {256, 320}
    #> ImageResize[ein, {256, 256}, Resampling -> "Gaussian"]
     : Gaussian resampling needs to maintain aspect ratio.
     = ImageResize[-Image-, {256, 256}, Resampling -> Gaussian]
    #> ImageResize[ein, 256, Resampling -> "Invalid"]
     : Invalid resampling method Invalid.
     = ImageResize[-Image-, 256, Resampling -> Invalid]

    #> ImageDimensions[ImageResize[ein, {256}]]
     = {256, 256}

    #> ImageResize[ein, {x}]
     : The size {x} is not a valid image size specification.
     = ImageResize[-Image-, {x}]
    #> ImageResize[ein, x]
     : The size x is not a valid image size specification.
     = ImageResize[-Image-, x]
    """

    options = {
        "Resampling": "Automatic",
    }

    messages = {
        "imgrssz": "The size `1` is not a valid image size specification.",
        "imgrsm": "Invalid resampling method `1`.",
        "gaussaspect": "Gaussian resampling needs to maintain aspect ratio.",
        "skimage": "Please install scikit-image to use Resampling -> Gaussian.",
    }

    def _get_image_size_spec(self, old_size, new_size):
        predefined_sizes = {
            "System`Tiny": 75,
            "System`Small": 150,
            "System`Medium": 300,
            "System`Large": 450,
            "System`Automatic": 0,  # placeholder
        }
        result = new_size.round_to_float()
        if result is not None:
            result = int(result)
            if result <= 0:
                return None
            return result

        if isinstance(new_size, Symbol):
            name = new_size.get_name()
            if name == "System`All":
                return old_size
            return predefined_sizes.get(name, None)
        if new_size.has_form("Scaled", 1):
            s = new_size.leaves[0].round_to_float()
            if s is None:
                return None
            return max(1, old_size * s)  # handle negative s values silently
        return None

    def apply_resize_width(self, image, s, evaluation, options):
        "ImageResize[image_Image, s_, OptionsPattern[ImageResize]]"
        old_w = image.pixels.shape[1]
        if s.has_form("List", 1):
            width = s.leaves[0]
        else:
            width = s
        w = self._get_image_size_spec(old_w, width)
        if w is None:
            return evaluation.message("ImageResize", "imgrssz", s)
        if s.has_form("List", 1):
            height = width
        else:
            height = Symbol("Automatic")
        return self.apply_resize_width_height(image, width, height, evaluation, options)

    def apply_resize_width_height(self, image, width, height, evaluation, options):
        "ImageResize[image_Image, {width_, height_}, OptionsPattern[ImageResize]]"
        # resampling method
        resampling = self.get_option(options, "Resampling", evaluation)
        if (
            isinstance(resampling, Symbol)
            and resampling.get_name() == "System`Automatic"
        ):
            resampling_name = "Bicubic"
        else:
            resampling_name = resampling.get_string_value()

        # find new size
        old_w, old_h = image.pixels.shape[1], image.pixels.shape[0]
        w = self._get_image_size_spec(old_w, width)
        h = self._get_image_size_spec(old_h, height)
        if h is None or w is None:
            return evaluation.message(
                "ImageResize", "imgrssz", Expression("List", width, height)
            )

        # handle Automatic
        old_aspect_ratio = old_w / old_h
        if w == 0 and h == 0:
            # if both width and height are Automatic then use old values
            w, h = old_w, old_h
        elif w == 0:
            w = max(1, h * old_aspect_ratio)
        elif h == 0:
            h = max(1, w / old_aspect_ratio)

        if resampling_name != "Gaussian":
            # Gaussian need to unrounded values to compute scaling ratios.
            # round to closest pixel for other methods.
            h, w = int(round(h)), int(round(w))

        # perform the resize
        if resampling_name == "Nearest":
            return image.filter(
                lambda im: im.resize((w, h), resample=PIL.Image.NEAREST)
            )
        elif resampling_name == "Bicubic":
            return image.filter(
                lambda im: im.resize((w, h), resample=PIL.Image.BICUBIC)
            )
        elif resampling_name != "Gaussian":
            return evaluation.message("ImageResize", "imgrsm", resampling)

        try:
            from skimage import transform

            multichannel = image.pixels.ndim == 3

            sy = h / old_h
            sx = w / old_w
            if sy > sx:
                err = abs((sy * old_w) - (sx * old_w))
                s = sy
            else:
                err = abs((sy * old_h) - (sx * old_h))
                s = sx
            if err > 1.5:
                # TODO overcome this limitation
                return evaluation.message("ImageResize", "gaussaspect")
            elif s > 1:
                pixels = transform.pyramid_expand(
                    image.pixels, upscale=s, multichannel=multichannel
                ).clip(0, 1)
            else:
                pixels = transform.pyramid_reduce(
                    image.pixels, multichannel=multichannel, downscale=(1.0 / s)
                ).clip(0, 1)

            return Image(pixels, image.color_space)
        except ImportError:
            evaluation.message("ImageResize", "skimage")


class ImageReflect(_ImageBuiltin):
    """
    <dl>
    <dt>'ImageReflect[$image$]'
      <dd>Flips $image$ top to bottom.
    <dt>'ImageReflect[$image$, $side$]'
      <dd>Flips $image$ so that $side$ is interchanged with its opposite.
    <dt>'ImageReflect[$image$, $side_1$ -> $side_2$]'
      <dd>Flips $image$ so that $side_1$ is interchanged with $side_2$.
    </dl>

    >> ein = Import["ExampleData/Einstein.jpg"];
    >> ImageReflect[ein]
     = -Image-
    >> ImageReflect[ein, Left]
     = -Image-
    >> ImageReflect[ein, Left -> Top]
     = -Image-

    #> ein == ImageReflect[ein, Left -> Left] == ImageReflect[ein, Right -> Right] == ImageReflect[ein, Top -> Top] == ImageReflect[ein, Bottom -> Bottom]
     = True
    #> ImageReflect[ein, Left -> Right] == ImageReflect[ein, Right -> Left] == ImageReflect[ein, Left] == ImageReflect[ein, Right]
     = True
    #> ImageReflect[ein, Bottom -> Top] == ImageReflect[ein, Top -> Bottom] == ImageReflect[ein, Top] == ImageReflect[ein, Bottom]
     = True
    #> ImageReflect[ein, Left -> Top] == ImageReflect[ein, Right -> Bottom]     (* Transpose *)
     = True
    #> ImageReflect[ein, Left -> Bottom] == ImageReflect[ein, Right -> Top]     (* Anti-Transpose *)
     = True

    #> ImageReflect[ein, x -> Top]
     : x -> Top is not a valid 2D reflection specification.
     = ImageReflect[-Image-, x -> Top]
    """

    rules = {
        "ImageReflect[image_Image]": "ImageReflect[image, Top -> Bottom]",
        "ImageReflect[image_Image, Top|Bottom]": "ImageReflect[image, Top -> Bottom]",
        "ImageReflect[image_Image, Left|Right]": "ImageReflect[image, Left -> Right]",
    }

    messages = {
        "bdrfl2": "`1` is not a valid 2D reflection specification.",
    }

    def apply(self, image, orig, dest, evaluation):
        "ImageReflect[image_Image, Rule[orig_, dest_]]"
        if isinstance(orig, Symbol) and isinstance(dest, Symbol):
            specs = [orig.get_name(), dest.get_name()]
            specs.sort()  # `Top -> Bottom` is the same as `Bottom -> Top`

        anti_transpose = lambda i: numpy.flipud(numpy.transpose(numpy.flipud(i)))
        no_op = lambda i: i

        method = {
            ("System`Bottom", "System`Top"): numpy.flipud,
            ("System`Left", "System`Right"): numpy.fliplr,
            ("System`Left", "System`Top"): numpy.transpose,
            ("System`Right", "System`Top"): anti_transpose,
            ("System`Bottom", "System`Left"): anti_transpose,
            ("System`Bottom", "System`Right"): numpy.transpose,
            ("System`Bottom", "System`Bottom"): no_op,
            ("System`Top", "System`Top"): no_op,
            ("System`Left", "System`Left"): no_op,
            ("System`Right", "System`Right"): no_op,
        }.get(tuple(specs), None)

        if method is None:
            return evaluation.message(
                "ImageReflect", "bdrfl2", Expression("Rule", orig, dest)
            )

        return Image(method(image.pixels), image.color_space)


class ImageRotate(_ImageBuiltin):
    """
    <dl>
    <dt>'ImageRotate[$image$]'
      <dd>Rotates $image$ 90 degrees counterclockwise.
    <dt>'ImageRotate[$image$, $theta$]'
      <dd>Rotates $image$ by a given angle $theta$
    </dl>

    >> ein = Import["ExampleData/Einstein.jpg"];

    >> ImageRotate[ein]
     = -Image-

    >> ImageRotate[ein, 45 Degree]
     = -Image-

    >> ImageRotate[ein, Pi / 2]
     = -Image-

    #> ImageRotate[ein, ein]
     : Angle -Image- should be a real number, one of Top, Bottom, Left, Right, or a rule from one to another.
     = ImageRotate[-Image-, -Image-]
    """

    rules = {"ImageRotate[i_Image]": "ImageRotate[i, 90 Degree]"}

    messages = {
        "imgang": "Angle `1` should be a real number, one of Top, Bottom, Left, Right, or a rule from one to another.",
    }

    def apply(self, image, angle, evaluation):
        "ImageRotate[image_Image, angle_]"
        py_angle = angle.round_to_float(evaluation)
        if py_angle is None:
            return evaluation.message("ImageRotate", "imgang", angle)

        def rotate(im):
            return im.rotate(
                180 * py_angle / math.pi, resample=PIL.Image.BICUBIC, expand=True
            )

        return image.filter(rotate)


class ImagePartition(_ImageBuiltin):
    """
    <dl>
    <dt>'ImagePartition[$image$, $s$]'
      <dd>Partitions an image into an array of $s$ x $s$ pixel subimages.
    <dt>'ImagePartition[$image$, {$w$, $h$}]'
      <dd>Partitions an image into an array of $w$ x $h$ pixel subimages.
    </dl>

    >> lena = Import["ExampleData/lena.tif"];
    >> ImageDimensions[lena]
     = {512, 512}
    >> ImagePartition[lena, 256]
     = {{-Image-, -Image-}, {-Image-, -Image-}}

    >> ImagePartition[lena, {512, 128}]
     = {{-Image-}, {-Image-}, {-Image-}, {-Image-}}

    #> ImagePartition[lena, 257]
     = {{-Image-}}
    #> ImagePartition[lena, 512]
     = {{-Image-}}
    #> ImagePartition[lena, 513]
     = {}
    #> ImagePartition[lena, {256, 300}]
     = {{-Image-, -Image-}}

    #> ImagePartition[lena, {0, 300}]
     : {0, 300} is not a valid size specification for image partitions.
     = ImagePartition[-Image-, {0, 300}]
    """

    rules = {"ImagePartition[i_Image, s_Integer]": "ImagePartition[i, {s, s}]"}

    messages = {
        "arg2": "`1` is not a valid size specification for image partitions.",
    }

    def apply(self, image, w, h, evaluation):
        "ImagePartition[image_Image, {w_Integer, h_Integer}]"
        w = w.get_int_value()
        h = h.get_int_value()
        if w <= 0 or h <= 0:
            return evaluation.message("ImagePartition", "arg2", from_python([w, h]))
        pixels = image.pixels
        shape = pixels.shape

        # drop blocks less than w x h
        parts = []
        for yi in range(shape[0] // h):
            row = []
            for xi in range(shape[1] // w):
                p = pixels[yi * h : (yi + 1) * h, xi * w : (xi + 1) * w]
                row.append(Image(p, image.color_space))
            if row:
                parts.append(row)
        return from_python(parts)


# simple image filters


class ImageAdjust(_ImageBuiltin):
    """
    <dl>
    <dt>'ImageAdjust[$image$]'
      <dd>adjusts the levels in $image$.
    <dt>'ImageAdjust[$image$, $c$]'
      <dd>adjusts the contrast in $image$ by $c$.
    <dt>'ImageAdjust[$image$, {$c$, $b$}]'
      <dd>adjusts the contrast $c$, and brightness $b$ in $image$.
    <dt>'ImageAdjust[$image$, {$c$, $b$, $g$}]'
      <dd>adjusts the contrast $c$, brightness $b$, and gamma $g$ in $image$.
    </dl>

    >> lena = Import["ExampleData/lena.tif"];
    >> ImageAdjust[lena]
     = -Image-
    """

    rules = {
        "ImageAdjust[image_Image, c_?RealNumberQ]": "ImageAdjust[image, {c, 0, 1}]",
        "ImageAdjust[image_Image, {c_?RealNumberQ, b_?RealNumberQ}]": "ImageAdjust[image, {c, b, 1}]",
    }

    def apply_auto(self, image, evaluation):
        "ImageAdjust[image_Image]"
        pixels = pixels_as_float(image.pixels)

        # channel limits
        axis = (0, 1)
        cmaxs, cmins = pixels.max(axis=axis), pixels.min(axis=axis)

        # normalise channels
        scales = cmaxs - cmins
        if not scales.shape:
            scales = numpy.array([scales])
        scales[scales == 0.0] = 1
        pixels -= cmins
        pixels /= scales
        return Image(pixels, image.color_space)

    def apply_contrast_brightness_gamma(self, image, c, b, g, evaluation):
        "ImageAdjust[image_Image, {c_?RealNumberQ, b_?RealNumberQ, g_?RealNumberQ}]"

        im = image.pil()

        # gamma
        g = g.round_to_float()
        if g != 1:
            im = PIL.ImageEnhance.Color(im).enhance(g)

        # brightness
        b = b.round_to_float()
        if b != 0:
            im = PIL.ImageEnhance.Brightness(im).enhance(b + 1)

        # contrast
        c = c.round_to_float()
        if c != 0:
            im = PIL.ImageEnhance.Contrast(im).enhance(c + 1)

        return Image(numpy.array(im), image.color_space)


class Blur(_ImageBuiltin):
    """
    <dl>
    <dt>'Blur[$image$]'
      <dd>gives a blurred version of $image$.
    <dt>'Blur[$image$, $r$]'
      <dd>blurs $image$ with a kernel of size $r$.
    </dl>

    >> lena = Import["ExampleData/lena.tif"];
    >> Blur[lena]
     = -Image-
    >> Blur[lena, 5]
     = -Image-
    """

    rules = {
        "Blur[image_Image]": "Blur[image, 2]",
        "Blur[image_Image, r_?RealNumberQ]": "ImageConvolve[image, BoxMatrix[r] / Total[Flatten[BoxMatrix[r]]]]",
    }


class Sharpen(_ImageBuiltin):
    """
    <dl>
    <dt>'Sharpen[$image$]'
      <dd>gives a sharpened version of $image$.
    <dt>'Sharpen[$image$, $r$]'
      <dd>sharpens $image$ with a kernel of size $r$.
    </dl>

    >> lena = Import["ExampleData/lena.tif"];
    >> Sharpen[lena]
     = -Image-
    >> Sharpen[lena, 5]
     = -Image-
    """

    rules = {"Sharpen[i_Image]": "Sharpen[i, 2]"}

    def apply(self, image, r, evaluation):
        "Sharpen[image_Image, r_?RealNumberQ]"
        f = PIL.ImageFilter.UnsharpMask(r.round_to_float())
        return image.filter(lambda im: im.filter(f))


class GaussianFilter(_ImageBuiltin):
    """
    <dl>
    <dt>'GaussianFilter[$image$, $r$]'
      <dd>blurs $image$ using a Gaussian blur filter of radius $r$.
    </dl>

    >> lena = Import["ExampleData/lena.tif"];
    >> GaussianFilter[lena, 2.5]
     = -Image-
    """

    messages = {"only3": "GaussianFilter only supports up to three channels."}

    def apply_radius(self, image, radius, evaluation):
        "GaussianFilter[image_Image, radius_?RealNumberQ]"
        if len(image.pixels.shape) > 2 and image.pixels.shape[2] > 3:
            return evaluation.message("GaussianFilter", "only3")
        else:
            f = PIL.ImageFilter.GaussianBlur(radius.round_to_float())
            return image.filter(lambda im: im.filter(f))


# morphological image filters


class PillowImageFilter(_ImageBuiltin):
    def compute(self, image, f):
        return image.filter(lambda im: im.filter(f))


class MinFilter(PillowImageFilter):
    """
    <dl>
    <dt>'MinFilter[$image$, $r$]'
      <dd>gives $image$ with a minimum filter of radius $r$ applied on it. This always
      picks the smallest value in the filter's area.
    </dl>

    >> lena = Import["ExampleData/lena.tif"];
    >> MinFilter[lena, 5]
     = -Image-
    """

    def apply(self, image, r, evaluation):
        "MinFilter[image_Image, r_Integer]"
        return self.compute(image, PIL.ImageFilter.MinFilter(1 + 2 * r.get_int_value()))


class MaxFilter(PillowImageFilter):
    """
    <dl>
    <dt>'MaxFilter[$image$, $r$]'
      <dd>gives $image$ with a maximum filter of radius $r$ applied on it. This always
      picks the largest value in the filter's area.
    </dl>

    >> lena = Import["ExampleData/lena.tif"];
    >> MaxFilter[lena, 5]
     = -Image-
    """

    def apply(self, image, r, evaluation):
        "MaxFilter[image_Image, r_Integer]"
        return self.compute(image, PIL.ImageFilter.MaxFilter(1 + 2 * r.get_int_value()))


class MedianFilter(PillowImageFilter):
    """
    <dl>
    <dt>'MedianFilter[$image$, $r$]'
      <dd>gives $image$ with a median filter of radius $r$ applied on it. This always
      picks the median value in the filter's area.
    </dl>

    >> lena = Import["ExampleData/lena.tif"];
    >> MedianFilter[lena, 5]
     = -Image-
    """

    def apply(self, image, r, evaluation):
        "MedianFilter[image_Image, r_Integer]"
        return self.compute(
            image, PIL.ImageFilter.MedianFilter(1 + 2 * r.get_int_value())
        )


class EdgeDetect(_SkimageBuiltin):
    """
    <dl>
    <dt>'EdgeDetect[$image$]'
      <dd>returns an image showing the edges in $image$.
    </dl>

    >> lena = Import["ExampleData/lena.tif"];
    >> EdgeDetect[lena]
     = -Image-
    >> EdgeDetect[lena, 5]
     = -Image-
    >> EdgeDetect[lena, 4, 0.5]
     = -Image-
    """

    rules = {
        "EdgeDetect[i_Image]": "EdgeDetect[i, 2, 0.2]",
        "EdgeDetect[i_Image, r_?RealNumberQ]": "EdgeDetect[i, r, 0.2]",
    }

    def apply(self, image, r, t, evaluation):
        "EdgeDetect[image_Image, r_?RealNumberQ, t_?RealNumberQ]"
        import skimage.feature

        pixels = image.grayscale().pixels
        return Image(
            skimage.feature.canny(
                pixels.reshape(pixels.shape[:2]),
                sigma=r.round_to_float() / 2,
                low_threshold=0.5 * t.round_to_float(),
                high_threshold=t.round_to_float(),
            ),
            "Grayscale",
        )


def _matrix(rows):
    return Expression("List", *[Expression("List", *r) for r in rows])


class BoxMatrix(_ImageBuiltin):
    """
    <dl>
    <dt>'BoxMatrix[$s]'
      <dd>Gives a box shaped kernel of size 2 $s$ + 1.
    </dl>

    >> BoxMatrix[3]
     = {{1, 1, 1, 1, 1, 1, 1}, {1, 1, 1, 1, 1, 1, 1}, {1, 1, 1, 1, 1, 1, 1}, {1, 1, 1, 1, 1, 1, 1}, {1, 1, 1, 1, 1, 1, 1}, {1, 1, 1, 1, 1, 1, 1}, {1, 1, 1, 1, 1, 1, 1}}
    """

    def apply(self, r, evaluation):
        "BoxMatrix[r_?RealNumberQ]"
        py_r = abs(r.round_to_float())
        s = int(math.floor(1 + 2 * py_r))
        return _matrix([[Integer(1)] * s] * s)


class DiskMatrix(_ImageBuiltin):
    """
    <dl>
    <dt>'DiskMatrix[$s]'
      <dd>Gives a disk shaped kernel of size 2 $s$ + 1.
    </dl>

    >> DiskMatrix[3]
     = {{0, 0, 1, 1, 1, 0, 0}, {0, 1, 1, 1, 1, 1, 0}, {1, 1, 1, 1, 1, 1, 1}, {1, 1, 1, 1, 1, 1, 1}, {1, 1, 1, 1, 1, 1, 1}, {0, 1, 1, 1, 1, 1, 0}, {0, 0, 1, 1, 1, 0, 0}}
    """

    def apply(self, r, evaluation):
        "DiskMatrix[r_?RealNumberQ]"
        py_r = abs(r.round_to_float())
        s = int(math.floor(0.5 + py_r))

        m = (Integer(0), Integer(1))
        r_sqr = (py_r + 0.5) * (py_r + 0.5)

        def rows():
            for y in range(-s, s + 1):
                yield [m[int((x) * (x) + (y) * (y) <= r_sqr)] for x in range(-s, s + 1)]

        return _matrix(rows())


class DiamondMatrix(_ImageBuiltin):
    """
    <dl>
    <dt>'DiamondMatrix[$s]'
      <dd>Gives a diamond shaped kernel of size 2 $s$ + 1.
    </dl>

    >> DiamondMatrix[3]
     = {{0, 0, 0, 1, 0, 0, 0}, {0, 0, 1, 1, 1, 0, 0}, {0, 1, 1, 1, 1, 1, 0}, {1, 1, 1, 1, 1, 1, 1}, {0, 1, 1, 1, 1, 1, 0}, {0, 0, 1, 1, 1, 0, 0}, {0, 0, 0, 1, 0, 0, 0}}
    """

    def apply(self, r, evaluation):
        "DiamondMatrix[r_?RealNumberQ]"
        py_r = abs(r.round_to_float())
        t = int(math.floor(0.5 + py_r))

        zero = Integer(0)
        one = Integer(1)

        def rows():
            for d in range(0, t):
                p = [zero] * (t - d)
                yield p + ([one] * (1 + d * 2)) + p

            yield [one] * (2 * t + 1)

            for d in reversed(range(0, t)):
                p = [zero] * (t - d)
                yield p + ([one] * (1 + d * 2)) + p

        return _matrix(rows())


class ImageConvolve(_ImageBuiltin):
    """
    <dl>
    <dt>'ImageConvolve[$image$, $kernel$]'
      <dd>Computes the convolution of $image$ using $kernel$.
    </dl>

    >> img = Import["ExampleData/lena.tif"];
    >> ImageConvolve[img, DiamondMatrix[5] / 61]
     = -Image-
    >> ImageConvolve[img, DiskMatrix[5] / 97]
     = -Image-
    >> ImageConvolve[img, BoxMatrix[5] / 121]
     = -Image-
    """

    def apply(self, image, kernel, evaluation):
        "%(name)s[image_Image, kernel_?MatrixQ]"
        numpy_kernel = matrix_to_numpy(kernel)
        pixels = pixels_as_float(image.pixels)
        shape = pixels.shape[:2]
        channels = []
        for c in (pixels[:, :, i] for i in range(pixels.shape[2])):
            channels.append(convolve(c.reshape(shape), numpy_kernel, fixed=True))
        return Image(numpy.dstack(channels), image.color_space)


class _MorphologyFilter(_SkimageBuiltin):

    messages = {
        "grayscale": "Your image has been converted to grayscale as color images are not supported yet."
    }

    rules = {"%(name)s[i_Image, r_?RealNumberQ]": "%(name)s[i, BoxMatrix[r]]"}

    def apply(self, image, k, evaluation):
        "%(name)s[image_Image, k_?MatrixQ]"
        if image.color_space != "Grayscale":
            image = image.grayscale()
            evaluation.message(self.get_name(), "grayscale")
        import skimage.morphology

        f = getattr(skimage.morphology, self.get_name(True).lower())
        shape = image.pixels.shape[:2]
        img = f(image.pixels.reshape(shape), matrix_to_numpy(k))
        return Image(img, "Grayscale")


class Dilation(_MorphologyFilter):
    """
    <dl>
    <dt>'Dilation[$image$, $ker$]'
      <dd>Gives the morphological dilation of $image$ with respect to structuring element $ker$.
    </dl>

    >> ein = Import["ExampleData/Einstein.jpg"];
    >> Dilation[ein, 2.5]
     = -Image-
    """


class Erosion(_MorphologyFilter):
    """
    <dl>
    <dt>'Erosion[$image$, $ker$]'
      <dd>Gives the morphological erosion of $image$ with respect to structuring element $ker$.
    </dl>

    >> ein = Import["ExampleData/Einstein.jpg"];
    >> Erosion[ein, 2.5]
     = -Image-
    """


class Opening(_MorphologyFilter):
    """
    <dl>
    <dt>'Opening[$image$, $ker$]'
      <dd>Gives the morphological opening of $image$ with respect to structuring element $ker$.
    </dl>

    >> ein = Import["ExampleData/Einstein.jpg"];
    >> Opening[ein, 2.5]
     = -Image-
    """


class Closing(_MorphologyFilter):
    """
    <dl>
    <dt>'Closing[$image$, $ker$]'
      <dd>Gives the morphological closing of $image$ with respect to structuring element $ker$.
    </dl>

    >> ein = Import["ExampleData/Einstein.jpg"];
    >> Closing[ein, 2.5]
     = -Image-
    """


class MorphologicalComponents(_SkimageBuiltin):

    rules = {"MorphologicalComponents[i_Image]": "MorphologicalComponents[i, 0]"}

    def apply(self, image, t, evaluation):
        "MorphologicalComponents[image_Image, t_?RealNumberQ]"
        pixels = pixels_as_ubyte(
            pixels_as_float(image.grayscale().pixels) > t.round_to_float()
        )
        import skimage.measure

        return from_python(
            skimage.measure.label(pixels, background=0, connectivity=2).tolist()
        )


# color space


class ImageColorSpace(_ImageBuiltin):
    """
    <dl>
    <dt>'ImageColorSpace[$image$]'
        <dd>gives $image$'s color space, e.g. "RGB" or "CMYK".
    </dl>

    >> img = Import["ExampleData/lena.tif"];
    >> ImageColorSpace[img]
     = RGB
    """

    def apply(self, image, evaluation):
        "ImageColorSpace[image_Image]"
        return String(image.color_space)


class ColorConvert(Builtin):
    """
    <dl>
    <dt>'ColorConvert[$c$, $colspace$]'
        <dd>returns the representation of $c$ in the color space $colspace$. $c$
        may be a color or an image.
    </dl>

    Valid values for $colspace$ are:

    CMYK: convert to CMYKColor
    Grayscale: convert to GrayLevel
    HSB: convert to Hue
    LAB: concert to LABColor
    LCH: convert to LCHColor
    LUV: convert to LUVColor
    RGB: convert to RGBColor
    XYZ: convert to XYZColor
    """

    messages = {
        "ccvinput": "`` should be a color.",
        "imgcstype": "`` is not a valid color space.",
    }

    def apply(self, input, colorspace, evaluation):
        "ColorConvert[input_, colorspace_String]"

        if isinstance(input, Image):
            return input.color_convert(colorspace.get_string_value())
        else:
            from mathics.builtin.graphics import (
                expression_to_color,
                color_to_expression,
            )

            py_color = expression_to_color(input)
            if py_color is None:
                evaluation.message("ColorConvert", "ccvinput", input)
                return

            py_colorspace = colorspace.get_string_value()
            converted_components = convert_color(
                py_color.components, py_color.color_space, py_colorspace
            )

            if converted_components is None:
                evaluation.message("ColorConvert", "imgcstype", colorspace)
                return

            return color_to_expression(converted_components, py_colorspace)


class ColorQuantize(_ImageBuiltin):
    """
    <dl>
    <dt>'ColorQuantize[$image$, $n$]'
      <dd>gives a version of $image$ using only $n$ colors.
    </dl>

    >> img = Import["ExampleData/lena.tif"];
    >> ColorQuantize[img, 6]
     = -Image-

    #> ColorQuantize[img, 0]
     : Positive integer expected at position 2 in ColorQuantize[-Image-, 0].
     = ColorQuantize[-Image-, 0]
    #> ColorQuantize[img, -1]
     : Positive integer expected at position 2 in ColorQuantize[-Image-, -1].
     = ColorQuantize[-Image-, -1]
    """

    messages = {
        "intp": "Positive integer expected at position `2` in `1`.",
    }

    def apply(self, image, n, evaluation):
        "ColorQuantize[image_Image, n_Integer]"
        if n.get_int_value() <= 0:
            return evaluation.message(
                "ColorQuantize", "intp", Expression("ColorQuantize", image, n), 2
            )
        converted = image.color_convert("RGB")
        if converted is None:
            return
        pixels = pixels_as_ubyte(converted.pixels)
        im = PIL.Image.fromarray(pixels).quantize(n.get_int_value())
        im = im.convert("RGB")
        return Image(numpy.array(im), "RGB")


class Threshold(_SkimageBuiltin):
    """
    <dl>
    <dt>'Threshold[$image$]'
      <dd>gives a value suitable for binarizing $image$.
    </dl>

    The option "Method" may be "Cluster" (use Otsu's threshold), "Median", or "Mean".

    >> img = Import["ExampleData/lena.tif"];
    >> Threshold[img]
     = 0.456739
    >> Binarize[img, %]
     = -Image-
    >> Threshold[img, Method -> "Mean"]
     = 0.486458
    >> Threshold[img, Method -> "Median"]
     = 0.504726
    """

    options = {"Method": '"Cluster"'}

    messages = {
        "illegalmethod": "Method `` is not supported.",
        "skimage": "Please install scikit-image to use Method -> Cluster.",
    }

    def apply(self, image, evaluation, options):
        "Threshold[image_Image, OptionsPattern[Threshold]]"
        pixels = image.grayscale().pixels

        method = self.get_option(options, "Method", evaluation)
        method_name = (
            method.get_string_value()
            if isinstance(method, String)
            else method.to_python()
        )
        if method_name == "Cluster":
            import skimage.filters

            threshold = skimage.filters.threshold_otsu(pixels)
        elif method_name == "Median":
            threshold = numpy.median(pixels)
        elif method_name == "Mean":
            threshold = numpy.mean(pixels)
        else:
            return evaluation.message("Threshold", "illegalmethod", method)

        return MachineReal(float(threshold))


class Binarize(_SkimageBuiltin):
    """
    <dl>
    <dt>'Binarize[$image$]'
      <dd>gives a binarized version of $image$, in which each pixel is either 0 or 1.
    <dt>'Binarize[$image$, $t$]'
      <dd>map values $x$ > $t$ to 1, and values $x$ <= $t$ to 0.
    <dt>'Binarize[$image$, {$t1$, $t2$}]'
      <dd>map $t1$ < $x$ < $t2$ to 1, and all other values to 0.
    </dl>

    >> img = Import["ExampleData/lena.tif"];
    >> Binarize[img]
     = -Image-
    >> Binarize[img, 0.7]
     = -Image-
    >> Binarize[img, {0.2, 0.6}]
     = -Image-
    """

    def apply(self, image, evaluation):
        "Binarize[image_Image]"
        image = image.grayscale()
        thresh = Expression("Threshold", image).evaluate(evaluation).round_to_float()
        if thresh is not None:
            return Image(image.pixels > thresh, "Grayscale")

    def apply_t(self, image, t, evaluation):
        "Binarize[image_Image, t_?RealNumberQ]"
        pixels = image.grayscale().pixels
        return Image(pixels > t.round_to_float(), "Grayscale")

    def apply_t1_t2(self, image, t1, t2, evaluation):
        "Binarize[image_Image, {t1_?RealNumberQ, t2_?RealNumberQ}]"
        pixels = image.grayscale().pixels
        mask1 = pixels > t1.round_to_float()
        mask2 = pixels < t2.round_to_float()
        return Image(mask1 * mask2, "Grayscale")


class ColorNegate(_ImageBuiltin):
    """
    <dl>
    <dt>'ColorNegate[$image$]'
      <dd>Gives a version of $image$ with all colors negated.
    </dl>
    """

    def apply(self, image, evaluation):
        "ColorNegate[image_Image]"
        return image.filter(lambda im: PIL.ImageOps.invert(im))


class ColorSeparate(_ImageBuiltin):
    """
    <dl>
    <dt>'ColorSeparate[$image$]'
      <dd>Gives each channel of $image$ as a separate grayscale image.
    </dl>
    """

    def apply(self, image, evaluation):
        "ColorSeparate[image_Image]"
        images = []
        pixels = image.pixels
        if len(pixels.shape) < 3:
            images.append(pixels)
        else:
            for i in range(pixels.shape[2]):
                images.append(Image(pixels[:, :, i], "Grayscale"))
        return Expression("List", *images)


class ColorCombine(_ImageBuiltin):
    """
    <dl>
    <dt>'ColorCombine[$channels$, $colorspace$]'
      <dd>Gives an image with $colorspace$ and the respective components described by the given channels.
    </dl>

    >> ColorCombine[{{{1, 0}, {0, 0.75}}, {{0, 1}, {0, 0.25}}, {{0, 0}, {1, 0.5}}}, "RGB"]
     = -Image-
    """

    def apply(self, channels, colorspace, evaluation):
        "ColorCombine[channels_List, colorspace_String]"

        py_colorspace = colorspace.get_string_value()
        if py_colorspace not in known_colorspaces:
            return

        numpy_channels = []
        for channel in channels.leaves:
            if not Expression("MatrixQ", channel).evaluate(evaluation).is_true():
                return
            numpy_channels.append(matrix_to_numpy(channel))

        if not numpy_channels:
            return

        if not all(x.shape == numpy_channels[0].shape for x in numpy_channels[1:]):
            return

        return Image(numpy.dstack(numpy_channels), py_colorspace)


def _linearize(a):
    # this uses a vectorized binary search to compute
    # strictly sequential indices for all values in a.

    orig_shape = a.shape
    a = a.reshape((functools.reduce(lambda x, y: x * y, a.shape),))  # 1 dimension

    u = numpy.unique(a)
    n = len(u)

    lower = numpy.ndarray(a.shape, dtype=numpy.int)
    lower.fill(0)
    upper = numpy.ndarray(a.shape, dtype=numpy.int)
    upper.fill(n - 1)

    h = numpy.sort(u)
    q = n  # worst case partition size

    while q > 2:
        m = numpy.right_shift(lower + upper, 1)
        f = a <= h[m]
        # (lower, m) vs (m + 1, upper)
        lower = numpy.where(f, lower, m + 1)
        upper = numpy.where(f, m, upper)
        q = (q + 1) // 2

    return numpy.where(a == h[lower], lower, upper).reshape(orig_shape), n


class Colorize(_ImageBuiltin):
    """
    <dl>
    <dt>'Colorize[$values$]'
      <dd>returns an image where each number in the rectangular matrix $values$ is a pixel and each
      occurence of the same number is displayed in the same unique color, which is different from the
      colors of all non-identical numbers.
    <dt>'Colorize[$image$]'
      <dd>gives a colorized version of $image$.
    </dl>

    >> Colorize[{{1.3, 2.1, 1.5}, {1.3, 1.3, 2.1}, {1.3, 2.1, 1.5}}]
     = -Image-

    >> Colorize[{{1, 2}, {2, 2}, {2, 3}}, ColorFunction -> (Blend[{White, Blue}, #]&)]
     = -Image-
    """

    options = {
        "ColorFunction": "Automatic",
    }

    messages = {
        "cfun": "`1` is neither a gradient ColorData nor a pure function suitable as ColorFunction.",
    }

    def apply(self, values, evaluation, options):
        "Colorize[values_, OptionsPattern[%(name)s]]"

        if isinstance(values, Image):
            pixels = values.grayscale().pixels
            matrix = pixels_as_ubyte(pixels.reshape(pixels.shape[:2]))
        else:
            if not Expression("MatrixQ", values).evaluate(evaluation).is_true():
                return
            matrix = matrix_to_numpy(values)

        a, n = _linearize(matrix)
        # the maximum value for n is the number of pixels in a, which is acceptable and never too large.

        color_function = self.get_option(options, "ColorFunction", evaluation)
        if (
            isinstance(color_function, Symbol)
            and color_function.get_name() == "System`Automatic"
        ):
            color_function = String("LakeColors")

        from mathics.builtin.plot import gradient_palette

        cmap = gradient_palette(color_function, n, evaluation)
        if not cmap:
            evaluation.message("Colorize", "cfun", color_function)
            return

        s = (a.shape[0], a.shape[1], 1)
        p = numpy.transpose(numpy.array([cmap[i] for i in range(n)])[:, 0:3])
        return Image(
            numpy.concatenate([p[i][a].reshape(s) for i in range(3)], axis=2),
            color_space="RGB",
        )


class DominantColors(_ImageBuiltin):
    """
    <dl>
    <dt>'DominantColors[$image$]'
      <dd>gives a list of colors which are dominant in the given image.
    <dt>'DominantColors[$image$, $n$]'
      <dd>returns at most $n$ colors.
    <dt>'DominantColors[$image$, $n$, $prop$]'
      <dd>returns the given property $prop$, which may be "Color" (return RGB colors), "LABColor" (return
      LAB colors), "Count" (return the number of pixels a dominant color covers), "Coverage" (return the
      fraction of the image a dominant color covers), or "CoverageImage" (return a black and white image
      indicating with white the parts that are covered by a dominant color).
    </dl>

    The option "ColorCoverage" specifies the minimum amount of coverage needed to include a dominant color
    in the result.

    The option "MinColorDistance" specifies the distance (in LAB color space) up to which colors are merged
    and thus regarded as belonging to the same dominant color.

    >> img = Import["ExampleData/lena.tif"]
     = -Image-

    >> DominantColors[img]
     = {RGBColor[0.827451, 0.537255, 0.486275], RGBColor[0.87451, 0.439216, 0.45098], RGBColor[0.341176, 0.0705882, 0.254902], RGBColor[0.690196, 0.266667, 0.309804], RGBColor[0.533333, 0.192157, 0.298039], RGBColor[0.878431, 0.760784, 0.721569]}

    >> DominantColors[img, 3]
     = {RGBColor[0.827451, 0.537255, 0.486275], RGBColor[0.87451, 0.439216, 0.45098], RGBColor[0.341176, 0.0705882, 0.254902]}

    >> DominantColors[img, 3, "Coverage"]
     = {28579 / 131072, 751 / 4096, 23841 / 131072}

    >> DominantColors[img, 3, "CoverageImage"]
     = {-Image-, -Image-, -Image-}

    >> DominantColors[img, 3, "Count"]
     = {57158, 48064, 47682}

    >> DominantColors[img, 2, "LABColor"]
     = {LABColor[0.646831, 0.279785, 0.193184], LABColor[0.608465, 0.443559, 0.195911]}

    >> DominantColors[img, MinColorDistance -> 0.5]
     = {RGBColor[0.87451, 0.439216, 0.45098], RGBColor[0.341176, 0.0705882, 0.254902]}

    >> DominantColors[img, ColorCoverage -> 0.15]
     = {RGBColor[0.827451, 0.537255, 0.486275], RGBColor[0.87451, 0.439216, 0.45098], RGBColor[0.341176, 0.0705882, 0.254902]}
    """

    rules = {
        "DominantColors[image_Image, n_Integer, options___]": 'DominantColors[image, n, "Color", options]',
        "DominantColors[image_Image, options___]": 'DominantColors[image, 256, "Color", options]',
    }

    options = {
        "ColorCoverage": "Automatic",
        "MinColorDistance": "Automatic",
    }

    def apply(self, image, n, prop, evaluation, options):
        "DominantColors[image_Image, n_Integer, prop_String, OptionsPattern[%(name)s]]"

        py_prop = prop.get_string_value()
        if py_prop not in ("Color", "LABColor", "Count", "Coverage", "CoverageImage"):
            return

        color_coverage = self.get_option(options, "ColorCoverage", evaluation)
        min_color_distance = self.get_option(options, "MinColorDistance", evaluation)

        if (
            isinstance(min_color_distance, Symbol)
            and min_color_distance.get_name() == "System`Automatic"
        ):
            py_min_color_distance = 0.15
        else:
            py_min_color_distance = min_color_distance.round_to_float()
            if py_min_color_distance is None:
                return

        if (
            isinstance(color_coverage, Symbol)
            and color_coverage.get_name() == "System`Automatic"
        ):
            py_min_color_coverage = 0.05
            py_max_color_coverage = 1.0
        elif color_coverage.has_form("List", 2):
            py_min_color_coverage = color_coverage.leaves[0].round_to_float()
            py_max_color_coverage = color_coverage.leaves[1].round_to_float()
        else:
            py_min_color_coverage = color_coverage.round_to_float()
            py_max_color_coverage = 1.0

        if py_min_color_coverage is None or py_max_color_coverage is None:
            return

        at_most = n.get_int_value()

        if at_most > 256:
            return

        # reduce complexity by reducing to 256 colors. this is not uncommon; see Kiranyaz et al.,
        # "Perceptual Dominant Color Extraction by Multidimensional Particle Swarm Optimization":
        # "to reduce the computational complexity [...] a preprocessing step, which creates a
        # limited color palette in RGB color domain, is first performed."

        im = (
            image.color_convert("RGB")
            .pil()
            .convert("P", palette=PIL.Image.ADAPTIVE, colors=256)
        )
        pixels = numpy.array(list(im.getdata()))

        flat = numpy.array(list(im.getpalette())) / 255.0  # float values now
        rgb_palette = [flat[i : i + 3] for i in range(0, len(flat), 3)]  # group by 3
        lab_palette = [
            numpy.array(x) for x in convert_color(rgb_palette, "RGB", "LAB", False)
        ]

        bins = numpy.bincount(pixels, minlength=len(rgb_palette))
        num_pixels = im.size[0] * im.size[1]

        from mathics.algorithm.clusters import (
            agglomerate,
            PrecomputedDistances,
            FixedDistanceCriterion,
        )

        norm = numpy.linalg.norm

        def df(i, j):
            return norm(lab_palette[i] - lab_palette[j])

        lab_distances = [df(i, j) for i in range(len(lab_palette)) for j in range(i)]

        if py_prop == "LABColor":
            out_palette = lab_palette
            out_palette_head = "LABColor"
        else:
            out_palette = rgb_palette
            out_palette_head = "RGBColor"

        dominant = agglomerate(
            (out_palette, bins),
            (FixedDistanceCriterion, {"merge_limit": py_min_color_distance}),
            PrecomputedDistances(lab_distances),
            mode="dominant",
        )

        def result():
            min_count = max(0, int(num_pixels * py_min_color_coverage))
            max_count = min(num_pixels, int(num_pixels * py_max_color_coverage))

            for prototype, count, members in dominant:
                if max_count >= count > min_count:
                    if py_prop == "Count":
                        yield Integer(count)
                    elif py_prop == "Coverage":
                        yield Rational(int(count), num_pixels)
                    elif py_prop == "CoverageImage":
                        mask = numpy.ndarray(shape=pixels.shape, dtype=numpy.bool)
                        mask.fill(0)
                        for i in members:
                            mask = mask | (pixels == i)
                        yield Image(mask.reshape(tuple(reversed(im.size))), "Grayscale")
                    else:
                        yield Expression(out_palette_head, *prototype)

        return Expression("List", *itertools.islice(result(), 0, at_most))


# pixel access


class ImageData(_ImageBuiltin):
    """
    <dl>
    <dt>'ImageData[$image$]'
      <dd>gives a list of all color values of $image$ as a matrix.
    <dt>'ImageData[$image$, $stype$]'
      <dd>gives a list of color values in type $stype$.
    </dl>

    >> img = Image[{{0.2, 0.4}, {0.9, 0.6}, {0.5, 0.8}}];
    >> ImageData[img]
     = {{0.2, 0.4}, {0.9, 0.6}, {0.5, 0.8}}

    >> ImageData[img, "Byte"]
     = {{51, 102}, {229, 153}, {127, 204}}

    >> ImageData[Image[{{0, 1}, {1, 0}, {1, 1}}], "Bit"]
     = {{0, 1}, {1, 0}, {1, 1}}

    #> ImageData[img, "Bytf"]
     : Unsupported pixel format "Bytf".
     = ImageData[-Image-, Bytf]
    """

    rules = {"ImageData[image_Image]": 'ImageData[image, "Real"]'}

    messages = {"pixelfmt": 'Unsupported pixel format "``".'}

    def apply(self, image, stype, evaluation):
        "ImageData[image_Image, stype_String]"
        pixels = image.pixels
        stype = stype.get_string_value()
        if stype == "Real":
            pixels = pixels_as_float(pixels)
        elif stype == "Byte":
            pixels = pixels_as_ubyte(pixels)
        elif stype == "Bit16":
            pixels = pixels_as_uint(pixels)
        elif stype == "Bit":
            pixels = pixels.astype(numpy.int)
        else:
            return evaluation.message("ImageData", "pixelfmt", stype)
        return from_python(numpy_to_matrix(pixels))


class ImageTake(_ImageBuiltin):
    """
    <dl>
    <dt>'ImageTake[$image$, $n$]'
      <dd>gives the first $n$ rows of $image$.
    <dt>'ImageTake[$image$, -$n$]'
      <dd>gives the last $n$ rows of $image$.
    <dt>'ImageTake[$image$, {$r1$, $r2$}]'
      <dd>gives rows $r1$, ..., $r2$ of $image$.
    <dt>'ImageTake[$image$, {$r1$, $r2$}, {$c1$, $c2$}]'
      <dd>gives a cropped version of $image$.
    </dl>
    """

    def apply(self, image, n, evaluation):
        "ImageTake[image_Image, n_Integer]"
        py_n = n.get_int_value()
        if py_n >= 0:
            pixels = image.pixels[:py_n]
        elif py_n < 0:
            pixels = image.pixels[py_n:]
        return Image(pixels, image.color_space)

    def _slice(self, image, i1, i2, axis):
        n = image.pixels.shape[axis]
        py_i1 = min(max(i1.get_int_value() - 1, 0), n - 1)
        py_i2 = min(max(i2.get_int_value() - 1, 0), n - 1)

        def flip(pixels):
            if py_i1 > py_i2:
                return numpy_flip(pixels, axis)
            else:
                return pixels

        return slice(min(py_i1, py_i2), 1 + max(py_i1, py_i2)), flip

    def apply_rows(self, image, r1, r2, evaluation):
        "ImageTake[image_Image, {r1_Integer, r2_Integer}]"
        s, f = self._slice(image, r1, r2, 0)
        return Image(f(image.pixels[s]), image.color_space)

    def apply_rows_cols(self, image, r1, r2, c1, c2, evaluation):
        "ImageTake[image_Image, {r1_Integer, r2_Integer}, {c1_Integer, c2_Integer}]"
        sr, fr = self._slice(image, r1, r2, 0)
        sc, fc = self._slice(image, c1, c2, 1)
        return Image(fc(fr(image.pixels[sr, sc])), image.color_space)


class PixelValue(_ImageBuiltin):
    """
    <dl>
    <dt>'PixelValue[$image$, {$x$, $y$}]'
      <dd>gives the value of the pixel at position {$x$, $y$} in $image$.
    </dl>

    >> lena = Import["ExampleData/lena.tif"];
    >> PixelValue[lena, {1, 1}]
     = {0.321569, 0.0862745, 0.223529}
    #> {82 / 255, 22 / 255, 57 / 255} // N  (* pixel byte values from bottom left corner *)
     = {0.321569, 0.0862745, 0.223529}

    #> PixelValue[lena, {0, 1}];
     : Padding not implemented for PixelValue.
    #> PixelValue[lena, {512, 1}]
     = {0.72549, 0.290196, 0.317647}
    #> PixelValue[lena, {513, 1}];
     : Padding not implemented for PixelValue.
    #> PixelValue[lena, {1, 0}];
     : Padding not implemented for PixelValue.
    #> PixelValue[lena, {1, 512}]
     = {0.886275, 0.537255, 0.490196}
    #> PixelValue[lena, {1, 513}];
     : Padding not implemented for PixelValue.
    """

    messages = {
        "nopad": "Padding not implemented for PixelValue.",
    }

    def apply(self, image, x, y, evaluation):
        "PixelValue[image_Image, {x_?RealNumberQ, y_?RealNumberQ}]"
        x = int(x.round_to_float())
        y = int(y.round_to_float())
        height = image.pixels.shape[0]
        width = image.pixels.shape[1]
        if not (1 <= x <= width and 1 <= y <= height):
            return evaluation.message("PixelValue", "nopad")
        pixel = pixels_as_float(image.pixels)[height - y, x - 1]
        if isinstance(pixel, (numpy.ndarray, numpy.generic, list)):
            return Expression("List", *[MachineReal(float(x)) for x in list(pixel)])
        else:
            return MachineReal(float(pixel))


class PixelValuePositions(_ImageBuiltin):
    """
    <dl>
    <dt>'PixelValuePositions[$image$, $val$]'
      <dd>gives the positions of all pixels in $image$ that have value $val$.
    </dl>

    >> PixelValuePositions[Image[{{0, 1}, {1, 0}, {1, 1}}], 1]
     = {{1, 1}, {1, 2}, {2, 1}, {2, 3}}

    >> PixelValuePositions[Image[{{0.2, 0.4}, {0.9, 0.6}, {0.3, 0.8}}], 0.5, 0.15]
     = {{2, 2}, {2, 3}}

    >> img = Import["ExampleData/lena.tif"];
    >> PixelValuePositions[img, 3 / 255, 0.5 / 255]
     = {{180, 192, 2}, {181, 192, 2}, {181, 193, 2}, {188, 204, 2}, {265, 314, 2}, {364, 77, 2}, {365, 72, 2}, {365, 73, 2}, {365, 77, 2}, {366, 70, 2}, {367, 65, 2}}
    >> PixelValue[img, {180, 192}]
     = {0.25098, 0.0117647, 0.215686}
    """

    rules = {
        "PixelValuePositions[image_Image, val_?RealNumberQ]": "PixelValuePositions[image, val, 0]",
    }

    def apply(self, image, val, d, evaluation):
        "PixelValuePositions[image_Image, val_?RealNumberQ, d_?RealNumberQ]"
        val = val.round_to_float()
        d = d.round_to_float()

        positions = numpy.argwhere(
            numpy.isclose(pixels_as_float(image.pixels), val, atol=d, rtol=0)
        )

        # python indexes from 0 at top left -> indices from 1 starting at bottom left
        # if single channel then ommit channel indices
        height = image.pixels.shape[0]
        if image.pixels.shape[2] == 1:
            result = sorted((j + 1, height - i) for i, j, k in positions.tolist())
        else:
            result = sorted(
                (j + 1, height - i, k + 1) for i, j, k in positions.tolist()
            )
        return Expression("List", *(Expression("List", *arg) for arg in result))


# image attribute queries


class ImageDimensions(_ImageBuiltin):
    """
    <dl>
    <dt>'ImageDimensions[$image$]'
      <dd>Returns the dimensions of $image$ in pixels.
    </dl>

    >> lena = Import["ExampleData/lena.tif"];
    >> ImageDimensions[lena]
     = {512, 512}

    >> ImageDimensions[RandomImage[1, {50, 70}]]
     = {50, 70}

    #> Image[{{0, 1}, {1, 0}, {1, 1}}] // ImageDimensions
     = {2, 3}
    #> Image[{{0.2, 0.4}, {0.9, 0.6}, {0.3, 0.8}}] // ImageDimensions
     = {2, 3}
    """

    def apply(self, image, evaluation):
        "ImageDimensions[image_Image]"
        return Expression("List", *image.dimensions())


class ImageAspectRatio(_ImageBuiltin):
    """
    <dl>
    <dt>'ImageAspectRatio[$image$]'
      <dd>gives the aspect ratio of $image$.
    </dl>

    >> img = Import["ExampleData/lena.tif"];
    >> ImageAspectRatio[img]
     = 1

    >> ImageAspectRatio[Image[{{0, 1}, {1, 0}, {1, 1}}]]
     = 3 / 2
    """

    def apply(self, image, evaluation):
        "ImageAspectRatio[image_Image]"
        dim = image.dimensions()
        return Expression("Divide", Integer(dim[1]), Integer(dim[0]))


class ImageChannels(_ImageBuiltin):
    """
    <dl>
    <dt>'ImageChannels[$image$]'
      <dd>gives the number of channels in $image$.
    </dl>

    >> ImageChannels[Image[{{0, 1}, {1, 0}}]]
     = 1

    >> img = Import["ExampleData/lena.tif"];
    >> ImageChannels[img]
     = 3
    """

    def apply(self, image, evaluation):
        "ImageChannels[image_Image]"
        return Integer(image.channels())


class ImageType(_ImageBuiltin):
    """
    <dl>
    <dt>'ImageType[$image$]'
      <dd>gives the interval storage type of $image$, e.g. "Real", "Bit32", or "Bit".
    </dl>

    >> img = Import["ExampleData/lena.tif"];
    >> ImageType[img]
     = Byte

    >> ImageType[Image[{{0, 1}, {1, 0}}]]
     = Real

    >> ImageType[Binarize[img]]
     = Bit

    """

    def apply(self, image, evaluation):
        "ImageType[image_Image]"
        return String(image.storage_type())


class BinaryImageQ(_ImageTest):
    """
    <dl>
    <dt>'BinaryImageQ[$image]'
      <dd>returns True if the pixels of $image are binary bit values, and False otherwise.
    </dl>

    >> img = Import["ExampleData/lena.tif"];
    S> BinaryImageQ[img]
     = False

    S> BinaryImageQ[Binarize[img]]
     = True
    """

    def test(self, expr):
        return isinstance(expr, Image) and expr.storage_type() == "Bit"


# Image core classes


def _image_pixels(matrix):
    try:
        pixels = numpy.array(matrix, dtype="float64")
    except ValueError:  # irregular array, e.g. {{0, 1}, {0, 1, 1}}
        return None
    shape = pixels.shape
    if len(shape) == 2 or (len(shape) == 3 and shape[2] in (1, 3, 4)):
        return pixels
    else:
        return None


class ImageQ(_ImageTest):
    """
    <dl>
    <dt>'ImageQ[Image[$pixels]]'
      <dd>returns True if $pixels has dimensions from which an Image can be constructed, and False otherwise.
    </dl>

    >> ImageQ[Image[{{0, 1}, {1, 0}}]]
     = True

    >> ImageQ[Image[{{{0, 0, 0}, {0, 1, 0}}, {{0, 1, 0}, {0, 1, 1}}}]]
     = True

    >> ImageQ[Image[{{{0, 0, 0}, {0, 1}}, {{0, 1, 0}, {0, 1, 1}}}]]
     = False

    >> ImageQ[Image[{1, 0, 1}]]
     = False

    >> ImageQ["abc"]
     = False
    """

    def test(self, expr):
        return isinstance(expr, Image)


class ImageBox(BoxConstruct):
    def boxes_to_text(self, leaves, **options):
        return "-Image-"

    def boxes_to_xml(self, leaves, **options):
        # see https://tools.ietf.org/html/rfc2397
        return '<mglyph src="%s" width="%dpx" height="%dpx" />' % (
            leaves[0].get_string_value(),
            leaves[1].get_int_value(),
            leaves[2].get_int_value(),
        )

    def boxes_to_tex(self, leaves, **options):
        return "-Image-"


class Image(Atom):
    def __init__(self, pixels, color_space, metadata={}, **kwargs):
        super(Image, self).__init__(**kwargs)
        if len(pixels.shape) == 2:
            pixels = pixels.reshape(list(pixels.shape) + [1])
        self.pixels = pixels
        self.color_space = color_space
        self.metadata = metadata

    def filter(self, f):  # apply PIL filters component-wise
        pixels = self.pixels
        n = pixels.shape[2]
        channels = [
            f(PIL.Image.fromarray(c, "L")) for c in (pixels[:, :, i] for i in range(n))
        ]
        return Image(numpy.dstack(channels), self.color_space)

    def pil(self):
        # see http://pillow.readthedocs.io/en/3.1.x/handbook/concepts.html#concept-modes
        n = self.channels()

        if n == 1:
            dtype = self.pixels.dtype

            if dtype in (numpy.float32, numpy.float64):
                pixels = self.pixels.astype(numpy.float32)
                mode = "F"
            elif dtype == numpy.uint32:
                pixels = self.pixels
                mode = "I"
            else:
                pixels = pixels_as_ubyte(self.pixels)
                mode = "L"

            pixels = pixels.reshape(pixels.shape[:2])
        elif n == 3:
            if self.color_space == "LAB":
                mode = "LAB"
                pixels = self.pixels
            elif self.color_space == "HSB":
                mode = "HSV"
                pixels = self.pixels
            elif self.color_space == "RGB":
                mode = "RGB"
                pixels = self.pixels
            else:
                mode = "RGB"
                pixels = self.color_convert("RGB").pixels

            pixels = pixels_as_ubyte(pixels)
        elif n == 4:
            if self.color_space == "CMYK":
                mode = "CMYK"
                pixels = self.pixels
            elif self.color_space == "RGB":
                mode = "RGBA"
                pixels = self.pixels
            else:
                mode = "RGBA"
                pixels = self.color_convert("RGB").pixels

            pixels = pixels_as_ubyte(pixels)
        else:
            raise NotImplementedError

        return PIL.Image.fromarray(pixels, mode)

    def color_convert(self, to_color_space, preserve_alpha=True):
        if to_color_space == self.color_space and preserve_alpha:
            return self
        else:
            pixels = pixels_as_float(self.pixels)
            converted = convert_color(
                pixels, self.color_space, to_color_space, preserve_alpha
            )
            if converted is None:
                return None
            return Image(converted, to_color_space)

    def grayscale(self):
        return self.color_convert("Grayscale")

    def atom_to_boxes(self, f, evaluation):
        pixels = pixels_as_ubyte(self.color_convert("RGB", True).pixels)
        shape = pixels.shape

        width = shape[1]
        height = shape[0]
        scaled_width = width
        scaled_height = height

        if len(shape) >= 3 and shape[2] == 4:
            pixels_format = "RGBA"
        else:
            pixels_format = "RGB"

        pillow = PIL.Image.fromarray(pixels, pixels_format)

        # if the image is very small, scale it up using nearest neighbour.
        min_size = 128
        if width < min_size and height < min_size:
            scale = min_size / max(width, height)
            scaled_width = int(scale * width)
            scaled_height = int(scale * height)
            pillow = pillow.resize(
                (scaled_height, scaled_width), resample=PIL.Image.NEAREST
            )

        with warnings.catch_warnings():
            warnings.simplefilter("ignore")

            stream = BytesIO()
            pillow.save(stream, format="png")
            stream.seek(0)
            contents = stream.read()
            stream.close()

        encoded = base64.b64encode(contents)
        encoded = b"data:image/png;base64," + encoded

        return Expression(
            "ImageBox", String(encoded), Integer(scaled_width), Integer(scaled_height)
        )

    def __str__(self):
        return "-Image-"

    def do_copy(self):
        return Image(self.pixels, self.color_space, self.metadata)

    def default_format(self, evaluation, form):
        return "-Image-"

    def get_sort_key(self, pattern_sort=False):
        if pattern_sort:
            return super(Image, self).get_sort_key(True)
        else:
            return hash(self)

    def same(self, other):
        if not isinstance(other, Image):
            return False
        if self.color_space != other.color_space or self.metadata != other.metadata:
            return False
        return numpy.array_equal(self.pixels, other.pixels)

    def to_python(self, *args, **kwargs):
        return self.pixels

    def __hash__(self):
        return hash(
            (
                "Image",
                self.pixels.tobytes(),
                self.color_space,
                frozenset(self.metadata.items()),
            )
        )

    def dimensions(self):
        shape = self.pixels.shape
        return shape[1], shape[0]

    def channels(self):
        return self.pixels.shape[2]

    def storage_type(self):
        dtype = self.pixels.dtype
        if dtype in (numpy.float32, numpy.float64):
            return "Real"
        elif dtype == numpy.uint32:
            return "Bit32"
        elif dtype == numpy.uint16:
            return "Bit16"
        elif dtype == numpy.uint8:
            return "Byte"
        elif dtype == numpy.bool:
            return "Bit"
        else:
            return str(dtype)

    def options(self):
        return Expression(
            "List",
            Expression("Rule", String("ColorSpace"), String(self.color_space)),
            Expression("Rule", String("MetaInformation"), self.metadata),
        )


class ImageAtom(AtomBuiltin):
    """
    #> Image[{{{1,1,0},{0,1,1}}, {{1,0,1},{1,1,0}}}]
     = -Image-

    #> Image[{{{0,0,0,0.25},{0,0,0,0.5}}, {{0,0,0,0.5},{0,0,0,0.75}}}]
     = -Image-
    """

    requires = _image_requires

    def apply_create(self, array, evaluation):
        "Image[array_]"
        pixels = _image_pixels(array.to_python())
        if pixels is not None:
            shape = pixels.shape
            is_rgb = len(shape) == 3 and shape[2] in (3, 4)
            return Image(pixels.clip(0, 1), "RGB" if is_rgb else "Grayscale")
        else:
            return Expression("Image", array)


# complex operations


class TextRecognize(Builtin):
    """
    <dl>
    <dt>'TextRecognize[{$image$}]'
      <dd>Recognizes text in $image$ and returns it as string.
    </dl>
    """

    requires = _image_requires + ("pyocr",)

    messages = {
        "tool": "No text recognition tools were found in the paths available to the Mathics kernel.",
        "langinv": "No language data for `1` is available.",
        "lang": "Language `1` is not supported in your installation of `2`. Please install it.",
    }

    options = {
        "Language": '"English"',
    }

    def apply(self, image, evaluation, options):
        "TextRecognize[image_Image, OptionsPattern[%(name)s]]"
        import pyocr
        from mathics.builtin.codetables import iso639_3

        language = self.get_option(options, "Language", evaluation)
        if not isinstance(language, String):
            return
        py_language = language.get_string_value()
        py_language_code = iso639_3.get(py_language)

        if py_language_code is None:
            evaluation.message("TextRecognize", "langcode", py_language)
            return

        tools = pyocr.get_available_tools()
        if not tools:
            evaluation.message("TextRecognize", "tool")
            return
        best_tool = tools[0]

        langs = best_tool.get_available_languages()
        if py_language_code not in langs:
            # if we use Tesseract, then this means copying the necessary language files from
            # https://github.com/tesseract-ocr/tessdatainstalling to tessdata, which is
            # usually located at /usr/share/tessdata or similar, but there's no API to query
            # the exact location, so we cannot, for now, give a better message.

            evaluation.message(
                "TextRecognize", "lang", py_language, best_tool.get_name()
            )
            return

        import pyocr.builders

        text = best_tool.image_to_string(
            image.pil(), lang=py_language_code, builder=pyocr.builders.TextBuilder()
        )

        if isinstance(text, (list, tuple)):
            text = "\n".join(text)

        return String(text)


class WordCloud(Builtin):
    """
    <dl>
    <dt>'WordCloud[{$word1$, $word2$, ...}]'
      <dd>Gives a word cloud with the given list of words.
    <dt>'WordCloud[{$weight1$ -> $word1$, $weight2$ -> $word2$, ...}]'
      <dd>Gives a word cloud with the words weighted using the given weights.
    <dt>'WordCloud[{$weight1$, $weight2$, ...} -> {$word1$, $word2$, ...}]'
      <dd>Also gives a word cloud with the words weighted using the given weights.
    <dt>'WordCloud[{{$word1$, $weight1$}, {$word2$, $weight2$}, ...}]'
      <dd>Gives a word cloud with the words weighted using the given weights.
    </dl>

    >> WordCloud[StringSplit[Import["ExampleData/EinsteinSzilLetter.txt"]]]
     = -Image-

    >> WordCloud[Range[50] -> ToString /@ Range[50]]
     = -Image-
    """

    requires = _image_requires + ("wordcloud",)

    options = {
        "IgnoreCase": "True",
        "ImageSize": "Automatic",
        "MaxItems": "Automatic",
    }

    # this is the palettable.colorbrewer.qualitative.Dark2_8 palette
    default_colors = (
        (27, 158, 119),
        (217, 95, 2),
        (117, 112, 179),
        (231, 41, 138),
        (102, 166, 30),
        (230, 171, 2),
        (166, 118, 29),
        (102, 102, 102),
    )

    def apply_words_weights(self, weights, words, evaluation, options):
        "WordCloud[weights_List -> words_List, OptionsPattern[%(name)s]]"
        if len(weights.leaves) != len(words.leaves):
            return

        def weights_and_words():
            for weight, word in zip(weights.leaves, words.leaves):
                yield weight.round_to_float(), word.get_string_value()

        return self._word_cloud(weights_and_words(), evaluation, options)

    def apply_words(self, words, evaluation, options):
        "WordCloud[words_List, OptionsPattern[%(name)s]]"

        if not words:
            return
        elif isinstance(words.leaves[0], String):

            def weights_and_words():
                for word in words.leaves:
                    yield 1, word.get_string_value()

        else:

            def weights_and_words():
                for word in words.leaves:
                    if len(word.leaves) != 2:
                        raise ValueError

                    head_name = word.get_head_name()
                    if head_name == "System`Rule":
                        weight, s = word.leaves
                    elif head_name == "System`List":
                        s, weight = word.leaves
                    else:
                        raise ValueError

                    yield weight.round_to_float(), s.get_string_value()

        try:
            return self._word_cloud(weights_and_words(), evaluation, options)
        except ValueError:
            return

    def _word_cloud(self, words, evaluation, options):
        ignore_case = self.get_option(options, "IgnoreCase", evaluation) == Symbol(
            "True"
        )

        freq = defaultdict(int)
        for py_weight, py_word in words:
            if py_word is None or py_weight is None:
                return
            key = py_word.lower() if ignore_case else py_word
            freq[key] += py_weight

        max_items = self.get_option(options, "MaxItems", evaluation)
        if isinstance(max_items, Integer):
            py_max_items = max_items.get_int_value()
        else:
            py_max_items = 200

        image_size = self.get_option(options, "ImageSize", evaluation)
        if image_size == Symbol("Automatic"):
            py_image_size = (800, 600)
        elif (
            image_size.get_head_name() == "System`List" and len(image_size.leaves) == 2
        ):
            py_image_size = []
            for leaf in image_size.leaves:
                if not isinstance(leaf, Integer):
                    return
                py_image_size.append(leaf.get_int_value())
        elif isinstance(image_size, Integer):
            size = image_size.get_int_value()
            py_image_size = (size, size)
        else:
            return

        # inspired by http://minimaxir.com/2016/05/wordclouds/
        import random
        import os

        def color_func(
            word, font_size, position, orientation, random_state=None, **kwargs
        ):
            return self.default_colors[random.randint(0, 7)]

        font_base_path = os.path.dirname(os.path.abspath(__file__)) + "/../fonts/"

        font_path = os.path.realpath(font_base_path + "AmaticSC-Bold.ttf")
        if not os.path.exists(font_path):
            font_path = None

        from wordcloud import WordCloud

        wc = WordCloud(
            width=py_image_size[0],
            height=py_image_size[1],
            font_path=font_path,
            max_font_size=300,
            mode="RGB",
            background_color="white",
            max_words=py_max_items,
            color_func=color_func,
            random_state=42,
            stopwords=set(),
        )
        wc.generate_from_frequencies(freq)

        image = wc.to_image()
<<<<<<< HEAD
        return Image(numpy.array(image), 'RGB')


class Rasterize(Builtin):
    requires = _image_requires

    options = {
        'RasterSize': '300',
    }

    def apply(self, expr, evaluation, options):
        'Rasterize[expr_, OptionsPattern[%(name)s]]'

        raster_size = self.get_option(options, 'RasterSize', evaluation)
        if isinstance(raster_size, Integer):
            s = raster_size.get_int_value()
            py_raster_size = (s, s)
        elif raster_size.has_form('List', 2) and all(isinstance(s, Integer) for s in raster_size.leaves):
            py_raster_size = tuple(s.get_int_value for s in raster_size.leaves)
        else:
            return

        mathml = evaluation.format_output(expr, 'xml')
        try:
            svg = evaluation.output.mathml_to_svg(mathml)
            png = evaluation.output.rasterize(svg, py_raster_size)

            stream = BytesIO()
            stream.write(png)
            stream.seek(0)
            im = PIL.Image.open(stream)
            # note that we need to get these pixels as long as stream is still open,
            # otherwise PIL will generate an IO error.
            pixels = numpy.array(im)
            stream.close()

            return Image(pixels, 'RGB')
        except WebEngineError as e:
            evaluation.message(
                'General', 'nowebeng', 'Rasterize[] did not succeed: ' + str(e), once=True)
=======
        return Image(numpy.array(image), "RGB")
>>>>>>> cffa8b1a
<|MERGE_RESOLUTION|>--- conflicted
+++ resolved
@@ -6,11 +6,6 @@
 
 from mathics.builtin.base import Builtin, AtomBuiltin, Test, BoxConstruct, String
 from mathics.core.expression import (
-<<<<<<< HEAD
-    Atom, Expression, Integer, Rational, Real, MachineReal, Symbol, from_python)
-from mathics.builtin.colors import convert as convert_color, colorspaces as known_colorspaces
-from mathics.layout.client import WebEngineError
-=======
     Atom,
     Expression,
     Integer,
@@ -25,7 +20,7 @@
     convert as convert_color,
     colorspaces as known_colorspaces,
 )
->>>>>>> cffa8b1a
+from mathics.layout.client import WebEngineError
 
 import base64
 import functools
@@ -2575,8 +2570,7 @@
         wc.generate_from_frequencies(freq)
 
         image = wc.to_image()
-<<<<<<< HEAD
-        return Image(numpy.array(image), 'RGB')
+        return Image(numpy.array(image), "RGB")
 
 
 class Rasterize(Builtin):
@@ -2615,7 +2609,4 @@
             return Image(pixels, 'RGB')
         except WebEngineError as e:
             evaluation.message(
-                'General', 'nowebeng', 'Rasterize[] did not succeed: ' + str(e), once=True)
-=======
-        return Image(numpy.array(image), "RGB")
->>>>>>> cffa8b1a
+                'General', 'nowebeng', 'Rasterize[] did not succeed: ' + str(e), once=True)