--- conflicted
+++ resolved
@@ -818,6 +818,14 @@
                 meshpoints = [Expression("List", xx, yy) for xx, yy in points]
                 graphics.append(Expression("Point", Expression("List", *meshpoints)))
 
+        # we need the PrecomputeTransformations option here. to understand why, try Plot[1+x*0.000001, {x, 0, 1}]
+        # without it. in Graphics[], we set up a transformation that scales a very tiny area to a very large area.
+        # unfortunately, most browsers seem to have problems with scaling stroke width properly. since we scale a
+        # very tiny area, we specify a very small stroke width (e.g. 1e-6) which is then scaled. but most browsers
+        # simply round this stroke width to 0 before scaling, so we end up with an empty plot. in order to fix this,
+        # Transformation -> Precomputed simply gets rid of the SVG transformations and passes the scaled coordinates
+        # into the SVG. this also has the advantage that we can precompute with arbitrary precision using mpmath.
+        options['System`Transformation'] = String('Precomputed')                
         return Expression(
             "Graphics", Expression("List", *graphics), *options_to_rules(options)
         )
@@ -1134,19 +1142,6 @@
     >> BarChart[{1, 4, 2}, ChartStyle -> {Red, Green, Blue}]
      = -Graphics-
 
-<<<<<<< HEAD
-        # we need the PrecomputeTransformations option here. to understand why, try Plot[1+x*0.000001, {x, 0, 1}]
-        # without it. in Graphics[], we set up a transformation that scales a very tiny area to a very large area.
-        # unfortunately, most browsers seem to have problems with scaling stroke width properly. since we scale a
-        # very tiny area, we specify a very small stroke width (e.g. 1e-6) which is then scaled. but most browsers
-        # simply round this stroke width to 0 before scaling, so we end up with an empty plot. in order to fix this,
-        # Transformation -> Precomputed simply gets rid of the SVG transformations and passes the scaled coordinates
-        # into the SVG. this also has the advantage that we can precompute with arbitrary precision using mpmath.
-        options['System`Transformation'] = String('Precomputed')
-
-        return Expression('Graphics', Expression('List', *graphics),
-                          *options_to_rules(options))
-=======
     >> BarChart[{{1, 2, 3}, {2, 3, 4}}]
      = -Graphics-
 
@@ -1254,6 +1249,11 @@
         return Expression(
             "Graphics", Expression("List", *graphics), *options_to_rules(options)
         )
+
+
+
+
+
 
 
 class Histogram(Builtin):
@@ -1504,7 +1504,6 @@
             Expression("List", *graphics),
             *options_to_rules(options, Graphics.options)
         )
->>>>>>> 8c4b80c2
 
 
 class _ListPlot(Builtin):
