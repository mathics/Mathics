#!/usr/bin/env python3
# -*- coding: utf-8 -*-

"""
Plotting
"""


from math import sin, cos, pi, sqrt, isnan, isinf
import numbers
import itertools
import palettable

from mathics.core.expression import (
    Expression,
    Real,
    MachineReal,
    Symbol,
    String,
    Integer,
    from_python,
)
from mathics.builtin.base import Builtin
from mathics.builtin.scoping import dynamic_scoping
from mathics.builtin.options import options_to_rules
from mathics.builtin.numeric import chop
from mathics.builtin.graphics import Graphics
from mathics.builtin.graphics3d import Graphics3D

try:
    from mathics.builtin.compile import _compile, CompileArg, CompileError, real_type

    has_compile = True
except ImportError:
    has_compile = False


def gradient_palette(color_function, n, evaluation):  # always returns RGB values
    if isinstance(color_function, String):
        color_data = Expression("ColorData", color_function).evaluate(evaluation)
        if not color_data.has_form("ColorDataFunction", 4):
            return
        name, kind, interval, blend = color_data.leaves
        if not isinstance(kind, String) or kind.get_string_value() != "Gradients":
            return
        if not interval.has_form("List", 2):
            return
        x0, x1 = (x.round_to_float() for x in interval.leaves)
    else:
        blend = color_function
        x0 = 0.0
        x1 = 1.0

    xd = x1 - x0
    offsets = [MachineReal(x0 + float(xd * i) / float(n - 1)) for i in range(n)]
    colors = Expression("Map", blend, Expression("List", *offsets)).evaluate(evaluation)
    if len(colors.leaves) != n:
        return

    from mathics.builtin.graphics import expression_to_color, ColorError

    try:
        objects = [expression_to_color(x) for x in colors.leaves]
        if any(x is None for x in objects):
            return None
        return [x.to_rgba()[:3] for x in objects]
    except ColorError:
        return


class ColorDataFunction(Builtin):
    pass


class _GradientColorScheme(object):
    def color_data_function(self, name):
        colors = Expression(
            "List", *[Expression("RGBColor", *color) for color in self.colors()]
        )
        blend = Expression(
            "Function", Expression("Blend", colors, Expression("Slot", 1))
        )
        arguments = [String(name), String("Gradients"), Expression("List", 0, 1), blend]
        return Expression("ColorDataFunction", *arguments)


class _PredefinedGradient(_GradientColorScheme):
    def __init__(self, colors):
        self._colors = colors

    def colors(self):
        return self._colors


class _PalettableGradient(_GradientColorScheme):
    def __init__(self, palette, reversed):
        self.palette = palette
        self.reversed = reversed

    def colors(self):
        colors = self.palette.mpl_colors
        if self.reversed:
            colors = list(reversed(colors))
        return colors


class ColorData(Builtin):
    """
    <dl>
    <dt>'ColorData["$name$"]'
        <dd>returns a color function with the given $name$.
    </dl>

    Define a user-defined color function:
    >> Unprotect[ColorData]; ColorData["test"] := ColorDataFunction["test", "Gradients", {0, 1}, Blend[{Red, Green, Blue}, #1] &]; Protect[ColorData]

    Compare it to the default color function, 'LakeColors':
    >> {DensityPlot[x + y, {x, -1, 1}, {y, -1, 1}], DensityPlot[x + y, {x, -1, 1}, {y, -1, 1}, ColorFunction->"test"]}
     = {-Graphics-, -Graphics-}
    """

    # rules = {
    #    'ColorData["LakeColors"]': (
    #        """ColorDataFunction["LakeColors", "Gradients", {0, 1},
    #            Blend[{RGBColor[0.293416, 0.0574044, 0.529412],
    #                RGBColor[0.563821, 0.527565, 0.909499],
    #                RGBColor[0.762631, 0.846998, 0.914031],
    #                RGBColor[0.941176, 0.906538, 0.834043]}, #1] &]"""),
    # }

    messages = {
        "notent": "`1` is not a known color scheme. ColorData[] gives you lists of schemes.",
    }

    palettes = {
        "LakeColors": _PredefinedGradient(
            [
                (0.293416, 0.0574044, 0.529412),
                (0.563821, 0.527565, 0.909499),
                (0.762631, 0.846998, 0.914031),
                (0.941176, 0.906538, 0.834043),
            ]
        ),
        "Pastel": _PalettableGradient(
            palettable.colorbrewer.qualitative.Pastel1_9, False
        ),
        "Rainbow": _PalettableGradient(
            palettable.colorbrewer.diverging.Spectral_9, True
        ),
        "RedBlueTones": _PalettableGradient(
            palettable.colorbrewer.diverging.RdBu_11, False
        ),
        "GreenPinkTones": _PalettableGradient(
            palettable.colorbrewer.diverging.PiYG_9, False
        ),
        "GrayTones": _PalettableGradient(
            palettable.colorbrewer.sequential.Greys_9, False
        ),
        "SolarColors": _PalettableGradient(
            palettable.colorbrewer.sequential.OrRd_9, True
        ),
        "CherryTones": _PalettableGradient(
            palettable.colorbrewer.sequential.Reds_9, True
        ),
        "FuchsiaTones": _PalettableGradient(
            palettable.colorbrewer.sequential.RdPu_9, True
        ),
        "SiennaTones": _PalettableGradient(
            palettable.colorbrewer.sequential.Oranges_9, True
        ),
        # specific to Mathics
        "Paired": _PalettableGradient(
            palettable.colorbrewer.qualitative.Paired_9, False
        ),
        "Accent": _PalettableGradient(
            palettable.colorbrewer.qualitative.Accent_8, False
        ),
        "Aquatic": _PalettableGradient(palettable.wesanderson.Aquatic1_5, False),
        "Zissou": _PalettableGradient(palettable.wesanderson.Zissou_5, False),
        "Tableau": _PalettableGradient(palettable.tableau.Tableau_20, False),
        "TrafficLight": _PalettableGradient(palettable.tableau.TrafficLight_9, False),
        "Moonrise1": _PalettableGradient(palettable.wesanderson.Moonrise1_5, False),
    }

    def apply_directory(self, evaluation):
        "ColorData[]"
        return Expression("List", String("Gradients"))

    def apply(self, name, evaluation):
        "ColorData[name_String]"
        py_name = name.get_string_value()
        if py_name == "Gradients":
            return Expression("List", *[String(name) for name in self.palettes.keys()])
        palette = ColorData.palettes.get(py_name, None)
        if palette is None:
            evaluation.message("ColorData", "notent", name)
            return
        return palette.color_data_function(py_name)

    @staticmethod
    def colors(name, evaluation):
        palette = ColorData.palettes.get(name, None)
        if palette is None:
            evaluation.message("ColorData", "notent", name)
            return None
        return palette.colors()


class Mesh(Builtin):
    """
    <dl>
    <dt>'Mesh'
        <dd>is an option for 'Plot' that specifies the mesh to be drawn. The default is 'Mesh->None'.
     </dl>

    >> Plot[Sin[Cos[x^2]],{x,-4,4},Mesh->All]
     = -Graphics-

    >> Plot[Sin[x], {x,0,4 Pi}, Mesh->Full]
     = -Graphics-

    >> DensityPlot[Sin[x y], {x, -2, 2}, {y, -2, 2}, Mesh->Full]
     = -Graphics-

    >> Plot3D[Sin[x y], {x, -2, 2}, {y, -2, 2}, Mesh->Full]
     = -Graphics3D-
    """

    messages = {
        "ilevels": "`1` is not a valid mesh specification.",
    }


class Full(Builtin):
    """
    <dl>
    <dt>'Full'
        <dd>is a possible value for the 'Mesh' and 'PlotRange' options.
    </dl>
    """


class Top(Builtin):
    """
    <dl>
    <dt>'Top'
        <dd>is a possible value for the 'Filling' option.
    </dl>

    >> ListLinePlot[Table[Sin[x], {x, -5, 5, 0.5}], Filling->Top]
     = -Graphics-
    """


class Bottom(Builtin):
    """
    <dl>
    <dt>'Bottom'
        <dd>is a possible value for the 'Filling' option.
    </dl>

    >> ListLinePlot[Table[Sin[x], {x, -5, 5, 0.5}], Filling->Bottom]
     = -Graphics-
    """


class Axis(Builtin):
    """
    <dl>
    <dt>'Axis'
        <dd>is a possible value for the 'Filling' option.
    </dl>

    >> ListLinePlot[Table[Sin[x], {x, -5, 5, 0.5}], Filling->Axis]
     = -Graphics-
    """


def extract_pyreal(value):
    if isinstance(value, Real):
        return chop(value).round_to_float()
    return None


def zero_to_one(value):
    if value == 0:
        return 1
    return value


def compile_quiet_function(expr, arg_names, evaluation, expect_list):
    """
    Given an expression return a quiet callable version.
    Compiles the expression where possible.
    """
    if has_compile and not expect_list:
        try:
            cfunc = _compile(
                expr, [CompileArg(arg_name, real_type) for arg_name in arg_names]
            )
        except CompileError:
            pass
        else:

            def quiet_f(*args):
                try:
                    result = cfunc(*args)
                    if not (isnan(result) or isinf(result)):
                        return result
                except:
                    pass
                return None

            return quiet_f

    expr = Expression("N", expr)
    quiet_expr = Expression(
        "Quiet",
        expr,
        Expression("List", Expression("MessageName", Symbol("Power"), String("infy"))),
    )

    def quiet_f(*args):
        vars = {arg_name: Real(arg) for arg_name, arg in zip(arg_names, args)}
        value = dynamic_scoping(quiet_expr.evaluate, vars, evaluation)
        if expect_list:
            if value.has_form("List", None):
                value = [extract_pyreal(item) for item in value.leaves]
                if any(item is None for item in value):
                    return None
                return value
            else:
                return None
        else:
            value = extract_pyreal(value)
            if value is None or isinf(value) or isnan(value):
                return None
            return value

    return quiet_f


def automatic_plot_range(values):
    """ Calculates mean and standard deviation, throwing away all points
    which are more than 'thresh' number of standard deviations away from
    the mean. These are then used to find good vmin and vmax values. These
    values can then be used to find Automatic Plotrange. """

    if not values:
        return 0, 1

    thresh = 2.0
    values = sorted(values)
    valavg = sum(values) / len(values)
    valdev = sqrt(
        sum([(x - valavg) ** 2 for x in values]) / zero_to_one(len(values) - 1)
    )

    n1, n2 = 0, len(values) - 1
    if valdev != 0:
        for v in values:
            if abs(v - valavg) / valdev < thresh:
                break
            n1 += 1
        for v in values[::-1]:
            if abs(v - valavg) / valdev < thresh:
                break
            n2 -= 1

    vrange = values[n2] - values[n1]
    vmin = values[n1] - 0.05 * vrange  # 5% extra looks nice
    vmax = values[n2] + 0.05 * vrange
    return vmin, vmax


def get_plot_range(values, all_values, option):
    if option == "System`Automatic":
        result = automatic_plot_range(values)
    elif option == "System`All":
        if not all_values:
            result = [0, 1]
        else:
            result = min(all_values), max(all_values)
    else:
        result = option
    if result[0] == result[1]:
        value = result[0]
        if value > 0:
            return 0, value * 2
        if value < 0:
            return value * 2, 0
        return -1, 1
    return result


class _Plot(Builtin):
    from .graphics import Graphics

    attributes = ("HoldAll",)

    options = Graphics.options.copy()
<<<<<<< HEAD
    options.update(
        {
            "Axes": "True",
            "AspectRatio": "1 / GoldenRatio",
            "MaxRecursion": "Automatic",
            "Mesh": "None",
            "PlotRange": "Automatic",
            "PlotPoints": "None",
            "Exclusions": "Automatic",
        }
    )
=======
    options.update({
        'Axes': 'True',
        'AspectRatio': '1 / GoldenRatio',
        'MaxRecursion': 'Automatic',
        'Mesh': 'None',
        'PlotRange': 'Automatic',
        'PlotPoints': 'None',
        'Exclusions': 'Automatic',
        '$OptionSyntax': 'Strict',
    })
>>>>>>> d500c983

    messages = {
        "invmaxrec": (
            "MaxRecursion must be a non-negative integer; the recursion value "
            "is limited to `2`. Using MaxRecursion -> `1`."
        ),
        "prng": (
            "Value of option PlotRange -> `1` is not All, Automatic or "
            "an appropriate list of range specifications."
        ),
        "ppts": "Value of option PlotPoints -> `1` is not an integer >= 2.",
        "invexcl": (
            "Value of Exclusions -> `1` is not None, Automatic or an "
            "appropriate list of constraints."
        ),
    }

    expect_list = False

    def apply(self, functions, x, start, stop, evaluation, options):
        """%(name)s[functions_, {x_Symbol, start_, stop_},
            OptionsPattern[%(name)s]]"""
        if functions.is_symbol() and functions.name is not x.get_name():
            rules = evaluation.definitions.get_ownvalues(functions.name)
            for rule in rules:
                functions = rule.apply(functions, evaluation, fully=True)

        if functions.get_head_name() == "List":
            functions_param = self.get_functions_param(functions)
            for index, f in enumerate(functions_param):
                if f.is_symbol() and f.name is not x.get_name():
                    rules = evaluation.definitions.get_ownvalues(f.name)
                    for rule in rules:
                        f = rule.apply(f, evaluation, fully=True)
                functions_param[index] = f
            functions = functions.flatten(Symbol("List"))

        expr_limits = Expression("List", x, start, stop)
        expr = Expression(
            self.get_name(), functions, expr_limits, *options_to_rules(options)
        )
        functions = self.get_functions_param(functions)
        x_name = x.get_name()

        py_start = start.round_to_float(evaluation)
        py_stop = stop.round_to_float(evaluation)
        if py_start is None or py_stop is None:
            return evaluation.message(self.get_name(), "plln", stop, expr)
        if py_start >= py_stop:
            return evaluation.message(self.get_name(), "plld", expr_limits)
        start, stop = py_start, py_stop

        # PlotRange Option
        def check_range(range):
            if range in ("System`Automatic", "System`All"):
                return True
            if isinstance(range, list) and len(range) == 2:
                if isinstance(range[0], numbers.Real) and isinstance(  # noqa
                    range[1], numbers.Real
                ):
                    return True
            return False

        plotrange_option = self.get_option(options, "PlotRange", evaluation)
        plotrange = plotrange_option.to_python(n_evaluation=evaluation)
        x_range, y_range = self.get_plotrange(plotrange, start, stop)
        if not check_range(x_range) or not check_range(y_range):
            evaluation.message(self.get_name(), "prng", plotrange_option)
            x_range, y_range = [start, stop], "Automatic"

        # x_range and y_range are now either Automatic, All, or of the form [min, max]
        assert x_range in ("System`Automatic", "System`All") or isinstance(
            x_range, list
        )
        assert y_range in ("System`Automatic", "System`All") or isinstance(
            y_range, list
        )

        # Mesh Option
        mesh_option = self.get_option(options, "Mesh", evaluation)
        mesh = mesh_option.to_python()
        if mesh not in ["System`None", "System`Full", "System`All"]:
            evaluation.message("Mesh", "ilevels", mesh_option)
            mesh = "System`None"

        # PlotPoints Option
        plotpoints_option = self.get_option(options, "PlotPoints", evaluation)
        plotpoints = plotpoints_option.to_python()
        if plotpoints == "System`None":
            plotpoints = 57
        if not (isinstance(plotpoints, int) and plotpoints >= 2):
            return evaluation.message(self.get_name(), "ppts", plotpoints)

        # MaxRecursion Option
        max_recursion_limit = 15
        maxrecursion_option = self.get_option(options, "MaxRecursion", evaluation)
        maxrecursion = maxrecursion_option.to_python()
        try:
            if maxrecursion == "System`Automatic":
                maxrecursion = 3
            elif maxrecursion == float("inf"):
                maxrecursion = max_recursion_limit
                raise ValueError
            elif isinstance(maxrecursion, int):
                if maxrecursion > max_recursion_limit:
                    maxrecursion = max_recursion_limit
                    raise ValueError
                if maxrecursion < 0:
                    maxrecursion = 0
                    raise ValueError
            else:
                maxrecursion = 0
                raise ValueError
        except ValueError:
            evaluation.message(
                self.get_name(), "invmaxrec", maxrecursion, max_recursion_limit
            )
        assert isinstance(maxrecursion, int)

        # Exclusions Option
        # TODO: Make exclusions option work properly with ParametricPlot
        def check_exclusion(excl):
            if isinstance(excl, list):
                return all(check_exclusion(e) for e in excl)
            if excl == "System`Automatic":
                return True
            if not isinstance(excl, numbers.Real):
                return False
            return True

        exclusions_option = self.get_option(options, "Exclusions", evaluation)
        exclusions = exclusions_option.to_python(n_evaluation=evaluation)
        # TODO Turn expressions into points E.g. Sin[x] == 0 becomes 0, 2 Pi...

        if exclusions in ["System`None", ["System`None"]]:
            exclusions = "System`None"
        elif not isinstance(exclusions, list):
            exclusions = [exclusions]

            if isinstance(exclusions, list) and all(  # noqa
                check_exclusion(excl) for excl in exclusions
            ):
                pass

            else:
                evaluation.message(self.get_name(), "invexcl", exclusions_option)
                exclusions = ["System`Automatic"]

        # exclusions is now either 'None' or a list of reals and 'Automatic'
        assert exclusions == "System`None" or isinstance(exclusions, list)

        # constants to generate colors
        hue = 0.67
        hue_pos = 0.236068
        hue_neg = -0.763932

        def get_points_minmax(points):
            xmin = xmax = ymin = ymax = None
            for line in points:
                for x, y in line:
                    if xmin is None or x < xmin:
                        xmin = x
                    if xmax is None or x > xmax:
                        xmax = x
                    if ymin is None or y < ymin:
                        ymin = y
                    if ymax is None or y > ymax:
                        ymax = y
            return xmin, xmax, ymin, ymax

        def get_points_range(points):
            xmin, xmax, ymin, ymax = get_points_minmax(points)
            if xmin is None or xmax is None:
                xmin, xmax = 0, 1
            if ymin is None or ymax is None:
                ymin, ymax = 0, 1
            return zero_to_one(xmax - xmin), zero_to_one(ymax - ymin)

        function_hues = []
        base_plot_points = []  # list of points in base subdivision
        plot_points = []  # list of all plotted points
        mesh_points = []
        graphics = []  # list of resulting graphics primitives
        for index, f in enumerate(functions):
            points = []
            xvalues = []  # x value for each point in points
            tmp_mesh_points = []  # For this function only
            continuous = False
            d = (stop - start) / (plotpoints - 1)
            cf = compile_quiet_function(f, [x_name], evaluation, self.expect_list)
            for i in range(plotpoints):
                x_value = start + i * d
                point = self.eval_f(cf, x_value)
                if point is not None:
                    if continuous:
                        points[-1].append(point)
                        xvalues[-1].append(x_value)
                    else:
                        points.append([point])
                        xvalues.append([x_value])
                    continuous = True
                else:
                    continuous = False

            base_points = []
            for line in points:
                base_points.extend(line)
            base_plot_points.extend(base_points)

            xmin, xmax = automatic_plot_range([xx for xx, yy in base_points])
            xscale = 1.0 / zero_to_one(xmax - xmin)
            ymin, ymax = automatic_plot_range([yy for xx, yy in base_points])
            yscale = 1.0 / zero_to_one(ymax - ymin)

            if mesh == "System`Full":
                for line in points:
                    tmp_mesh_points.extend(line)

            def find_excl(excl):
                # Find which line the exclusion is in
                for l in range(len(xvalues)):  # TODO: Binary Search faster?
                    if xvalues[l][0] <= excl and xvalues[l][-1] >= excl:
                        break
                    if (
                        xvalues[l][-1] <= excl
                        and xvalues[min(l + 1, len(xvalues) - 1)][0] >= excl  # nopep8
                    ):
                        return min(l + 1, len(xvalues) - 1), 0, False
                xi = 0
                for xi in range(len(xvalues[l]) - 1):
                    if xvalues[l][xi] <= excl and xvalues[l][xi + 1] >= excl:
                        return l, xi + 1, True
                return l, xi + 1, False

            if exclusions != "System`None":
                for excl in exclusions:
                    if excl != "System`Automatic":
                        l, xi, split_required = find_excl(excl)
                        if split_required:
                            xvalues.insert(l + 1, xvalues[l][xi:])
                            xvalues[l] = xvalues[l][:xi]
                            points.insert(l + 1, points[l][xi:])
                            points[l] = points[l][:xi]
                    # assert(xvalues[l][-1] <= excl  <= xvalues[l+1][0])

            # Adaptive Sampling - loop again and interpolate highly angled
            # sections

            # Cos of the maximum angle between successive line segments
            ang_thresh = cos(pi / 180)

            for line, line_xvalues in zip(points, xvalues):
                recursion_count = 0
                smooth = False
                while not smooth and recursion_count < maxrecursion:
                    recursion_count += 1
                    smooth = True
                    i = 2
                    while i < len(line):
                        vec1 = (
                            xscale * (line[i - 1][0] - line[i - 2][0]),
                            yscale * (line[i - 1][1] - line[i - 2][1]),
                        )
                        vec2 = (
                            xscale * (line[i][0] - line[i - 1][0]),
                            yscale * (line[i][1] - line[i - 1][1]),
                        )
                        try:
                            angle = (vec1[0] * vec2[0] + vec1[1] * vec2[1]) / sqrt(
                                (vec1[0] ** 2 + vec1[1] ** 2)
                                * (vec2[0] ** 2 + vec2[1] ** 2)
                            )
                        except ZeroDivisionError:
                            angle = 0.0
                        if abs(angle) < ang_thresh:
                            smooth = False
                            incr = 0

                            x_value = 0.5 * (line_xvalues[i - 1] + line_xvalues[i])

                            point = self.eval_f(cf, x_value)
                            if point is not None:
                                line.insert(i, point)
                                line_xvalues.insert(i, x_value)
                                incr += 1

                            x_value = 0.5 * (line_xvalues[i - 2] + line_xvalues[i - 1])
                            point = self.eval_f(cf, x_value)
                            if point is not None:
                                line.insert(i - 1, point)
                                line_xvalues.insert(i - 1, x_value)
                                incr += 1

                            i += incr
                        i += 1

            if exclusions == "System`None":  # Join all the Lines
                points = [[(xx, yy) for line in points for xx, yy in line]]

            graphics.append(Expression("Hue", hue, 0.6, 0.6))
            graphics.append(Expression("Line", from_python(points)))

            for line in points:
                plot_points.extend(line)

            if mesh == "System`All":
                for line in points:
                    tmp_mesh_points.extend(line)

            if mesh != "System`None":
                mesh_points.append(tmp_mesh_points)

            function_hues.append(hue)

            if index % 4 == 0:
                hue += hue_pos
            else:
                hue += hue_neg
            if hue > 1:
                hue -= 1
            if hue < 0:
                hue += 1

        x_range = get_plot_range(
            [xx for xx, yy in base_plot_points], [xx for xx, yy in plot_points], x_range
        )
        y_range = get_plot_range(
            [yy for xx, yy in base_plot_points], [yy for xx, yy in plot_points], y_range
        )

        options["System`PlotRange"] = from_python([x_range, y_range])

        if mesh != "None":
            for hue, points in zip(function_hues, mesh_points):
                graphics.append(Expression("Hue", hue, 0.6, 0.6))
                meshpoints = [Expression("List", xx, yy) for xx, yy in points]
                graphics.append(Expression("Point", Expression("List", *meshpoints)))

        return Expression(
            "Graphics", Expression("List", *graphics), *options_to_rules(options)
        )


class _Chart(Builtin):
    attributes = ("HoldAll",)

    from .graphics import Graphics

    options = Graphics.options.copy()
    options.update(
        {
            "Mesh": "None",
            "PlotRange": "Automatic",
            "ChartLabels": "None",
            "ChartLegends": "None",
            "ChartStyle": "Automatic",
        }
    )

    never_monochrome = False

    def _draw(self, data, color, evaluation, options):
        raise NotImplementedError()

    def apply(self, points, evaluation, options):
        "%(name)s[points_, OptionsPattern[%(name)s]]"

        points = points.evaluate(evaluation)

        if points.get_head_name() != "System`List" or not points.leaves:
            return

        if points.leaves[0].get_head_name() == "System`List":
            if not all(
                group.get_head_name() == "System`List" for group in points.leaves
            ):
                return
            multiple_colors = True
            groups = points.leaves
        else:
            multiple_colors = False
            groups = [points]

        chart_legends = self.get_option(options, "ChartLegends", evaluation)
        has_chart_legends = chart_legends.get_head_name() == "System`List"
        if has_chart_legends:
            multiple_colors = True

        def to_number(x):
            if isinstance(x, Integer):
                return float(x.get_int_value())
            return x.round_to_float(evaluation=evaluation)

        data = [[to_number(x) for x in group.leaves] for group in groups]

        chart_style = self.get_option(options, "ChartStyle", evaluation)
        if (
            isinstance(chart_style, Symbol)
            and chart_style.get_name() == "System`Automatic"
        ):
            chart_style = String("Automatic")

        if chart_style.get_head_name() == "System`List":
            colors = chart_style.leaves
            spread_colors = False
        elif isinstance(chart_style, String):
            if chart_style.get_string_value() == "Automatic":
                mpl_colors = palettable.wesanderson.Moonrise1_5.mpl_colors
            else:
                mpl_colors = ColorData.colors(chart_style.get_string_value())
                if mpl_colors is None:
                    return
                multiple_colors = True

            if not multiple_colors and not self.never_monochrome:
                colors = [Expression("RGBColor", *mpl_colors[0])]
            else:
                colors = [Expression("RGBColor", *c) for c in mpl_colors]
            spread_colors = True
        else:
            return

        def legends(names):
            if not data:
                return

            n = len(data[0])
            for d in data[1:]:
                if len(d) != n:
                    return  # data groups should have same size

            def box(color):
                return Expression(
                    "Graphics",
                    Expression(
                        "List", Expression("FaceForm", color), Expression("Rectangle")
                    ),
                    Expression("Rule", Symbol("ImageSize"), Expression("List", 50, 50)),
                )

            rows_per_col = 5

            n_cols = 1 + len(names) // rows_per_col
            if len(names) % rows_per_col == 0:
                n_cols -= 1

            if n_cols == 1:
                n_rows = len(names)
            else:
                n_rows = rows_per_col

            for i in range(n_rows):
                items = []
                for j in range(n_cols):
                    k = 1 + i + j * rows_per_col
                    if k - 1 < len(names):
                        items.extend([box(color(k, n)), names[k - 1]])
                    else:
                        items.extend([String(""), String("")])
                yield Expression("List", *items)

        def color(k, n):
            if spread_colors and n < len(colors):
                index = int(k * (len(colors) - 1)) // n
                return colors[index]
            else:
                return colors[(k - 1) % len(colors)]

        chart = self._draw(data, color, evaluation, options)

        if has_chart_legends:
            grid = Expression(
                "Grid", Expression("List", *list(legends(chart_legends.leaves)))
            )
            chart = Expression("Row", Expression("List", chart, grid))

        return chart


class PieChart(_Chart):
    """
    <dl>
    <dt>'PieChart[{$p1$, $p2$ ...}]'
        <dd>draws a pie chart.
    </dl>

    >> PieChart[{1, 4, 2}]
     = -Graphics-

    >> PieChart[{8, 16, 2}, SectorOrigin -> {Automatic, 1.5}]
     = -Graphics-

    >> PieChart[{{10, 20, 30}, {15, 22, 30}}]
     = -Graphics-

    >> PieChart[{{10, 20, 30}, {15, 22, 30}}, SectorSpacing -> None]
     = -Graphics-

    >> PieChart[{{10, 20, 30}, {15, 22, 30}}, ChartLabels -> {a, b, c}]
     = -Graphics-

    Negative values are clipped to 0.
    >> PieChart[{1, -1, 3}]
     = -Graphics-
    """

    options = _Chart.options.copy()
    options.update(
        {
            "Axes": "{False, False}",
            "AspectRatio": "1",
            "SectorOrigin": "{Automatic, 0}",
            "SectorSpacing": "Automatic",
        }
    )

    never_monochrome = True

    def _draw(self, data, color, evaluation, options):
        data = [[max(0.0, x) for x in group] for group in data]

        sector_origin = self.get_option(options, "SectorOrigin", evaluation)
        if not sector_origin.has_form("List", 2):
            return
        sector_origin = Expression("N", sector_origin).evaluate(evaluation)

        orientation = sector_origin.leaves[0]
        if (
            isinstance(orientation, Symbol)
            and orientation.get_name() == "System`Automatic"
        ):
            sector_phi = pi
            sector_sign = -1.0
        elif orientation.has_form("List", 2) and isinstance(
            orientation.leaves[1], String
        ):
            sector_phi = orientation.leaves[0].round_to_float()
            clock_name = orientation.leaves[1].get_string_value()
            if clock_name == "Clockwise":
                sector_sign = -1.0
            elif clock_name == "Counterclockwise":
                sector_sign = 1.0
            else:
                return
        else:
            return

<<<<<<< HEAD
        sector_spacing = self.get_option(options, "SectorSpacing", evaluation)
        if isinstance(sector_spacing, Symbol):
            if sector_spacing.get_name() == "System`Automatic":
                sector_spacing = Expression("List", Integer(0), Real(0.2))
            elif sector_spacing.get_name() == "System`None":
                sector_spacing = Expression("List", Integer(0), Integer(0))
            else:
                return
        if not sector_spacing.has_form("List", 2):
            return
        segment_spacing = 0.0  # not yet implemented; needs real arc graphics
        radius_spacing = max(0.0, min(1.0, sector_spacing.leaves[1].round_to_float()))

        def vector2(x, y):
            return Expression("List", Real(x), Real(y))

        def radii():
            outer = 2.0
            inner = sector_origin.leaves[1].round_to_float()
            n = len(data)

            d = (outer - inner) / n

            r0 = outer
            for i in range(n):
                r1 = r0 - d
                if i > 0:
                    r0 -= radius_spacing * d
                yield (r0, r1)
                r0 = r1

        def phis(values):
            s = sum(values)

            t = 0.0
            pi2 = pi * 2.0
            phi0 = pi
            spacing = sector_sign * segment_spacing / 2.0

            for k, value in enumerate(values):
                t += value
                phi1 = sector_phi + sector_sign * (t / s) * pi2

                yield (phi0 + spacing, phi1 - spacing)
                phi0 = phi1

        def segments():
            yield Expression("EdgeForm", Symbol("Black"))

            origin = vector2(0.0, 0.0)

            for values, (r0, r1) in zip(data, radii()):
                radius = vector2(r0, r0)

                n = len(values)

                for k, (phi0, phi1) in enumerate(phis(values)):
                    yield Expression(
                        "Style",
                        Expression("Disk", origin, radius, vector2(phi0, phi1)),
                        color(k + 1, n),
                    )

                if r1 > 0.0:
                    yield Expression(
                        "Style",
                        Expression("Disk", origin, vector2(r1, r1)),
                        Symbol("White"),
                    )

        def labels(names):
            yield Expression("FaceForm", Symbol("Black"))

            for values, (r0, r1) in zip(data, radii()):
                for name, (phi0, phi1) in zip(names, phis(values)):
                    r = (r0 + r1) / 2.0
                    phi = (phi0 + phi1) / 2.0
                    yield Expression("Text", name, vector2(r * cos(phi), r * sin(phi)))

        graphics = list(segments())

        chart_labels = self.get_option(options, "ChartLabels", evaluation)
        if chart_labels.get_head_name() == "System`List":
            graphics.extend(list(labels(chart_labels.leaves)))

        options["System`PlotRange"] = Expression(
            "List", vector2(-2.0, 2.0), vector2(-2.0, 2.0)
        )

        return Expression(
            "Graphics", Expression("List", *graphics), *options_to_rules(options)
        )


class BarChart(_Chart):
    """
    <dl>
    <dt>'BarChart[{$p1$, $p2$ ...}]'
        <dd>draws a bar chart.
    </dl>

    >> BarChart[{1, 4, 2}]
     = -Graphics-

    >> BarChart[{1, 4, 2}, ChartStyle -> {Red, Green, Blue}]
     = -Graphics-

    >> BarChart[{{1, 2, 3}, {2, 3, 4}}]
     = -Graphics-

    >> BarChart[{{1, 2, 3}, {2, 3, 4}}, ChartLabels -> {"a", "b", "c"}]
     = -Graphics-

    >> BarChart[{{1, 5}, {3, 4}}, ChartStyle -> {{EdgeForm[Thin], White}, {EdgeForm[Thick], White}}]
     = -Graphics-
    """

    options = _Chart.options.copy()
    options.update(
        {"Axes": "{False, True}", "AspectRatio": "1 / GoldenRatio",}
    )

    def _draw(self, data, color, evaluation, options):
        def vector2(x, y):
            return Expression("List", Real(x), Real(y))

        def boxes():
            w = 0.9
            s = 0.06
            w_half = 0.5 * w
            x = 0.1 + s + w_half

            for y_values in data:
                y_length = len(y_values)
                for i, y in enumerate(y_values):
                    x0 = x - w_half
                    x1 = x0 + w
                    yield (i + 1, y_length), x0, x1, y
                    x = x1 + s + w_half

                x += 0.2

        def rectangles():
            yield Expression("EdgeForm", Symbol("Black"))

            last_x1 = 0

            for (k, n), x0, x1, y in boxes():
                yield Expression(
                    "Style",
                    Expression(
                        "Rectangle",
                        Expression("List", x0, 0),
                        Expression("List", x1, y),
                    ),
                    color(k, n),
                )

                last_x1 = x1

            yield Expression(
                "Line", Expression("List", vector2(0, 0), vector2(last_x1, 0))
            )

        def axes():
            yield Expression("FaceForm", Symbol("Black"))

            def points(x):
                return Expression("List", vector2(x, 0), vector2(x, -0.2))

            for (k, n), x0, x1, y in boxes():
                if k == 1:
                    yield Expression("Line", points(x0))
                if k == n:
                    yield Expression("Line", points(x1))

        def labels(names):
            yield Expression("FaceForm", Symbol("Black"))

            for (k, n), x0, x1, y in boxes():
                if k <= len(names):
                    name = names[k - 1]
                    yield Expression("Text", name, vector2((x0 + x1) / 2, -0.2))

        x_coords = list(itertools.chain(*[[x0, x1] for (k, n), x0, x1, y in boxes()]))
        y_coords = [0] + [y for (k, n), x0, x1, y in boxes()]

        graphics = list(rectangles()) + list(axes())

        x_range = "System`All"
        y_range = "System`All"

        x_range = list(get_plot_range(x_coords, x_coords, x_range))
        y_range = list(get_plot_range(y_coords, y_coords, y_range))

        chart_labels = self.get_option(options, "ChartLabels", evaluation)
        if chart_labels.get_head_name() == "System`List":
            graphics.extend(list(labels(chart_labels.leaves)))
            y_range[0] = -0.4  # room for labels at the bottom

        # always specify -.1 as the minimum x plot range, as this will make the y axis apppear
        # at origin (0,0); otherwise it will be shifted right; see GraphicsBox.axis_ticks().
        x_range[0] = -0.1

        options["System`PlotRange"] = Expression(
            "List", vector2(*x_range), vector2(*y_range)
        )

        return Expression(
            "Graphics", Expression("List", *graphics), *options_to_rules(options)
        )


class Histogram(Builtin):
    """
    <dl>
    <dt>'Histogram[{$x1$, $x2$ ...}]'
        <dd>gives a histogram using the values $x1$, $x2$, ....
    </dl>

    >> Histogram[{3, 8, 10, 100, 1000, 500, 300, 200, 10, 20, 200, 100, 200, 300, 500}]
     = -Graphics-

    >> Histogram[{{1, 2, 10, 5, 50, 20}, {90, 100, 101, 120, 80}}]
     = -Graphics-
    """

    from .graphics import Graphics

    attributes = ("HoldAll",)

    options = Graphics.options.copy()
    options.update(
        {
            "Axes": "{True, True}",
            "AspectRatio": "1 / GoldenRatio",
            "Mesh": "None",
            "PlotRange": "Automatic",
        }
    )

    def apply(self, points, spec, evaluation, options):
        "%(name)s[points_, spec___, OptionsPattern[%(name)s]]"

        points = points.evaluate(evaluation)
        spec = spec.evaluate(evaluation).get_sequence()

        if spec and len(spec) not in (1, 2):
            return

        if points.get_head_name() != "System`List" or not points.leaves:
            return

        if points.leaves[0].get_head_name() == "System`List":
            if not all(q.get_head_name() == "System`List" for q in points.leaves):
                return
            input = points.leaves
        else:
            input = [points]

        def to_numbers(l):
            for x in l:
                y = x.to_mpmath()
                if y is not None:
                    yield y

        matrix = [list(to_numbers(data.leaves)) for data in input]
        minima = [min(data) for data in matrix]
        maxima = [max(data) for data in matrix]
        max_bins = max(len(data) for data in matrix)

        minimum = min(minima)
        maximum = max(maxima)

        if minimum > 0:
            minimum = 0

        span = maximum - minimum

        from math import ceil
        from mpmath import floor as mpfloor, ceil as mpceil

        class Distribution:
            def __init__(self, data, n_bins):
                bin_width = span / n_bins
                bins = [0] * n_bins
                for x in data:
                    b = int(mpfloor((x - minimum) / bin_width))
                    if b < 0:
                        b = 0
                    elif b >= n_bins:
                        b = n_bins - 1
                    bins[b] += 1
                self.bins = bins
                self.bin_width = bin_width

            def n_bins(self):
                return len(self.bins)

            def cost(self):
                # see http://toyoizumilab.brain.riken.jp/hideaki/res/histogram.html
                bins = self.bins
                n_bins = len(bins)
                k = sum(bins) / n_bins
                v = sum(x * x for x in ((b - k) for b in bins)) / n_bins
                bin_width = self.bin_width
                return (2 * k - v) / (bin_width * bin_width)

            def graphics(self, color):
                bins = self.bins
                n_bins = len(bins)
                bin_width = self.bin_width

                def boxes():
                    x = minimum

                    for i, count in enumerate(bins):
                        x1 = x + bin_width
                        yield x, x1, count
                        x = minimum + ((i + 1) * span) / n_bins

                def rectangles():
                    yield Expression("EdgeForm", Expression("RGBColor", 0, 0, 0))

                    last_x1 = 0
                    style = Expression("RGBColor", *color)

                    for x0, x1, y in boxes():
                        yield Expression(
                            "Style",
                            Expression(
                                "Rectangle",
                                Expression("List", x0, 0),
                                Expression("List", x1, y),
                            ),
                            style,
                        )

                        last_x1 = x1

                    yield Expression(
                        "Line",
                        Expression(
                            "List",
                            Expression("List", 0, 0),
                            Expression("List", last_x1, 0),
                        ),
                    )

                return list(rectangles())

        def compute_cost(n_bins):
            distributions = [Distribution(data, n_bins) for data in matrix]
            return sum(d.cost() for d in distributions), distributions

        def best_distributions(n_bins, dir, cost0, distributions0):
            if dir > 0:
                step_size = (max_bins - n_bins) // 2
            else:
                step_size = (n_bins - 1) // 2
            if step_size < 1:
                step_size = 1

            while True:
                new_n_bins = n_bins + dir * step_size
                if new_n_bins < 1 or new_n_bins > max_bins:
                    good = False
                else:
                    cost, distributions = compute_cost(new_n_bins)
                    good = cost < cost0

                if not good:
                    if step_size == 1:
                        break
                    step_size = max(step_size // 2, 1)
                else:
                    n_bins = new_n_bins
                    cost0 = cost
                    distributions0 = distributions

            return cost0, distributions0

        def graphics(distributions):
            palette = palettable.wesanderson.FantasticFox1_5
            colors = list(reversed(palette.mpl_colors))

            from itertools import chain

            n_bins = distributions[0].n_bins()
            x_coords = [minimum + (i * span) / n_bins for i in range(n_bins + 1)]
            y_coords = [0] + list(
                chain(*[distribution.bins for distribution in distributions])
            )

            graphics = []
            for i, distribution in enumerate(distributions):
                color = colors[i % len(colors)]
                graphics.extend(list(chain(*[distribution.graphics(color)])))

            x_range = "System`All"
            y_range = "System`All"

            x_range = list(get_plot_range(x_coords, x_coords, x_range))
            y_range = list(get_plot_range(y_coords, y_coords, y_range))

            # always specify -.1 as the minimum x plot range, as this will make the y axis apppear
            # at origin (0,0); otherwise it will be shifted right; see GraphicsBox.axis_ticks().
            x_range[0] = -0.1

            options["System`PlotRange"] = from_python([x_range, y_range])

            return Expression(
                "Graphics", Expression("List", *graphics), *options_to_rules(options)
            )

        def manual_bins(bspec, hspec):
            if isinstance(bspec, Integer):
                distributions = [
                    Distribution(data, bspec.get_int_value()) for data in matrix
                ]
                return graphics(distributions)
            elif bspec.get_head_name() == "System`List" and len(bspec.leaves) == 1:
                bin_width = bspec[0].to_mpmath()
                distributions = [
                    Distribution(data, int(mpceil(span / bin_width))) for data in matrix
                ]
                return graphics(distributions)

        def auto_bins():
            # start with Rice's rule, see https://en.wikipedia.org/wiki/Histogram
            n_bins = int(ceil(2 * (max_bins ** (1.0 / 3.0))))

            # now optimize the bin size by going into both directions and looking
            # for local minima.

            cost0, distributions0 = compute_cost(n_bins)
            cost_r, distributions_r = best_distributions(
                n_bins, 1, cost0, distributions0
            )
            cost_l, distributions_l = best_distributions(
                n_bins, -1, cost0, distributions0
            )

            if cost_r < cost_l:
                distributions = distributions_r
            else:
                distributions = distributions_l

            return graphics(distributions)

        if not spec:
            return auto_bins()
        else:
            if len(spec) < 2:
                spec.append(None)
            return manual_bins(*spec)
=======
        return Expression('Graphics', Expression('List', *graphics),
                          *options_to_rules(options, Graphics.options))
>>>>>>> d500c983


class _ListPlot(Builtin):
    messages = {
        "prng": (
            "Value of option PlotRange -> `1` is not All, Automatic or "
            "an appropriate list of range specifications."
        ),
        "joind": "Value of option Joined -> `1` is not True or False.",
    }

    def apply(self, points, evaluation, options):
        "%(name)s[points_, OptionsPattern[%(name)s]]"

        plot_name = self.get_name()
        all_points = points.to_python(n_evaluation=evaluation)
        expr = Expression(self.get_name(), points, *options_to_rules(options))

        # PlotRange Option
        def check_range(range):
            if range in ("System`Automatic", "System`All"):
                return True
            if isinstance(range, list) and len(range) == 2:
                if isinstance(range[0], numbers.Real) and isinstance(  # noqa
                    range[1], numbers.Real
                ):
                    return True
            return False

        plotrange_option = self.get_option(options, "PlotRange", evaluation)
        plotrange = plotrange_option.to_python(n_evaluation=evaluation)
        if plotrange == "System`All":
            plotrange = ["System`All", "System`All"]
        elif plotrange == "System`Automatic":
            plotrange = ["System`Automatic", "System`Automatic"]
        elif isinstance(plotrange, numbers.Real):
            plotrange = [[-plotrange, plotrange], [-plotrange, plotrange]]
        elif isinstance(plotrange, list) and len(plotrange) == 2:
            if all(isinstance(pr, numbers.Real) for pr in plotrange):
                plotrange = ["System`All", plotrange]
            elif all(check_range(pr) for pr in plotrange):
                pass
        else:
            evaluation.message(self.get_name(), "prng", plotrange_option)
            plotrange = ["System`Automatic", "System`Automatic"]

        x_range, y_range = plotrange[0], plotrange[1]
        assert x_range in ("System`Automatic", "System`All") or isinstance(
            x_range, list
        )
        assert y_range in ("System`Automatic", "System`All") or isinstance(
            y_range, list
        )

        # Filling option
        # TODO: Fill between corresponding points in two datasets:
        filling_option = self.get_option(options, "Filling", evaluation)
        filling = filling_option.to_python(n_evaluation=evaluation)
        if filling in [
            "System`Top",
            "System`Bottom",
            "System`Axis",
        ] or isinstance(  # noqa
            filling, numbers.Real
        ):
            pass
        else:
            # Mathematica does not even check that filling is sane
            filling = None

        # Joined Option
        joined_option = self.get_option(options, "Joined", evaluation)
        joined = joined_option.to_python()
        if joined not in [True, False]:
            evaluation.message(plot_name, "joind", joined_option, expr)
            joined = False

        if isinstance(all_points, list) and len(all_points) != 0:
            if all(not isinstance(point, list) for point in all_points):
                # Only y values given
                all_points = [
                    [[float(i + 1), all_points[i]] for i in range(len(all_points))]
                ]
            elif all(isinstance(line, list) and len(line) == 2 for line in all_points):
                # Single list of (x,y) pairs
                all_points = [all_points]
            elif all(isinstance(line, list) for line in all_points):
                # List of lines
                if all(
                    isinstance(point, list) and len(point) == 2
                    for line in all_points
                    for point in line
                ):
                    pass
                elif all(
                    not isinstance(point, list) for line in all_points for point in line
                ):
                    all_points = [
                        [[float(i + 1), l] for i, l in enumerate(line)]
                        for line in all_points
                    ]
                else:
                    return
            else:
                return
        else:
            return

        # Split into segments at missing data
        all_points = [[line] for line in all_points]
        for l, line in enumerate(all_points):
            i = 0
            while i < len(all_points[l]):
                seg = line[i]
                for j, point in enumerate(seg):
                    if not (
                        isinstance(point[0], (int, float))
                        and isinstance(point[1], (int, float))
                    ):
                        all_points[l].insert(i, seg[:j])
                        all_points[l][i + 1] = seg[j + 1 :]
                        i -= 1
                        break

                i += 1

        y_range = get_plot_range(
            [y for line in all_points for seg in line for x, y in seg],
            [y for line in all_points for seg in line for x, y in seg],
            y_range,
        )
        x_range = get_plot_range(
            [x for line in all_points for seg in line for x, y in seg],
            [x for line in all_points for seg in line for x, y in seg],
            x_range,
        )

        if filling == "System`Axis":
            # TODO: Handle arbitary axis intercepts
            filling = 0.0
        elif filling == "System`Bottom":
            filling = y_range[0]
        elif filling == "System`Top":
            filling = y_range[1]

        hue = 0.67
        hue_pos = 0.236068
        hue_neg = -0.763932

        graphics = []
        for indx, line in enumerate(all_points):
            graphics.append(Expression("Hue", hue, 0.6, 0.6))
            for segment in line:
                if joined:
                    graphics.append(Expression("Line", from_python(segment)))
                    if filling is not None:
                        graphics.append(Expression("Hue", hue, 0.6, 0.6, 0.2))
                        fill_area = list(segment)
                        fill_area.append([segment[-1][0], filling])
                        fill_area.append([segment[0][0], filling])
                        graphics.append(Expression("Polygon", from_python(fill_area)))
                else:
                    graphics.append(Expression("Point", from_python(segment)))
                    if filling is not None:
                        for point in segment:
                            graphics.append(
                                Expression(
                                    "Line",
                                    from_python(
                                        [[point[0], filling], [point[0], point[1]]]
                                    ),
                                )
                            )

            if indx % 4 == 0:
                hue += hue_pos
            else:
                hue += hue_neg
            if hue > 1:
                hue -= 1
            if hue < 0:
                hue += 1

        options["System`PlotRange"] = from_python([x_range, y_range])

<<<<<<< HEAD
        return Expression(
            "Graphics", Expression("List", *graphics), *options_to_rules(options)
        )
=======
        return Expression('Graphics', Expression('List', *graphics),
                          *options_to_rules(options, Graphics.options))
>>>>>>> d500c983


class _Plot3D(Builtin):
    messages = {
        "invmaxrec": (
            "MaxRecursion must be a non-negative integer; the recursion value "
            "is limited to `2`. Using MaxRecursion -> `1`."
        ),
        "prng": (
            "Value of option PlotRange -> `1` is not All, Automatic or "
            "an appropriate list of range specifications."
        ),
        "invmesh": "Mesh must be one of {None, Full, All}. Using Mesh->None.",
        "invpltpts": (
            "Value of PlotPoints -> `1` is not a positive integer "
            "or appropriate list of positive integers."
        ),
    }

    def apply(self, functions, x, xstart, xstop, y, ystart, ystop, evaluation, options):
        """%(name)s[functions_, {x_Symbol, xstart_, xstop_},
                {y_Symbol, ystart_, ystop_}, OptionsPattern[%(name)s]]"""
        xexpr_limits = Expression("List", x, xstart, xstop)
        yexpr_limits = Expression("List", y, ystart, ystop)
        expr = Expression(
            self.get_name(),
            functions,
            xexpr_limits,
            yexpr_limits,
            *options_to_rules(options)
        )

        functions = self.get_functions_param(functions)
        plot_name = self.get_name()

        def convert_limit(value, limits):
            result = value.round_to_float(evaluation)
            if result is None:
                evaluation.message(plot_name, "plln", value, limits)
            return result

        xstart = convert_limit(xstart, xexpr_limits)
        xstop = convert_limit(xstop, xexpr_limits)
        ystart = convert_limit(ystart, yexpr_limits)
        ystop = convert_limit(ystop, yexpr_limits)
        if None in (xstart, xstop, ystart, ystop):
            return

        if ystart >= ystop:
            evaluation.message(plot_name, "plln", ystop, expr)
            return

        if xstart >= xstop:
            evaluation.message(plot_name, "plln", xstop, expr)
            return

        # Mesh Option
        mesh_option = self.get_option(options, "Mesh", evaluation)
        mesh = mesh_option.to_python()
        if mesh not in ["System`None", "System`Full", "System`All"]:
            evaluation.message("Mesh", "ilevels", mesh_option)
            mesh = "System`Full"

        # PlotPoints Option
        plotpoints_option = self.get_option(options, "PlotPoints", evaluation)
        plotpoints = plotpoints_option.to_python()

        def check_plotpoints(steps):
            if isinstance(steps, int) and steps > 0:
                return True
            return False

        if plotpoints == "System`None":
            plotpoints = [7, 7]
        elif check_plotpoints(plotpoints):
            plotpoints = [plotpoints, plotpoints]

        if not (
            isinstance(plotpoints, list)
            and len(plotpoints) == 2
            and check_plotpoints(plotpoints[0])
            and check_plotpoints(plotpoints[1])
        ):
            evaluation.message(self.get_name(), "invpltpts", plotpoints)
            plotpoints = [7, 7]

        # MaxRecursion Option
        maxrec_option = self.get_option(options, "MaxRecursion", evaluation)
        max_depth = maxrec_option.to_python()
        if isinstance(max_depth, int):
            if max_depth < 0:
                max_depth = 0
                evaluation.message(self.get_name(), "invmaxrec", max_depth, 15)
            elif max_depth > 15:
                max_depth = 15
                evaluation.message(self.get_name(), "invmaxrec", max_depth, 15)
            else:
                pass  # valid
        elif max_depth == float("inf"):
            max_depth = 15
            evaluation.message(self.get_name(), "invmaxrec", max_depth, 15)
        else:
            max_depth = 0
            evaluation.message(self.get_name(), "invmaxrec", max_depth, 15)

        # Plot the functions
        graphics = []
        for indx, f in enumerate(functions):
            stored = {}

            cf = compile_quiet_function(
                f, [x.get_name(), y.get_name()], evaluation, False
            )

            def eval_f(x_value, y_value):
                try:
                    return stored[(x_value, y_value)]
                except KeyError:
                    value = cf(x_value, y_value)
                    if value is not None:
                        value = float(value)
                    stored[(x_value, y_value)] = value
                    return value

            triangles = []

            split_edges = set([])  # subdivided edges

            def triangle(x1, y1, x2, y2, x3, y3, depth=0):
                v1, v2, v3 = eval_f(x1, y1), eval_f(x2, y2), eval_f(x3, y3)

                if (v1 is v2 is v3 is None) and (depth > max_depth // 2):
                    # fast finish because the entire region is undefined but
                    # recurse 'a little' to avoid missing well defined regions
                    return
                elif v1 is None or v2 is None or v3 is None:
                    # 'triforce' pattern recursion to find the edge of defined region
                    #         1
                    #         /\
                    #      4 /__\ 6
                    #       /\  /\
                    #      /__\/__\
                    #     2   5    3
                    if depth < max_depth:
                        x4, y4 = 0.5 * (x1 + x2), 0.5 * (y1 + y2)
                        x5, y5 = 0.5 * (x2 + x3), 0.5 * (y2 + y3)
                        x6, y6 = 0.5 * (x1 + x3), 0.5 * (y1 + y3)
                        split_edges.add(
                            ((x1, y1), (x2, y2))
                            if (x2, y2) > (x1, y1)
                            else ((x2, y2), (x1, y1))
                        )
                        split_edges.add(
                            ((x2, y2), (x3, y3))
                            if (x3, y3) > (x2, y2)
                            else ((x3, y3), (x2, y2))
                        )
                        split_edges.add(
                            ((x1, y1), (x3, y3))
                            if (x3, y3) > (x1, y1)
                            else ((x3, y3), (x1, y1))
                        )
                        triangle(x1, y1, x4, y4, x6, y6, depth + 1)
                        triangle(x4, y4, x2, y2, x5, y5, depth + 1)
                        triangle(x6, y6, x5, y5, x3, y3, depth + 1)
                        triangle(x4, y4, x5, y5, x6, y6, depth + 1)
                    return
                triangles.append(sorted(((x1, y1, v1), (x2, y2, v2), (x3, y3, v3))))

            # linear (grid) sampling
            numx = plotpoints[0] * 1.0
            numy = plotpoints[1] * 1.0
            for xi in range(plotpoints[0]):
                for yi in range(plotpoints[1]):
                    # Decide which way to break the square grid into triangles
                    # by looking at diagonal lengths.
                    #
                    # 3___4        3___4
                    # |\  |        |  /|
                    # | \ | versus | / |
                    # |__\|        |/__|
                    # 1   2        1   2
                    #
                    # Approaching the boundary of the well defined region is
                    # important too. Use first stategy if 1 or 4 are undefined
                    # and stategy 2 if either 2 or 3 are undefined.
                    #
                    (x1, x2, x3, x4) = (
                        xstart + value * (xstop - xstart)
                        for value in (
                            xi / numx,
                            (xi + 1) / numx,
                            xi / numx,
                            (xi + 1) / numx,
                        )
                    )
                    (y1, y2, y3, y4) = (
                        ystart + value * (ystop - ystart)
                        for value in (
                            yi / numy,
                            yi / numy,
                            (yi + 1) / numy,
                            (yi + 1) / numy,
                        )
                    )

                    v1 = eval_f(x1, y1)
                    v2 = eval_f(x2, y2)
                    v3 = eval_f(x3, y3)
                    v4 = eval_f(x4, y4)

                    if v1 is None or v4 is None:
                        triangle(x1, y1, x2, y2, x3, y3)
                        triangle(x4, y4, x3, y3, x2, y2)
                    elif v2 is None or v3 is None:
                        triangle(x2, y2, x1, y1, x4, y4)
                        triangle(x3, y3, x4, y4, x1, y1)
                    else:
                        if abs(v3 - v2) > abs(v4 - v1):
                            triangle(x2, y2, x1, y1, x4, y4)
                            triangle(x3, y3, x4, y4, x1, y1)
                        else:
                            triangle(x1, y1, x2, y2, x3, y3)
                            triangle(x4, y4, x3, y3, x2, y2)

            # adaptive resampling
            # TODO: optimise this
            # Cos of the maximum angle between successive line segments
            ang_thresh = cos(20 * pi / 180)
            for depth in range(1, max_depth):
                needs_removal = set([])
                lent = len(triangles)  # number of initial triangles
                for i1 in range(lent):
                    for i2 in range(lent):
                        # find all edge pairings
                        if i1 == i2:
                            continue
                        t1 = triangles[i1]
                        t2 = triangles[i2]

                        edge_pairing = (
                            (t1[0], t1[1]) == (t2[0], t2[1])
                            or (t1[0], t1[1]) == (t2[1], t2[2])
                            or (t1[0], t1[1]) == (t2[0], t2[2])
                            or (t1[1], t1[2]) == (t2[0], t2[1])
                            or (t1[1], t1[2]) == (t2[1], t2[2])
                            or (t1[1], t1[2]) == (t2[0], t2[2])
                            or (t1[0], t1[2]) == (t2[0], t2[1])
                            or (t1[0], t1[2]) == (t2[1], t2[2])
                            or (t1[0], t1[2]) == (t2[0], t2[2])
                        )
                        if not edge_pairing:
                            continue
                        v1 = [t1[1][i] - t1[0][i] for i in range(3)]
                        w1 = [t1[2][i] - t1[0][i] for i in range(3)]
                        v2 = [t2[1][i] - t2[0][i] for i in range(3)]
                        w2 = [t2[2][i] - t2[0][i] for i in range(3)]
                        n1 = (  # surface normal for t1
                            (v1[1] * w1[2]) - (v1[2] * w1[1]),
                            (v1[2] * w1[0]) - (v1[0] * w1[2]),
                            (v1[0] * w1[1]) - (v1[1] * w1[0]),
                        )
                        n2 = (  # surface normal for t2
                            (v2[1] * w2[2]) - (v2[2] * w2[1]),
                            (v2[2] * w2[0]) - (v2[0] * w2[2]),
                            (v2[0] * w2[1]) - (v2[1] * w2[0]),
                        )
                        try:
                            angle = (
                                n1[0] * n2[0] + n1[1] * n2[1] + n1[2] * n2[2]
                            ) / sqrt(
                                (n1[0] ** 2 + n1[1] ** 2 + n1[2] ** 2)
                                * (n2[0] ** 2 + n2[1] ** 2 + n2[2] ** 2)
                            )
                        except ZeroDivisionError:
                            angle = 0.0
                        if abs(angle) < ang_thresh:
                            for i, t in ((i1, t1), (i2, t2)):
                                # subdivide
                                x1, y1 = t[0][0], t[0][1]
                                x2, y2 = t[1][0], t[1][1]
                                x3, y3 = t[2][0], t[2][1]
                                x4, y4 = 0.5 * (x1 + x2), 0.5 * (y1 + y2)
                                x5, y5 = 0.5 * (x2 + x3), 0.5 * (y2 + y3)
                                x6, y6 = 0.5 * (x1 + x3), 0.5 * (y1 + y3)
                                needs_removal.add(i)
                                split_edges.add(
                                    ((x1, y1), (x2, y2))
                                    if (x2, y2) > (x1, y1)
                                    else ((x2, y2), (x1, y1))
                                )
                                split_edges.add(
                                    ((x2, y2), (x3, y3))
                                    if (x3, y3) > (x2, y2)
                                    else ((x3, y3), (x2, y2))
                                )
                                split_edges.add(
                                    ((x1, y1), (x3, y3))
                                    if (x3, y3) > (x1, y1)
                                    else ((x3, y3), (x1, y1))
                                )
                                triangle(x1, y1, x4, y4, x6, y6, depth=depth)
                                triangle(x2, y2, x4, y4, x5, y5, depth=depth)
                                triangle(x3, y3, x5, y5, x6, y6, depth=depth)
                                triangle(x4, y4, x5, y5, x6, y6, depth=depth)
                # remove subdivided triangles which have been divided
                triangles = [
                    t for i, t in enumerate(triangles) if i not in needs_removal
                ]

            # fix up subdivided edges
            #
            # look at every triangle and see if its edges need updating.
            # depending on how many edges require subdivision we proceede with
            # one of two subdivision strategies
            #
            # TODO possible optimisation: don't look at every triangle again
            made_changes = True
            while made_changes:
                made_changes = False
                new_triangles = []
                for i, t in enumerate(triangles):
                    new_points = []
                    if ((t[0][0], t[0][1]), (t[1][0], t[1][1])) in split_edges:
                        new_points.append([0, 1])
                    if ((t[1][0], t[1][1]), (t[2][0], t[2][1])) in split_edges:
                        new_points.append([1, 2])
                    if ((t[0][0], t[0][1]), (t[2][0], t[2][1])) in split_edges:
                        new_points.append([0, 2])

                    if len(new_points) == 0:
                        continue
                    made_changes = True
                    # 'triforce' subdivision
                    #         1
                    #         /\
                    #      4 /__\ 6
                    #       /\  /\
                    #      /__\/__\
                    #     2   5    3
                    # if less than three edges require subdivision bisect them
                    # anyway but fake their values by averaging
                    x4 = 0.5 * (t[0][0] + t[1][0])
                    y4 = 0.5 * (t[0][1] + t[1][1])
                    v4 = stored.get((x4, y4), 0.5 * (t[0][2] + t[1][2]))

                    x5 = 0.5 * (t[1][0] + t[2][0])
                    y5 = 0.5 * (t[1][1] + t[2][1])
                    v5 = stored.get((x5, y5), 0.5 * (t[1][2] + t[2][2]))

                    x6 = 0.5 * (t[0][0] + t[2][0])
                    y6 = 0.5 * (t[0][1] + t[2][1])
                    v6 = stored.get((x6, y6), 0.5 * (t[0][2] + t[2][2]))

                    if not (v4 is None or v6 is None):
                        new_triangles.append(sorted((t[0], (x4, y4, v4), (x6, y6, v6))))
                    if not (v4 is None or v5 is None):
                        new_triangles.append(sorted((t[1], (x4, y4, v4), (x5, y5, v5))))
                    if not (v5 is None or v6 is None):
                        new_triangles.append(sorted((t[2], (x5, y5, v5), (x6, y6, v6))))
                    if not (v4 is None or v5 is None or v6 is None):
                        new_triangles.append(
                            sorted(((x4, y4, v4), (x5, y5, v5), (x6, y6, v6)))
                        )
                    triangles[i] = None

                triangles.extend(new_triangles)
                triangles = [t for t in triangles if t is not None]

            # add the mesh
            mesh_points = []
            if mesh == "System`Full":
                for xi in range(plotpoints[0] + 1):
                    xval = xstart + xi / numx * (xstop - xstart)
                    mesh_row = []
                    for yi in range(plotpoints[1] + 1):
                        yval = ystart + yi / numy * (ystop - ystart)
                        z = stored[(xval, yval)]
                        mesh_row.append((xval, yval, z))
                    mesh_points.append(mesh_row)

                for yi in range(plotpoints[1] + 1):
                    yval = ystart + yi / numy * (ystop - ystart)
                    mesh_col = []
                    for xi in range(plotpoints[0] + 1):
                        xval = xstart + xi / numx * (xstop - xstart)
                        z = stored[(xval, yval)]
                        mesh_col.append((xval, yval, z))
                    mesh_points.append(mesh_col)

                # handle edge subdivisions
                made_changes = True
                while made_changes:
                    made_changes = False
                    for mesh_line in mesh_points:
                        i = 0
                        while i < len(mesh_line) - 1:
                            x1, y1, v1 = mesh_line[i]
                            x2, y2, v2 = mesh_line[i + 1]
                            key = (
                                ((x1, y1), (x2, y2))
                                if (x2, y2) > (x1, y1)
                                else ((x2, y2), (x1, y1))
                            )
                            if key in split_edges:
                                x3 = 0.5 * (x1 + x2)
                                y3 = 0.5 * (y1 + y2)
                                v3 = stored[(x3, y3)]
                                mesh_line.insert(i + 1, (x3, y3, v3))
                                made_changes = True
                                i += 1
                            i += 1

                # handle missing regions
                old_meshpoints, mesh_points = mesh_points, []
                for mesh_line in old_meshpoints:
                    mesh_points.extend(
                        [
                            sorted(g)
                            for k, g in itertools.groupby(
                                mesh_line, lambda x: x[2] is None
                            )
                        ]
                    )
                mesh_points = [
                    mesh_line
                    for mesh_line in mesh_points
                    if not any(x[2] is None for x in mesh_line)
                ]
            elif mesh == "System`All":
                mesh_points = set([])
                for t in triangles:
                    mesh_points.add((t[0], t[1]) if t[1] > t[0] else (t[1], t[0]))
                    mesh_points.add((t[1], t[2]) if t[2] > t[1] else (t[2], t[1]))
                    mesh_points.add((t[0], t[2]) if t[2] > t[0] else (t[2], t[0]))
                mesh_points = list(mesh_points)

            # find the max and min height
            v_min = v_max = None
            for t in triangles:
                for tx, ty, v in t:
                    if v_min is None or v < v_min:
                        v_min = v
                    if v_max is None or v > v_max:
                        v_max = v
            graphics.extend(
                self.construct_graphics(
                    triangles, mesh_points, v_min, v_max, options, evaluation
                )
            )
        return self.final_graphics(graphics, options)


class Plot(_Plot):
    """
    <dl>
    <dt>'Plot[$f$, {$x$, $xmin$, $xmax$}]'
        <dd>plots $f$ with $x$ ranging from $xmin$ to $xmax$.
    <dt>'Plot[{$f1$, $f2$, ...}, {$x$, $xmin$, $xmax$}]'
        <dd>plots several functions $f1$, $f2$, ...
    </dl>

    >> Plot[{Sin[x], Cos[x], x / 3}, {x, -Pi, Pi}]
     = -Graphics-

    >> Plot[Sin[x], {x, 0, 4 Pi}, PlotRange->{{0, 4 Pi}, {0, 1.5}}]
     = -Graphics-

    >> Plot[Tan[x], {x, -6, 6}, Mesh->Full]
     = -Graphics-

    >> Plot[x^2, {x, -1, 1}, MaxRecursion->5, Mesh->All]
     = -Graphics-

    >> Plot[Log[x], {x, 0, 5}, MaxRecursion->0]
     = -Graphics-

    >> Plot[Tan[x], {x, 0, 6}, Mesh->All, PlotRange->{{-1, 5}, {0, 15}}, MaxRecursion->10]
     = -Graphics-

    A constant function:
    >> Plot[3, {x, 0, 1}]
     = -Graphics-

    #> Plot[1 / x, {x, -1, 1}]
     = -Graphics-
    #> Plot[x, {y, 0, 2}]
     = -Graphics-

    #> Plot[{f[x],-49x/12+433/108},{x,-6,6}, PlotRange->{-10,10}, AspectRatio->{1}]
     = -Graphics-

    #> Plot[Sin[t],  {t, 0, 2 Pi}, PlotPoints -> 1]
     : Value of option PlotPoints -> 1 is not an integer >= 2.
     = Plot[Sin[t], {t, 0, 2 Pi}, PlotPoints -> 1]

    #> Plot[x*y, {x, -1, 1}]
     = -Graphics-
    """

    def get_functions_param(self, functions):
        if functions.has_form("List", None):
            functions = functions.leaves
        else:
            functions = [functions]
        return functions

    def get_plotrange(self, plotrange, start, stop):
        x_range = y_range = None
        if isinstance(plotrange, numbers.Real):
            plotrange = ["System`Full", [-plotrange, plotrange]]
        if plotrange == "System`Automatic":
            plotrange = ["System`Full", "System`Automatic"]
        elif plotrange == "System`All":
            plotrange = ["System`All", "System`All"]
        if isinstance(plotrange, list) and len(plotrange) == 2:
            if isinstance(plotrange[0], numbers.Real) and isinstance(  # noqa
                plotrange[1], numbers.Real
            ):
                x_range, y_range = "System`Full", plotrange
            else:
                x_range, y_range = plotrange
            if x_range == "System`Full":
                x_range = [start, stop]
        return x_range, y_range

    def eval_f(self, f, x_value):
        value = f(x_value)
        if value is not None:
            return (x_value, value)


class ParametricPlot(_Plot):
    """
    <dl>
    <dt>'ParametricPlot[{$f_x$, $f_y$}, {$u$, $umin$, $umax$}]'
        <dd>plots a parametric function $f$ with the parameter $u$ ranging from $umin$ to $umax$.
    <dt>'ParametricPlot[{{$f_x$, $f_y$}, {$g_x$, $g_y$}, ...}, {$u$, $umin$, $umax$}]'
        <dd>plots several parametric functions $f$, $g$, ...
    <dt>'ParametricPlot[{$f_x$, $f_y$}, {$u$, $umin$, $umax$}, {$v$, $vmin$, $vmax$}]'
        <dd>plots a parametric area.
    <dt>'ParametricPlot[{{$f_x$, $f_y$}, {$g_x$, $g_y$}, ...}, {$u$, $umin$, $umax$}, {$v$, $vmin$, $vmax$}]'
        <dd>plots several parametric areas.
    </dl>

    >> ParametricPlot[{Sin[u], Cos[3 u]}, {u, 0, 2 Pi}]
     = -Graphics-

    >> ParametricPlot[{Cos[u] / u, Sin[u] / u}, {u, 0, 50}, PlotRange->0.5]
     = -Graphics-

    >> ParametricPlot[{{Sin[u], Cos[u]},{0.6 Sin[u], 0.6 Cos[u]}, {0.2 Sin[u], 0.2 Cos[u]}}, {u, 0, 2 Pi}, PlotRange->1, AspectRatio->1]
    = -Graphics-
    """

    expect_list = True

    def get_functions_param(self, functions):
        if functions.has_form("List", 2) and not (
            functions.leaves[0].has_form("List", None)
            or functions.leaves[1].has_form("List", None)
        ):
            # One function given
            functions = [functions]
        else:
            # Multiple Functions
            functions = functions.leaves
        return functions

    def get_plotrange(self, plotrange, start, stop):
        x_range = y_range = None
        if isinstance(plotrange, numbers.Real):
            plotrange = [[-plotrange, plotrange], [-plotrange, plotrange]]
        if plotrange == "System`Automatic":
            plotrange = ["System`Automatic", "System`Automatic"]
        elif plotrange == "System`All":
            plotrange = ["System`All", "System`All"]
        if isinstance(plotrange, list) and len(plotrange) == 2:
            if isinstance(plotrange[0], numbers.Real) and isinstance(  # noqa
                plotrange[1], numbers.Real
            ):
                x_range = [-plotrange[0], plotrange[1]]
                y_range = [-plotrange[1], plotrange[1]]
            else:
                x_range, y_range = plotrange
        return x_range, y_range

    def eval_f(self, f, x_value):
        value = f(x_value)
        if value is not None and len(value) == 2:
            return value


class PolarPlot(_Plot):
    """
    <dl>
    <dt>'PolarPlot[$r$, {$t$, $tmin$, $tmax$}]'
        <dd>creates a polar plot of $r$ with angle $t$ ranging from
        $tmin$ to $tmax$.
    </dl>

    >> PolarPlot[Cos[5t], {t, 0, Pi}]
     = -Graphics-

    >> PolarPlot[{1, 1 + Sin[20 t] / 5}, {t, 0, 2 Pi}]
     = -Graphics-
    """

    options = _Plot.options.copy()
    options.update(
        {"AspectRatio": "1",}
    )

    def get_functions_param(self, functions):
        if functions.has_form("List", None):
            functions = functions.leaves
        else:
            functions = [functions]
        return functions

    def get_plotrange(self, plotrange, start, stop):
        x_range = y_range = None
        if isinstance(plotrange, numbers.Real):
            plotrange = [[-plotrange, plotrange], [-plotrange, plotrange]]
        if plotrange == "System`Automatic":
            plotrange = ["System`Automatic", "System`Automatic"]
        elif plotrange == "System`All":
            plotrange = ["System`All", "System`All"]
        if isinstance(plotrange, list) and len(plotrange) == 2:
            if isinstance(plotrange[0], numbers.Real) and isinstance(  # noqa
                plotrange[1], numbers.Real
            ):
                x_range = [-plotrange[0], plotrange[1]]
                y_range = [-plotrange[1], plotrange[1]]
            else:
                x_range, y_range = plotrange
        return x_range, y_range

    def eval_f(self, f, x_value):
        value = f(x_value)
        if value is not None:
            return (value * cos(x_value), value * sin(x_value))


class ListPlot(_ListPlot):
    """
    <dl>
    <dt>'ListPlot[{$y_1$, $y_2$, ...}]'
        <dd>plots a list of y-values, assuming integer x-values 1, 2, 3, ...
    <dt>'ListPlot[{{$x_1$, $y_1$}, {$x_2$, $y_2$}, ...}]'
        <dd>plots a list of $x$, $y$ pairs.
    <dt>'ListPlot[{$list_1$, $list_2$, ...}]'
        <dd>plots several lists of points.
    </dl>

    >> ListPlot[Table[n ^ 2, {n, 10}]]
     = -Graphics-
    """

    from .graphics import Graphics

    attributes = ("HoldAll",)

    options = Graphics.options.copy()
    options.update(
        {
            "Axes": "True",
            "AspectRatio": "1 / GoldenRatio",
            "Mesh": "None",
            "PlotRange": "Automatic",
            "PlotPoints": "None",
            "Filling": "None",
            "Joined": "False",
        }
    )


class ListLinePlot(_ListPlot):
    """
    <dl>
    <dt>'ListLinePlot[{$y_1$, $y_2$, ...}]'
        <dd>plots a line through a list of $y$-values, assuming integer $x$-values 1, 2, 3, ...
    <dt>'ListLinePlot[{{$x_1$, $y_1$}, {$x_2$, $y_2$}, ...}]'
        <dd>plots a line through a list of $x$, $y$ pairs.
    <dt>'ListLinePlot[{$list_1$, $list_2$, ...}]'
        <dd>plots several lines.
    </dl>

    >> ListLinePlot[Table[{n, n ^ 0.5}, {n, 10}]]
     = -Graphics-

    >> ListLinePlot[{{-2, -1}, {-1, -1}}]
     = -Graphics-
    """

    from .graphics import Graphics

    attributes = ("HoldAll",)

    options = Graphics.options.copy()
    options.update(
        {
            "Axes": "True",
            "AspectRatio": "1 / GoldenRatio",
            "Mesh": "None",
            "PlotRange": "Automatic",
            "PlotPoints": "None",
            "Filling": "None",
            "Joined": "True",
        }
    )


class Plot3D(_Plot3D):
    """
    <dl>
    <dt>'Plot3D[$f$, {$x$, $xmin$, $xmax$}, {$y$, $ymin$, $ymax$}]'
        <dd>creates a three-dimensional plot of $f$ with $x$ ranging from $xmin$ to $xmax$ and $y$ ranging from $ymin$ to $ymax$.
    </dl>

    >> Plot3D[x ^ 2 + 1 / y, {x, -1, 1}, {y, 1, 4}]
     = -Graphics3D-

    >> Plot3D[x y / (x ^ 2 + y ^ 2 + 1), {x, -2, 2}, {y, -2, 2}]
     = -Graphics3D-

    >> Plot3D[x / (x ^ 2 + y ^ 2 + 1), {x, -2, 2}, {y, -2, 2}, Mesh->None]
     = -Graphics3D-

    >> Plot3D[Sin[x y] /(x y), {x, -3, 3}, {y, -3, 3}, Mesh->All]
     = -Graphics3D-

    >> Plot3D[Log[x + y^2], {x, -1, 1}, {y, -1, 1}]
     = -Graphics3D-

    #> Plot3D[z, {x, 1, 20}, {y, 1, 10}]
     = -Graphics3D-

    ## MaxRecursion Option
    #> Plot3D[0, {x, -2, 2}, {y, -2, 2}, MaxRecursion -> 0]
     = -Graphics3D-
    #> Plot3D[0, {x, -2, 2}, {y, -2, 2}, MaxRecursion -> 15]
     = -Graphics3D-
    #> Plot3D[0, {x, -2, 2}, {y, -2, 2}, MaxRecursion -> 16]
     : MaxRecursion must be a non-negative integer; the recursion value is limited to 15. Using MaxRecursion -> 15.
     = -Graphics3D-
    #> Plot3D[0, {x, -2, 2}, {y, -2, 2}, MaxRecursion -> -1]
     : MaxRecursion must be a non-negative integer; the recursion value is limited to 15. Using MaxRecursion -> 0.
     = -Graphics3D-
    #> Plot3D[0, {x, -2, 2}, {y, -2, 2}, MaxRecursion -> a]
     : MaxRecursion must be a non-negative integer; the recursion value is limited to 15. Using MaxRecursion -> 0.
     = -Graphics3D-
    #> Plot3D[0, {x, -2, 2}, {y, -2, 2}, MaxRecursion -> Infinity]
     : MaxRecursion must be a non-negative integer; the recursion value is limited to 15. Using MaxRecursion -> 15.
     = -Graphics3D-

    #> Plot3D[x ^ 2 + 1 / y, {x, -1, 1}, {y, 1, z}]
     : Limiting value z in {y, 1, z} is not a machine-size real number.
     = Plot3D[x ^ 2 + 1 / y, {x, -1, 1}, {y, 1, z}]
    """

    # FIXME: This test passes but the result is 511 lines long !
    """
    #> Plot3D[x + 2y, {x, -2, 2}, {y, -2, 2}] // TeXForm
    """

    from .graphics import Graphics

    attributes = ("HoldAll",)

    options = Graphics.options.copy()
    options.update(
        {
            "Axes": "True",
            "AspectRatio": "1",
            "Mesh": "Full",
            "PlotPoints": "None",
            "BoxRatios": "{1, 1, 0.4}",
            "MaxRecursion": "2",
        }
    )

    def get_functions_param(self, functions):
        if functions.has_form("List", None):
            return functions.leaves
        else:
            return [functions]

    def construct_graphics(
        self, triangles, mesh_points, v_min, v_max, options, evaluation
    ):
        graphics = []
        for p1, p2, p3 in triangles:
            graphics.append(
                Expression(
                    "Polygon",
                    Expression(
                        "List",
                        Expression("List", *p1),
                        Expression("List", *p2),
                        Expression("List", *p3),
                    ),
                )
            )
        # Add the Grid
        for xi in range(len(mesh_points)):
            line = []
            for yi in range(len(mesh_points[xi])):
                line.append(
                    Expression(
                        "List",
                        mesh_points[xi][yi][0],
                        mesh_points[xi][yi][1],
                        mesh_points[xi][yi][2],
                    )
                )
            graphics.append(Expression("Line", Expression("List", *line)))
        return graphics

    def final_graphics(self, graphics, options):
<<<<<<< HEAD
        return Expression(
            "Graphics3D", Expression("List", *graphics), *options_to_rules(options)
        )
=======
        return Expression('Graphics3D', Expression('List', *graphics),
                          *options_to_rules(options, Graphics3D.options))
>>>>>>> d500c983


class DensityPlot(_Plot3D):
    """
    <dl>
    <dt>'DensityPlot[$f$, {$x$, $xmin$, $xmax$}, {$y$, $ymin$, $ymax$}]'
        <dd>plots a density plot of $f$ with $x$ ranging from $xmin$ to $xmax$ and $y$ ranging from $ymin$ to $ymax$.
    </dl>

    >> DensityPlot[x ^ 2 + 1 / y, {x, -1, 1}, {y, 1, 4}]
     = -Graphics-

    >> DensityPlot[1 / x, {x, 0, 1}, {y, 0, 1}]
     = -Graphics-

    >> DensityPlot[Sqrt[x * y], {x, -1, 1}, {y, -1, 1}]
     = -Graphics-

    >> DensityPlot[1/(x^2 + y^2 + 1), {x, -1, 1}, {y, -2,2}, Mesh->Full]
     = -Graphics-

    >> DensityPlot[x^2 y, {x, -1, 1}, {y, -1, 1}, Mesh->All]
     = -Graphics-
    """

    from .graphics import Graphics

    attributes = ("HoldAll",)

    options = Graphics.options.copy()
    options.update(
        {
            "Axes": "False",
            "AspectRatio": "1",
            "Mesh": "None",
            "Frame": "True",
            "ColorFunction": "Automatic",
            "ColorFunctionScaling": "True",
            "PlotPoints": "None",
            "MaxRecursion": "0",
            # 'MaxRecursion': '2',  # FIXME causes bugs in svg output see #303
        }
    )

    def get_functions_param(self, functions):
        return [functions]

    def construct_graphics(
        self, triangles, mesh_points, v_min, v_max, options, evaluation
    ):
        color_function = self.get_option(options, "ColorFunction", evaluation, pop=True)
        color_function_scaling = self.get_option(
            options, "ColorFunctionScaling", evaluation, pop=True
        )

        color_function_min = color_function_max = None
        if color_function.get_name() == "System`Automatic":
            color_function = String("LakeColors")
        if color_function.get_string_value():
            func = Expression("ColorData", color_function.get_string_value()).evaluate(
                evaluation
            )
            if func.has_form("ColorDataFunction", 4):
                color_function_min = func.leaves[2].leaves[0].round_to_float()
                color_function_max = func.leaves[2].leaves[1].round_to_float()
                color_function = Expression(
                    "Function", Expression(func.leaves[3], Expression("Slot", 1))
                )
            else:
                evaluation.message("DensityPlot", "color", func)
                return
        if color_function.has_form("ColorDataFunction", 4):
            color_function_min = color_function.leaves[2].leaves[0].round_to_float()
            color_function_max = color_function.leaves[2].leaves[1].round_to_float()

        color_function_scaling = color_function_scaling.is_true()
        v_range = v_max - v_min

        if v_range == 0:
            v_range = 1

        if color_function.has_form("ColorDataFunction", 4):
            color_func = color_function.leaves[3]
        else:
            color_func = color_function
        if (
            color_function_scaling
            and color_function_min is not None  # noqa
            and color_function_max is not None
        ):
            color_function_range = color_function_max - color_function_min

        colors = {}

        def eval_color(x, y, v):
            v_scaled = (v - v_min) / v_range
            if (
                color_function_scaling
                and color_function_min is not None  # noqa
                and color_function_max is not None
            ):
                v_color_scaled = color_function_min + v_scaled * color_function_range
            else:
                v_color_scaled = v

            # Calculate and store 100 different shades max.
            v_lookup = int(v_scaled * 100 + 0.5)

            value = colors.get(v_lookup)
            if value is None:
                value = Expression(color_func, Real(v_color_scaled))
                value = value.evaluate(evaluation)
                colors[v_lookup] = value
            return value

        points = []
        vertex_colors = []
        graphics = []
        for p in triangles:
            points.append(Expression("List", *(Expression("List", *x[:2]) for x in p)))
            vertex_colors.append(Expression("List", *(eval_color(*x) for x in p)))

        graphics.append(
            Expression(
                "Polygon",
                Expression("List", *points),
                Expression(
                    "Rule", Symbol("VertexColors"), Expression("List", *vertex_colors)
                ),
            )
        )

        # add mesh
        for xi in range(len(mesh_points)):
            line = []
            for yi in range(len(mesh_points[xi])):
                line.append(
                    Expression("List", mesh_points[xi][yi][0], mesh_points[xi][yi][1])
                )
            graphics.append(Expression("Line", Expression("List", *line)))

        return graphics

    def final_graphics(self, graphics, options):
<<<<<<< HEAD
        return Expression(
            "Graphics", Expression("List", *graphics), *options_to_rules(options)
        )
=======
        return Expression('Graphics', Expression('List', *graphics),
                          *options_to_rules(options, Graphics.options))
>>>>>>> d500c983
<|MERGE_RESOLUTION|>--- conflicted
+++ resolved
@@ -26,6 +26,7 @@
 from mathics.builtin.numeric import chop
 from mathics.builtin.graphics import Graphics
 from mathics.builtin.graphics3d import Graphics3D
+
 
 try:
     from mathics.builtin.compile import _compile, CompileArg, CompileError, real_type
@@ -399,7 +400,6 @@
     attributes = ("HoldAll",)
 
     options = Graphics.options.copy()
-<<<<<<< HEAD
     options.update(
         {
             "Axes": "True",
@@ -409,20 +409,9 @@
             "PlotRange": "Automatic",
             "PlotPoints": "None",
             "Exclusions": "Automatic",
+            "$OptionSyntax": "Strict",
         }
     )
-=======
-    options.update({
-        'Axes': 'True',
-        'AspectRatio': '1 / GoldenRatio',
-        'MaxRecursion': 'Automatic',
-        'Mesh': 'None',
-        'PlotRange': 'Automatic',
-        'PlotPoints': 'None',
-        'Exclusions': 'Automatic',
-        '$OptionSyntax': 'Strict',
-    })
->>>>>>> d500c983
 
     messages = {
         "invmaxrec": (
@@ -970,7 +959,6 @@
         else:
             return
 
-<<<<<<< HEAD
         sector_spacing = self.get_option(options, "SectorSpacing", evaluation)
         if isinstance(sector_spacing, Symbol):
             if sector_spacing.get_name() == "System`Automatic":
@@ -1427,10 +1415,8 @@
             if len(spec) < 2:
                 spec.append(None)
             return manual_bins(*spec)
-=======
         return Expression('Graphics', Expression('List', *graphics),
                           *options_to_rules(options, Graphics.options))
->>>>>>> d500c983
 
 
 class _ListPlot(Builtin):
@@ -1616,14 +1602,9 @@
 
         options["System`PlotRange"] = from_python([x_range, y_range])
 
-<<<<<<< HEAD
         return Expression(
-            "Graphics", Expression("List", *graphics), *options_to_rules(options)
+            "Graphics", Expression("List", *graphics), *options_to_rules(options, Graphics.options)
         )
-=======
-        return Expression('Graphics', Expression('List', *graphics),
-                          *options_to_rules(options, Graphics.options))
->>>>>>> d500c983
 
 
 class _Plot3D(Builtin):
@@ -2444,14 +2425,9 @@
         return graphics
 
     def final_graphics(self, graphics, options):
-<<<<<<< HEAD
         return Expression(
-            "Graphics3D", Expression("List", *graphics), *options_to_rules(options)
+            "Graphics3D", Expression("List", *graphics), *options_to_rules(options, Graphics3D.options)
         )
-=======
-        return Expression('Graphics3D', Expression('List', *graphics),
-                          *options_to_rules(options, Graphics3D.options))
->>>>>>> d500c983
 
 
 class DensityPlot(_Plot3D):
@@ -2596,11 +2572,6 @@
         return graphics
 
     def final_graphics(self, graphics, options):
-<<<<<<< HEAD
         return Expression(
-            "Graphics", Expression("List", *graphics), *options_to_rules(options)
-        )
-=======
-        return Expression('Graphics', Expression('List', *graphics),
-                          *options_to_rules(options, Graphics.options))
->>>>>>> d500c983
+            "Graphics", Expression("List", *graphics), *options_to_rules(options, Graphics.options)
+        )