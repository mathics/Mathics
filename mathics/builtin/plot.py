#!/usr/bin/env python3
# -*- coding: utf-8 -*-

"""
Plotting
"""


from math import sin, cos, pi, sqrt, isnan, isinf
import numbers
import itertools
import palettable

from mathics.core.expression import (
    Expression,
    Real,
    MachineReal,
    Symbol,
    String,
    Integer,
    from_python,
)
from mathics.builtin.base import Builtin
from mathics.builtin.scoping import dynamic_scoping
from mathics.builtin.options import options_to_rules
from mathics.builtin.numeric import chop
from mathics.builtin.graphics import Graphics
from mathics.builtin.graphics3d import Graphics3D


try:
    from mathics.builtin.compile import _compile, CompileArg, CompileError, real_type

    has_compile = True
except ImportError:
    has_compile = False


def gradient_palette(color_function, n, evaluation):  # always returns RGB values
    if isinstance(color_function, String):
        color_data = Expression("ColorData", color_function).evaluate(evaluation)
        if not color_data.has_form("ColorDataFunction", 4):
            return
        name, kind, interval, blend = color_data.leaves
        if not isinstance(kind, String) or kind.get_string_value() != "Gradients":
            return
        if not interval.has_form("List", 2):
            return
        x0, x1 = (x.round_to_float() for x in interval.leaves)
    else:
        blend = color_function
        x0 = 0.0
        x1 = 1.0

    xd = x1 - x0
    offsets = [MachineReal(x0 + float(xd * i) / float(n - 1)) for i in range(n)]
    colors = Expression("Map", blend, Expression("List", *offsets)).evaluate(evaluation)
    if len(colors.leaves) != n:
        return

    from mathics.builtin.graphics import expression_to_color, ColorError

    try:
        objects = [expression_to_color(x) for x in colors.leaves]
        if any(x is None for x in objects):
            return None
        return [x.to_rgba()[:3] for x in objects]
    except ColorError:
        return


class ColorDataFunction(Builtin):
    pass


class _GradientColorScheme(object):
    def color_data_function(self, name):
        colors = Expression(
            "List", *[Expression("RGBColor", *color) for color in self.colors()]
        )
        blend = Expression(
            "Function", Expression("Blend", colors, Expression("Slot", 1))
        )
        arguments = [String(name), String("Gradients"), Expression("List", 0, 1), blend]
        return Expression("ColorDataFunction", *arguments)


class _PredefinedGradient(_GradientColorScheme):
    def __init__(self, colors):
        self._colors = colors

    def colors(self):
        return self._colors


class _PalettableGradient(_GradientColorScheme):
    def __init__(self, palette, reversed):
        self.palette = palette
        self.reversed = reversed

    def colors(self):
        colors = self.palette.mpl_colors
        if self.reversed:
            colors = list(reversed(colors))
        return colors


class ColorData(Builtin):
    """
    <dl>
    <dt>'ColorData["$name$"]'
        <dd>returns a color function with the given $name$.
    </dl>

    Define a user-defined color function:
    >> Unprotect[ColorData]; ColorData["test"] := ColorDataFunction["test", "Gradients", {0, 1}, Blend[{Red, Green, Blue}, #1] &]; Protect[ColorData]

    Compare it to the default color function, 'LakeColors':
    >> {DensityPlot[x + y, {x, -1, 1}, {y, -1, 1}], DensityPlot[x + y, {x, -1, 1}, {y, -1, 1}, ColorFunction->"test"]}
     = {-Graphics-, -Graphics-}
    """

    # rules = {
    #    'ColorData["LakeColors"]': (
    #        """ColorDataFunction["LakeColors", "Gradients", {0, 1},
    #            Blend[{RGBColor[0.293416, 0.0574044, 0.529412],
    #                RGBColor[0.563821, 0.527565, 0.909499],
    #                RGBColor[0.762631, 0.846998, 0.914031],
    #                RGBColor[0.941176, 0.906538, 0.834043]}, #1] &]"""),
    # }

    messages = {
        "notent": "`1` is not a known color scheme. ColorData[] gives you lists of schemes.",
    }

    palettes = {
        "LakeColors": _PredefinedGradient(
            [
                (0.293416, 0.0574044, 0.529412),
                (0.563821, 0.527565, 0.909499),
                (0.762631, 0.846998, 0.914031),
                (0.941176, 0.906538, 0.834043),
            ]
        ),
        "Pastel": _PalettableGradient(
            palettable.colorbrewer.qualitative.Pastel1_9, False
        ),
        "Rainbow": _PalettableGradient(
            palettable.colorbrewer.diverging.Spectral_9, True
        ),
        "RedBlueTones": _PalettableGradient(
            palettable.colorbrewer.diverging.RdBu_11, False
        ),
        "GreenPinkTones": _PalettableGradient(
            palettable.colorbrewer.diverging.PiYG_9, False
        ),
        "GrayTones": _PalettableGradient(
            palettable.colorbrewer.sequential.Greys_9, False
        ),
        "SolarColors": _PalettableGradient(
            palettable.colorbrewer.sequential.OrRd_9, True
        ),
        "CherryTones": _PalettableGradient(
            palettable.colorbrewer.sequential.Reds_9, True
        ),
        "FuchsiaTones": _PalettableGradient(
            palettable.colorbrewer.sequential.RdPu_9, True
        ),
        "SiennaTones": _PalettableGradient(
            palettable.colorbrewer.sequential.Oranges_9, True
        ),
        # specific to Mathics
        "Paired": _PalettableGradient(
            palettable.colorbrewer.qualitative.Paired_9, False
        ),
        "Accent": _PalettableGradient(
            palettable.colorbrewer.qualitative.Accent_8, False
        ),
        "Aquatic": _PalettableGradient(palettable.wesanderson.Aquatic1_5, False),
        "Zissou": _PalettableGradient(palettable.wesanderson.Zissou_5, False),
        "Tableau": _PalettableGradient(palettable.tableau.Tableau_20, False),
        "TrafficLight": _PalettableGradient(palettable.tableau.TrafficLight_9, False),
        "Moonrise1": _PalettableGradient(palettable.wesanderson.Moonrise1_5, False),
    }

    def apply_directory(self, evaluation):
        "ColorData[]"
        return Expression("List", String("Gradients"))

    def apply(self, name, evaluation):
        "ColorData[name_String]"
        py_name = name.get_string_value()
        if py_name == "Gradients":
            return Expression("List", *[String(name) for name in self.palettes.keys()])
        palette = ColorData.palettes.get(py_name, None)
        if palette is None:
            evaluation.message("ColorData", "notent", name)
            return
        return palette.color_data_function(py_name)

    @staticmethod
    def colors(name, evaluation):
        palette = ColorData.palettes.get(name, None)
        if palette is None:
            evaluation.message("ColorData", "notent", name)
            return None
        return palette.colors()


class Mesh(Builtin):
    """
    <dl>
    <dt>'Mesh'
        <dd>is an option for 'Plot' that specifies the mesh to be drawn. The default is 'Mesh->None'.
     </dl>

    >> Plot[Sin[Cos[x^2]],{x,-4,4},Mesh->All]
     = -Graphics-

    >> Plot[Sin[x], {x,0,4 Pi}, Mesh->Full]
     = -Graphics-

    >> DensityPlot[Sin[x y], {x, -2, 2}, {y, -2, 2}, Mesh->Full]
     = -Graphics-

    >> Plot3D[Sin[x y], {x, -2, 2}, {y, -2, 2}, Mesh->Full]
     = -Graphics3D-
    """

    messages = {
        "ilevels": "`1` is not a valid mesh specification.",
    }


class Full(Builtin):
    """
    <dl>
    <dt>'Full'
        <dd>is a possible value for the 'Mesh' and 'PlotRange' options.
    </dl>
    """


class Top(Builtin):
    """
    <dl>
    <dt>'Top'
        <dd>is a possible value for the 'Filling' option.
    </dl>

    >> ListLinePlot[Table[Sin[x], {x, -5, 5, 0.5}], Filling->Top]
     = -Graphics-
    """


class Bottom(Builtin):
    """
    <dl>
    <dt>'Bottom'
        <dd>is a possible value for the 'Filling' option.
    </dl>

    >> ListLinePlot[Table[Sin[x], {x, -5, 5, 0.5}], Filling->Bottom]
     = -Graphics-
    """


class Axis(Builtin):
    """
    <dl>
    <dt>'Axis'
        <dd>is a possible value for the 'Filling' option.
    </dl>

    >> ListLinePlot[Table[Sin[x], {x, -5, 5, 0.5}], Filling->Axis]
     = -Graphics-
    """


def extract_pyreal(value):
    if isinstance(value, Real):
        return chop(value).round_to_float()
    return None


def zero_to_one(value):
    if value == 0:
        return 1
    return value


def compile_quiet_function(expr, arg_names, evaluation, expect_list):
    """
    Given an expression return a quiet callable version.
    Compiles the expression where possible.
    """
    if has_compile and not expect_list:
        try:
            cfunc = _compile(
                expr, [CompileArg(arg_name, real_type) for arg_name in arg_names]
            )
        except CompileError:
            pass
        else:

            def quiet_f(*args):
                try:
                    result = cfunc(*args)
                    if not (isnan(result) or isinf(result)):
                        return result
                except:
                    pass
                return None

            return quiet_f

    expr = Expression("N", expr)
    quiet_expr = Expression(
        "Quiet",
        expr,
        Expression("List", Expression("MessageName", Symbol("Power"), String("infy"))),
    )

    def quiet_f(*args):
        vars = {arg_name: Real(arg) for arg_name, arg in zip(arg_names, args)}
        value = dynamic_scoping(quiet_expr.evaluate, vars, evaluation)
        if expect_list:
            if value.has_form("List", None):
                value = [extract_pyreal(item) for item in value.leaves]
                if any(item is None for item in value):
                    return None
                return value
            else:
                return None
        else:
            value = extract_pyreal(value)
            if value is None or isinf(value) or isnan(value):
                return None
            return value

    return quiet_f


def automatic_plot_range(values):
    """ Calculates mean and standard deviation, throwing away all points
    which are more than 'thresh' number of standard deviations away from
    the mean. These are then used to find good vmin and vmax values. These
    values can then be used to find Automatic Plotrange. """

    if not values:
        return 0, 1

    thresh = 2.0
    values = sorted(values)
    valavg = sum(values) / len(values)
    valdev = sqrt(
        sum([(x - valavg) ** 2 for x in values]) / zero_to_one(len(values) - 1)
    )

    n1, n2 = 0, len(values) - 1
    if valdev != 0:
        for v in values:
            if abs(v - valavg) / valdev < thresh:
                break
            n1 += 1
        for v in values[::-1]:
            if abs(v - valavg) / valdev < thresh:
                break
            n2 -= 1

    vrange = values[n2] - values[n1]
    vmin = values[n1] - 0.05 * vrange  # 5% extra looks nice
    vmax = values[n2] + 0.05 * vrange
    return vmin, vmax


def get_plot_range(values, all_values, option):
    if option == "System`Automatic":
        result = automatic_plot_range(values)
    elif option == "System`All":
        if not all_values:
            result = [0, 1]
        else:
            result = min(all_values), max(all_values)
    else:
        result = option
    if result[0] == result[1]:
        value = result[0]
        if value > 0:
            return 0, value * 2
        if value < 0:
            return value * 2, 0
        return -1, 1
    return result


class _Plot(Builtin):
    from .graphics import Graphics

    attributes = ("HoldAll",)

    options = Graphics.options.copy()
    options.update(
        {
            "Axes": "True",
            "AspectRatio": "1 / GoldenRatio",
            "MaxRecursion": "Automatic",
            "Mesh": "None",
            "PlotRange": "Automatic",
            "PlotPoints": "None",
            "Exclusions": "Automatic",
            "$OptionSyntax": "Strict",
        }
    )

    messages = {
        "invmaxrec": (
            "MaxRecursion must be a non-negative integer; the recursion value "
            "is limited to `2`. Using MaxRecursion -> `1`."
        ),
        "prng": (
            "Value of option PlotRange -> `1` is not All, Automatic or "
            "an appropriate list of range specifications."
        ),
        "ppts": "Value of option PlotPoints -> `1` is not an integer >= 2.",
        "invexcl": (
            "Value of Exclusions -> `1` is not None, Automatic or an "
            "appropriate list of constraints."
        ),
    }

    expect_list = False

    def apply(self, functions, x, start, stop, evaluation, options):
        """%(name)s[functions_, {x_Symbol, start_, stop_},
            OptionsPattern[%(name)s]]"""
        if functions.is_symbol() and functions.name is not x.get_name():
            rules = evaluation.definitions.get_ownvalues(functions.name)
            for rule in rules:
                functions = rule.apply(functions, evaluation, fully=True)

        if functions.get_head_name() == "List":
            functions_param = self.get_functions_param(functions)
            for index, f in enumerate(functions_param):
                if f.is_symbol() and f.name is not x.get_name():
                    rules = evaluation.definitions.get_ownvalues(f.name)
                    for rule in rules:
                        f = rule.apply(f, evaluation, fully=True)
                functions_param[index] = f
            functions = functions.flatten(Symbol("List"))

        expr_limits = Expression("List", x, start, stop)
        expr = Expression(
            self.get_name(), functions, expr_limits, *options_to_rules(options)
        )
        functions = self.get_functions_param(functions)
        x_name = x.get_name()

        py_start = start.round_to_float(evaluation)
        py_stop = stop.round_to_float(evaluation)
        if py_start is None or py_stop is None:
            return evaluation.message(self.get_name(), "plln", stop, expr)
        if py_start >= py_stop:
            return evaluation.message(self.get_name(), "plld", expr_limits)
        start, stop = py_start, py_stop

        # PlotRange Option
        def check_range(range):
            if range in ("System`Automatic", "System`All"):
                return True
            if isinstance(range, list) and len(range) == 2:
                if isinstance(range[0], numbers.Real) and isinstance(  # noqa
                    range[1], numbers.Real
                ):
                    return True
            return False

        plotrange_option = self.get_option(options, "PlotRange", evaluation)
        plotrange = plotrange_option.to_python(n_evaluation=evaluation)
        x_range, y_range = self.get_plotrange(plotrange, start, stop)
        if not check_range(x_range) or not check_range(y_range):
            evaluation.message(self.get_name(), "prng", plotrange_option)
            x_range, y_range = [start, stop], "Automatic"

        # x_range and y_range are now either Automatic, All, or of the form [min, max]
        assert x_range in ("System`Automatic", "System`All") or isinstance(
            x_range, list
        )
        assert y_range in ("System`Automatic", "System`All") or isinstance(
            y_range, list
        )

        # Mesh Option
        mesh_option = self.get_option(options, "Mesh", evaluation)
        mesh = mesh_option.to_python()
        if mesh not in ["System`None", "System`Full", "System`All"]:
            evaluation.message("Mesh", "ilevels", mesh_option)
            mesh = "System`None"

        # PlotPoints Option
        plotpoints_option = self.get_option(options, "PlotPoints", evaluation)
        plotpoints = plotpoints_option.to_python()
        if plotpoints == "System`None":
            plotpoints = 57
        if not (isinstance(plotpoints, int) and plotpoints >= 2):
            return evaluation.message(self.get_name(), "ppts", plotpoints)

        # MaxRecursion Option
        max_recursion_limit = 15
        maxrecursion_option = self.get_option(options, "MaxRecursion", evaluation)
        maxrecursion = maxrecursion_option.to_python()
        try:
            if maxrecursion == "System`Automatic":
                maxrecursion = 3
            elif maxrecursion == float("inf"):
                maxrecursion = max_recursion_limit
                raise ValueError
            elif isinstance(maxrecursion, int):
                if maxrecursion > max_recursion_limit:
                    maxrecursion = max_recursion_limit
                    raise ValueError
                if maxrecursion < 0:
                    maxrecursion = 0
                    raise ValueError
            else:
                maxrecursion = 0
                raise ValueError
        except ValueError:
            evaluation.message(
                self.get_name(), "invmaxrec", maxrecursion, max_recursion_limit
            )
        assert isinstance(maxrecursion, int)

        # Exclusions Option
        # TODO: Make exclusions option work properly with ParametricPlot
        def check_exclusion(excl):
            if isinstance(excl, list):
                return all(check_exclusion(e) for e in excl)
            if excl == "System`Automatic":
                return True
            if not isinstance(excl, numbers.Real):
                return False
            return True

        exclusions_option = self.get_option(options, "Exclusions", evaluation)
        exclusions = exclusions_option.to_python(n_evaluation=evaluation)
        # TODO Turn expressions into points E.g. Sin[x] == 0 becomes 0, 2 Pi...

        if exclusions in ["System`None", ["System`None"]]:
            exclusions = "System`None"
        elif not isinstance(exclusions, list):
            exclusions = [exclusions]

            if isinstance(exclusions, list) and all(  # noqa
                check_exclusion(excl) for excl in exclusions
            ):
                pass

            else:
                evaluation.message(self.get_name(), "invexcl", exclusions_option)
                exclusions = ["System`Automatic"]

        # exclusions is now either 'None' or a list of reals and 'Automatic'
        assert exclusions == "System`None" or isinstance(exclusions, list)

        # constants to generate colors
        hue = 0.67
        hue_pos = 0.236068
        hue_neg = -0.763932

        def get_points_minmax(points):
            xmin = xmax = ymin = ymax = None
            for line in points:
                for x, y in line:
                    if xmin is None or x < xmin:
                        xmin = x
                    if xmax is None or x > xmax:
                        xmax = x
                    if ymin is None or y < ymin:
                        ymin = y
                    if ymax is None or y > ymax:
                        ymax = y
            return xmin, xmax, ymin, ymax

        def get_points_range(points):
            xmin, xmax, ymin, ymax = get_points_minmax(points)
            if xmin is None or xmax is None:
                xmin, xmax = 0, 1
            if ymin is None or ymax is None:
                ymin, ymax = 0, 1
            return zero_to_one(xmax - xmin), zero_to_one(ymax - ymin)

        function_hues = []
        base_plot_points = []  # list of points in base subdivision
        plot_points = []  # list of all plotted points
        mesh_points = []
        graphics = []  # list of resulting graphics primitives
        for index, f in enumerate(functions):
            points = []
            xvalues = []  # x value for each point in points
            tmp_mesh_points = []  # For this function only
            continuous = False
            d = (stop - start) / (plotpoints - 1)
            cf = compile_quiet_function(f, [x_name], evaluation, self.expect_list)
            for i in range(plotpoints):
                x_value = start + i * d
                point = self.eval_f(cf, x_value)
                if point is not None:
                    if continuous:
                        points[-1].append(point)
                        xvalues[-1].append(x_value)
                    else:
                        points.append([point])
                        xvalues.append([x_value])
                    continuous = True
                else:
                    continuous = False

            base_points = []
            for line in points:
                base_points.extend(line)
            base_plot_points.extend(base_points)

            xmin, xmax = automatic_plot_range([xx for xx, yy in base_points])
            xscale = 1.0 / zero_to_one(xmax - xmin)
            ymin, ymax = automatic_plot_range([yy for xx, yy in base_points])
            yscale = 1.0 / zero_to_one(ymax - ymin)

            if mesh == "System`Full":
                for line in points:
                    tmp_mesh_points.extend(line)

            def find_excl(excl):
                # Find which line the exclusion is in
                for l in range(len(xvalues)):  # TODO: Binary Search faster?
                    if xvalues[l][0] <= excl and xvalues[l][-1] >= excl:
                        break
                    if (
                        xvalues[l][-1] <= excl
                        and xvalues[min(l + 1, len(xvalues) - 1)][0] >= excl  # nopep8
                    ):
                        return min(l + 1, len(xvalues) - 1), 0, False
                xi = 0
                for xi in range(len(xvalues[l]) - 1):
                    if xvalues[l][xi] <= excl and xvalues[l][xi + 1] >= excl:
                        return l, xi + 1, True
                return l, xi + 1, False

            if exclusions != "System`None":
                for excl in exclusions:
                    if excl != "System`Automatic":
                        l, xi, split_required = find_excl(excl)
                        if split_required:
                            xvalues.insert(l + 1, xvalues[l][xi:])
                            xvalues[l] = xvalues[l][:xi]
                            points.insert(l + 1, points[l][xi:])
                            points[l] = points[l][:xi]
                    # assert(xvalues[l][-1] <= excl  <= xvalues[l+1][0])

            # Adaptive Sampling - loop again and interpolate highly angled
            # sections

            # Cos of the maximum angle between successive line segments
            ang_thresh = cos(pi / 180)

            for line, line_xvalues in zip(points, xvalues):
                recursion_count = 0
                smooth = False
                while not smooth and recursion_count < maxrecursion:
                    recursion_count += 1
                    smooth = True
                    i = 2
                    while i < len(line):
                        vec1 = (
                            xscale * (line[i - 1][0] - line[i - 2][0]),
                            yscale * (line[i - 1][1] - line[i - 2][1]),
                        )
                        vec2 = (
                            xscale * (line[i][0] - line[i - 1][0]),
                            yscale * (line[i][1] - line[i - 1][1]),
                        )
                        try:
                            angle = (vec1[0] * vec2[0] + vec1[1] * vec2[1]) / sqrt(
                                (vec1[0] ** 2 + vec1[1] ** 2)
                                * (vec2[0] ** 2 + vec2[1] ** 2)
                            )
                        except ZeroDivisionError:
                            angle = 0.0
                        if abs(angle) < ang_thresh:
                            smooth = False
                            incr = 0

                            x_value = 0.5 * (line_xvalues[i - 1] + line_xvalues[i])

                            point = self.eval_f(cf, x_value)
                            if point is not None:
                                line.insert(i, point)
                                line_xvalues.insert(i, x_value)
                                incr += 1

                            x_value = 0.5 * (line_xvalues[i - 2] + line_xvalues[i - 1])
                            point = self.eval_f(cf, x_value)
                            if point is not None:
                                line.insert(i - 1, point)
                                line_xvalues.insert(i - 1, x_value)
                                incr += 1

                            i += incr
                        i += 1

            if exclusions == "System`None":  # Join all the Lines
                points = [[(xx, yy) for line in points for xx, yy in line]]

            graphics.append(Expression("Hue", hue, 0.6, 0.6))
            graphics.append(Expression("Line", from_python(points)))

            for line in points:
                plot_points.extend(line)

            if mesh == "System`All":
                for line in points:
                    tmp_mesh_points.extend(line)

            if mesh != "System`None":
                mesh_points.append(tmp_mesh_points)

            function_hues.append(hue)

            if index % 4 == 0:
                hue += hue_pos
            else:
                hue += hue_neg
            if hue > 1:
                hue -= 1
            if hue < 0:
                hue += 1

        x_range = get_plot_range(
            [xx for xx, yy in base_plot_points], [xx for xx, yy in plot_points], x_range
        )
        y_range = get_plot_range(
            [yy for xx, yy in base_plot_points], [yy for xx, yy in plot_points], y_range
        )

        options["System`PlotRange"] = from_python([x_range, y_range])

        if mesh != "None":
            for hue, points in zip(function_hues, mesh_points):
                graphics.append(Expression("Hue", hue, 0.6, 0.6))
                meshpoints = [Expression("List", xx, yy) for xx, yy in points]
                graphics.append(Expression("Point", Expression("List", *meshpoints)))

        return Expression(
            "Graphics", Expression("List", *graphics), *options_to_rules(options)
        )


class _Chart(Builtin):
    attributes = ("HoldAll",)

    from .graphics import Graphics

    options = Graphics.options.copy()
    options.update(
        {
            "Mesh": "None",
            "PlotRange": "Automatic",
            "ChartLabels": "None",
            "ChartLegends": "None",
            "ChartStyle": "Automatic",
        }
    )

    never_monochrome = False

    def _draw(self, data, color, evaluation, options):
        raise NotImplementedError()

    def apply(self, points, evaluation, options):
        "%(name)s[points_, OptionsPattern[%(name)s]]"

        points = points.evaluate(evaluation)

        if points.get_head_name() != "System`List" or not points.leaves:
            return

        if points.leaves[0].get_head_name() == "System`List":
            if not all(
                group.get_head_name() == "System`List" for group in points.leaves
            ):
                return
            multiple_colors = True
            groups = points.leaves
        else:
            multiple_colors = False
            groups = [points]

        chart_legends = self.get_option(options, "ChartLegends", evaluation)
        has_chart_legends = chart_legends.get_head_name() == "System`List"
        if has_chart_legends:
            multiple_colors = True

        def to_number(x):
            if isinstance(x, Integer):
                return float(x.get_int_value())
            return x.round_to_float(evaluation=evaluation)

        data = [[to_number(x) for x in group.leaves] for group in groups]

        chart_style = self.get_option(options, "ChartStyle", evaluation)
        if (
            isinstance(chart_style, Symbol)
            and chart_style.get_name() == "System`Automatic"
        ):
            chart_style = String("Automatic")

        if chart_style.get_head_name() == "System`List":
            colors = chart_style.leaves
            spread_colors = False
        elif isinstance(chart_style, String):
            if chart_style.get_string_value() == "Automatic":
                mpl_colors = palettable.wesanderson.Moonrise1_5.mpl_colors
            else:
                mpl_colors = ColorData.colors(chart_style.get_string_value())
                if mpl_colors is None:
                    return
                multiple_colors = True

            if not multiple_colors and not self.never_monochrome:
                colors = [Expression("RGBColor", *mpl_colors[0])]
            else:
                colors = [Expression("RGBColor", *c) for c in mpl_colors]
            spread_colors = True
        else:
            return

        def legends(names):
            if not data:
                return

            n = len(data[0])
            for d in data[1:]:
                if len(d) != n:
                    return  # data groups should have same size

            def box(color):
                return Expression(
                    "Graphics",
                    Expression(
                        "List", Expression("FaceForm", color), Expression("Rectangle")
                    ),
                    Expression("Rule", Symbol("ImageSize"), Expression("List", 50, 50)),
                )

            rows_per_col = 5

            n_cols = 1 + len(names) // rows_per_col
            if len(names) % rows_per_col == 0:
                n_cols -= 1

            if n_cols == 1:
                n_rows = len(names)
            else:
                n_rows = rows_per_col

            for i in range(n_rows):
                items = []
                for j in range(n_cols):
                    k = 1 + i + j * rows_per_col
                    if k - 1 < len(names):
                        items.extend([box(color(k, n)), names[k - 1]])
                    else:
                        items.extend([String(""), String("")])
                yield Expression("List", *items)

        def color(k, n):
            if spread_colors and n < len(colors):
                index = int(k * (len(colors) - 1)) // n
                return colors[index]
            else:
                return colors[(k - 1) % len(colors)]

        chart = self._draw(data, color, evaluation, options)

        if has_chart_legends:
            grid = Expression(
                "Grid", Expression("List", *list(legends(chart_legends.leaves)))
            )
            chart = Expression("Row", Expression("List", chart, grid))

        return chart


class PieChart(_Chart):
    """
    <dl>
    <dt>'PieChart[{$p1$, $p2$ ...}]'
        <dd>draws a pie chart.
    </dl>

    >> PieChart[{1, 4, 2}]
     = -Graphics-

    >> PieChart[{8, 16, 2}, SectorOrigin -> {Automatic, 1.5}]
     = -Graphics-

    >> PieChart[{{10, 20, 30}, {15, 22, 30}}]
     = -Graphics-

    >> PieChart[{{10, 20, 30}, {15, 22, 30}}, SectorSpacing -> None]
     = -Graphics-

    >> PieChart[{{10, 20, 30}, {15, 22, 30}}, ChartLabels -> {a, b, c}]
     = -Graphics-

    Negative values are clipped to 0.
    >> PieChart[{1, -1, 3}]
     = -Graphics-
    """

    options = _Chart.options.copy()
    options.update(
        {
            "Axes": "{False, False}",
            "AspectRatio": "1",
            "SectorOrigin": "{Automatic, 0}",
            "SectorSpacing": "Automatic",
        }
    )

    never_monochrome = True

    def _draw(self, data, color, evaluation, options):
        data = [[max(0.0, x) for x in group] for group in data]

        sector_origin = self.get_option(options, "SectorOrigin", evaluation)
        if not sector_origin.has_form("List", 2):
            return
        sector_origin = Expression("N", sector_origin).evaluate(evaluation)

        orientation = sector_origin.leaves[0]
        if (
            isinstance(orientation, Symbol)
            and orientation.get_name() == "System`Automatic"
        ):
            sector_phi = pi
            sector_sign = -1.0
        elif orientation.has_form("List", 2) and isinstance(
            orientation.leaves[1], String
        ):
            sector_phi = orientation.leaves[0].round_to_float()
            clock_name = orientation.leaves[1].get_string_value()
            if clock_name == "Clockwise":
                sector_sign = -1.0
            elif clock_name == "Counterclockwise":
                sector_sign = 1.0
            else:
                return
        else:
            return

        sector_spacing = self.get_option(options, "SectorSpacing", evaluation)
        if isinstance(sector_spacing, Symbol):
            if sector_spacing.get_name() == "System`Automatic":
                sector_spacing = Expression("List", Integer(0), Real(0.2))
            elif sector_spacing.get_name() == "System`None":
                sector_spacing = Expression("List", Integer(0), Integer(0))
            else:
                return
        if not sector_spacing.has_form("List", 2):
            return
        segment_spacing = 0.0  # not yet implemented; needs real arc graphics
        radius_spacing = max(0.0, min(1.0, sector_spacing.leaves[1].round_to_float()))

        def vector2(x, y):
            return Expression("List", Real(x), Real(y))

        def radii():
            outer = 2.0
            inner = sector_origin.leaves[1].round_to_float()
            n = len(data)

            d = (outer - inner) / n

            r0 = outer
            for i in range(n):
                r1 = r0 - d
                if i > 0:
                    r0 -= radius_spacing * d
                yield (r0, r1)
                r0 = r1

        def phis(values):
            s = sum(values)

            t = 0.0
            pi2 = pi * 2.0
            phi0 = pi
            spacing = sector_sign * segment_spacing / 2.0

            for k, value in enumerate(values):
                t += value
                phi1 = sector_phi + sector_sign * (t / s) * pi2

                yield (phi0 + spacing, phi1 - spacing)
                phi0 = phi1

        def segments():
            yield Expression("EdgeForm", Symbol("Black"))

            origin = vector2(0.0, 0.0)

            for values, (r0, r1) in zip(data, radii()):
                radius = vector2(r0, r0)

                n = len(values)

                for k, (phi0, phi1) in enumerate(phis(values)):
                    yield Expression(
                        "Style",
                        Expression("Disk", origin, radius, vector2(phi0, phi1)),
                        color(k + 1, n),
                    )

                if r1 > 0.0:
                    yield Expression(
                        "Style",
                        Expression("Disk", origin, vector2(r1, r1)),
                        Symbol("White"),
                    )

        def labels(names):
            yield Expression("FaceForm", Symbol("Black"))

            for values, (r0, r1) in zip(data, radii()):
                for name, (phi0, phi1) in zip(names, phis(values)):
                    r = (r0 + r1) / 2.0
                    phi = (phi0 + phi1) / 2.0
                    yield Expression("Text", name, vector2(r * cos(phi), r * sin(phi)))

        graphics = list(segments())

        chart_labels = self.get_option(options, "ChartLabels", evaluation)
        if chart_labels.get_head_name() == "System`List":
            graphics.extend(list(labels(chart_labels.leaves)))

        options["System`PlotRange"] = Expression(
            "List", vector2(-2.0, 2.0), vector2(-2.0, 2.0)
        )

        return Expression(
            "Graphics", Expression("List", *graphics), *options_to_rules(options)
        )


class BarChart(_Chart):
    """
    <dl>
        <dt>'BarChart[{$b1$, $b2$ ...}]'
        <dd>makes a bar chart with lengths $b1$, $b2$, ....
    </dl>

    >> BarChart[{1, 4, 2}]
     = -Graphics-

    >> BarChart[{1, 4, 2}, ChartStyle -> {Red, Green, Blue}]
     = -Graphics-

    >> BarChart[{{1, 2, 3}, {2, 3, 4}}]
     = -Graphics-

    >> BarChart[{{1, 2, 3}, {2, 3, 4}}, ChartLabels -> {"a", "b", "c"}]
     = -Graphics-

    >> BarChart[{{1, 5}, {3, 4}}, ChartStyle -> {{EdgeForm[Thin], White}, {EdgeForm[Thick], White}}]
     = -Graphics-
    """

    options = _Chart.options.copy()
    options.update(
        {"Axes": "{False, True}", "AspectRatio": "1 / GoldenRatio",}
    )

    def _draw(self, data, color, evaluation, options):
        def vector2(x, y):
            return Expression("List", Real(x), Real(y))

        def boxes():
            w = 0.9
            s = 0.06
            w_half = 0.5 * w
            x = 0.1 + s + w_half

            for y_values in data:
                y_length = len(y_values)
                for i, y in enumerate(y_values):
                    x0 = x - w_half
                    x1 = x0 + w
                    yield (i + 1, y_length), x0, x1, y
                    x = x1 + s + w_half

                x += 0.2

        def rectangles():
            yield Expression("EdgeForm", Symbol("Black"))

            last_x1 = 0

            for (k, n), x0, x1, y in boxes():
                yield Expression(
                    "Style",
                    Expression(
                        "Rectangle",
                        Expression("List", x0, 0),
                        Expression("List", x1, y),
                    ),
                    color(k, n),
                )

                last_x1 = x1

<<<<<<< HEAD
        # we need the PrecomputeTransformations option here. to understand why, try Plot[1+x*0.000001, {x, 0, 1}]
        # without it. in Graphics[], we set up a transformation that scales a very tiny area to a very large area.
        # unfortunately, most browsers seem to have problems with scaling stroke width properly. since we scale a
        # very tiny area, we specify a very small stroke width (e.g. 1e-6) which is then scaled. but most browsers
        # simply round this stroke width to 0 before scaling, so we end up with an empty plot. in order to fix this,
        # Transformation -> Precomputed simply gets rid of the SVG transformations and passes the scaled coordinates
        # into the SVG. this also has the advantage that we can precompute with arbitrary precision using mpmath.
        options['System`Transformation'] = String('Precomputed')

=======
            yield Expression(
                "Line", Expression("List", vector2(0, 0), vector2(last_x1, 0))
            )

        def axes():
            yield Expression("FaceForm", Symbol("Black"))

            def points(x):
                return Expression("List", vector2(x, 0), vector2(x, -0.2))

            for (k, n), x0, x1, y in boxes():
                if k == 1:
                    yield Expression("Line", points(x0))
                if k == n:
                    yield Expression("Line", points(x1))

        def labels(names):
            yield Expression("FaceForm", Symbol("Black"))

            for (k, n), x0, x1, y in boxes():
                if k <= len(names):
                    name = names[k - 1]
                    yield Expression("Text", name, vector2((x0 + x1) / 2, -0.2))

        x_coords = list(itertools.chain(*[[x0, x1] for (k, n), x0, x1, y in boxes()]))
        y_coords = [0] + [y for (k, n), x0, x1, y in boxes()]

        graphics = list(rectangles()) + list(axes())

        x_range = "System`All"
        y_range = "System`All"

        x_range = list(get_plot_range(x_coords, x_coords, x_range))
        y_range = list(get_plot_range(y_coords, y_coords, y_range))

        chart_labels = self.get_option(options, "ChartLabels", evaluation)
        if chart_labels.get_head_name() == "System`List":
            graphics.extend(list(labels(chart_labels.leaves)))
            y_range[0] = -0.4  # room for labels at the bottom

        # always specify -.1 as the minimum x plot range, as this will make the y axis apppear
        # at origin (0,0); otherwise it will be shifted right; see GraphicsBox.axis_ticks().
        x_range[0] = -0.1

        options["System`PlotRange"] = Expression(
            "List", vector2(*x_range), vector2(*y_range)
        )

        return Expression(
            "Graphics", Expression("List", *graphics), *options_to_rules(options)
        )


class Histogram(Builtin):
    """
    <dl>
        <dt>'Histogram[{$x1$, $x2$ ...}]'
        <dd>plots a histogram using the values $x1$, $x2$, ....
    </dl>

    >> Histogram[{3, 8, 10, 100, 1000, 500, 300, 200, 10, 20, 200, 100, 200, 300, 500}]
     = -Graphics-

    >> Histogram[{{1, 2, 10, 5, 50, 20}, {90, 100, 101, 120, 80}}]
     = -Graphics-
    """

    from .graphics import Graphics

    attributes = ("HoldAll",)

    options = Graphics.options.copy()
    options.update(
        {
            "Axes": "{True, True}",
            "AspectRatio": "1 / GoldenRatio",
            "Mesh": "None",
            "PlotRange": "Automatic",
        }
    )

    def apply(self, points, spec, evaluation, options):
        "%(name)s[points_, spec___, OptionsPattern[%(name)s]]"

        points = points.evaluate(evaluation)
        spec = spec.evaluate(evaluation).get_sequence()

        if spec and len(spec) not in (1, 2):
            return

        if points.get_head_name() != "System`List" or not points.leaves:
            return

        if points.leaves[0].get_head_name() == "System`List":
            if not all(q.get_head_name() == "System`List" for q in points.leaves):
                return
            input = points.leaves
        else:
            input = [points]

        def to_numbers(l):
            for x in l:
                y = x.to_mpmath()
                if y is not None:
                    yield y

        matrix = [list(to_numbers(data.leaves)) for data in input]
        minima = [min(data) for data in matrix]
        maxima = [max(data) for data in matrix]
        max_bins = max(len(data) for data in matrix)

        minimum = min(minima)
        maximum = max(maxima)

        if minimum > 0:
            minimum = 0

        span = maximum - minimum

        from math import ceil
        from mpmath import floor as mpfloor, ceil as mpceil

        class Distribution:
            def __init__(self, data, n_bins):
                bin_width = span / n_bins
                bins = [0] * n_bins
                for x in data:
                    b = int(mpfloor((x - minimum) / bin_width))
                    if b < 0:
                        b = 0
                    elif b >= n_bins:
                        b = n_bins - 1
                    bins[b] += 1
                self.bins = bins
                self.bin_width = bin_width

            def n_bins(self):
                return len(self.bins)

            def cost(self):
                # see http://toyoizumilab.brain.riken.jp/hideaki/res/histogram.html
                bins = self.bins
                n_bins = len(bins)
                k = sum(bins) / n_bins
                v = sum(x * x for x in ((b - k) for b in bins)) / n_bins
                bin_width = self.bin_width
                return (2 * k - v) / (bin_width * bin_width)

            def graphics(self, color):
                bins = self.bins
                n_bins = len(bins)
                bin_width = self.bin_width

                def boxes():
                    x = minimum

                    for i, count in enumerate(bins):
                        x1 = x + bin_width
                        yield x, x1, count
                        x = minimum + ((i + 1) * span) / n_bins

                def rectangles():
                    yield Expression("EdgeForm", Expression("RGBColor", 0, 0, 0))

                    last_x1 = 0
                    style = Expression("RGBColor", *color)

                    for x0, x1, y in boxes():
                        yield Expression(
                            "Style",
                            Expression(
                                "Rectangle",
                                Expression("List", x0, 0),
                                Expression("List", x1, y),
                            ),
                            style,
                        )

                        last_x1 = x1

                    yield Expression(
                        "Line",
                        Expression(
                            "List",
                            Expression("List", 0, 0),
                            Expression("List", last_x1, 0),
                        ),
                    )

                return list(rectangles())

        def compute_cost(n_bins):
            distributions = [Distribution(data, n_bins) for data in matrix]
            return sum(d.cost() for d in distributions), distributions

        def best_distributions(n_bins, dir, cost0, distributions0):
            if dir > 0:
                step_size = (max_bins - n_bins) // 2
            else:
                step_size = (n_bins - 1) // 2
            if step_size < 1:
                step_size = 1

            while True:
                new_n_bins = n_bins + dir * step_size
                if new_n_bins < 1 or new_n_bins > max_bins:
                    good = False
                else:
                    cost, distributions = compute_cost(new_n_bins)
                    good = cost < cost0

                if not good:
                    if step_size == 1:
                        break
                    step_size = max(step_size // 2, 1)
                else:
                    n_bins = new_n_bins
                    cost0 = cost
                    distributions0 = distributions

            return cost0, distributions0

        def graphics(distributions):
            palette = palettable.wesanderson.FantasticFox1_5
            colors = list(reversed(palette.mpl_colors))

            from itertools import chain

            n_bins = distributions[0].n_bins()
            x_coords = [minimum + (i * span) / n_bins for i in range(n_bins + 1)]
            y_coords = [0] + list(
                chain(*[distribution.bins for distribution in distributions])
            )

            graphics = []
            for i, distribution in enumerate(distributions):
                color = colors[i % len(colors)]
                graphics.extend(list(chain(*[distribution.graphics(color)])))

            x_range = "System`All"
            y_range = "System`All"

            x_range = list(get_plot_range(x_coords, x_coords, x_range))
            y_range = list(get_plot_range(y_coords, y_coords, y_range))

            # always specify -.1 as the minimum x plot range, as this will make the y axis apppear
            # at origin (0,0); otherwise it will be shifted right; see GraphicsBox.axis_ticks().
            x_range[0] = -0.1

            options["System`PlotRange"] = from_python([x_range, y_range])

            return Expression(
                "Graphics", Expression("List", *graphics), *options_to_rules(options)
            )

        def manual_bins(bspec, hspec):
            if isinstance(bspec, Integer):
                distributions = [
                    Distribution(data, bspec.get_int_value()) for data in matrix
                ]
                return graphics(distributions)
            elif bspec.get_head_name() == "System`List" and len(bspec.leaves) == 1:
                bin_width = bspec[0].to_mpmath()
                distributions = [
                    Distribution(data, int(mpceil(span / bin_width))) for data in matrix
                ]
                return graphics(distributions)

        def auto_bins():
            # start with Rice's rule, see https://en.wikipedia.org/wiki/Histogram
            n_bins = int(ceil(2 * (max_bins ** (1.0 / 3.0))))

            # now optimize the bin size by going into both directions and looking
            # for local minima.

            cost0, distributions0 = compute_cost(n_bins)
            cost_r, distributions_r = best_distributions(
                n_bins, 1, cost0, distributions0
            )
            cost_l, distributions_l = best_distributions(
                n_bins, -1, cost0, distributions0
            )

            if cost_r < cost_l:
                distributions = distributions_r
            else:
                distributions = distributions_l

            return graphics(distributions)

        if not spec:
            return auto_bins()
        else:
            if len(spec) < 2:
                spec.append(None)
            return manual_bins(*spec)
>>>>>>> d41fae8e
        return Expression('Graphics', Expression('List', *graphics),
                          *options_to_rules(options, Graphics.options))


class _ListPlot(Builtin):
    messages = {
        "prng": (
            "Value of option PlotRange -> `1` is not All, Automatic or "
            "an appropriate list of range specifications."
        ),
        "joind": "Value of option Joined -> `1` is not True or False.",
    }

    def apply(self, points, evaluation, options):
        "%(name)s[points_, OptionsPattern[%(name)s]]"

        plot_name = self.get_name()
        all_points = points.to_python(n_evaluation=evaluation)
        expr = Expression(self.get_name(), points, *options_to_rules(options))

        # PlotRange Option
        def check_range(range):
            if range in ("System`Automatic", "System`All"):
                return True
            if isinstance(range, list) and len(range) == 2:
                if isinstance(range[0], numbers.Real) and isinstance(  # noqa
                    range[1], numbers.Real
                ):
                    return True
            return False

        plotrange_option = self.get_option(options, "PlotRange", evaluation)
        plotrange = plotrange_option.to_python(n_evaluation=evaluation)
        if plotrange == "System`All":
            plotrange = ["System`All", "System`All"]
        elif plotrange == "System`Automatic":
            plotrange = ["System`Automatic", "System`Automatic"]
        elif isinstance(plotrange, numbers.Real):
            plotrange = [[-plotrange, plotrange], [-plotrange, plotrange]]
        elif isinstance(plotrange, list) and len(plotrange) == 2:
            if all(isinstance(pr, numbers.Real) for pr in plotrange):
                plotrange = ["System`All", plotrange]
            elif all(check_range(pr) for pr in plotrange):
                pass
        else:
            evaluation.message(self.get_name(), "prng", plotrange_option)
            plotrange = ["System`Automatic", "System`Automatic"]

        x_range, y_range = plotrange[0], plotrange[1]
        assert x_range in ("System`Automatic", "System`All") or isinstance(
            x_range, list
        )
        assert y_range in ("System`Automatic", "System`All") or isinstance(
            y_range, list
        )

        # Filling option
        # TODO: Fill between corresponding points in two datasets:
        filling_option = self.get_option(options, "Filling", evaluation)
        filling = filling_option.to_python(n_evaluation=evaluation)
        if filling in [
            "System`Top",
            "System`Bottom",
            "System`Axis",
        ] or isinstance(  # noqa
            filling, numbers.Real
        ):
            pass
        else:
            # Mathematica does not even check that filling is sane
            filling = None

        # Joined Option
        joined_option = self.get_option(options, "Joined", evaluation)
        joined = joined_option.to_python()
        if joined not in [True, False]:
            evaluation.message(plot_name, "joind", joined_option, expr)
            joined = False

        if isinstance(all_points, list) and len(all_points) != 0:
            if all(not isinstance(point, list) for point in all_points):
                # Only y values given
                all_points = [
                    [[float(i + 1), all_points[i]] for i in range(len(all_points))]
                ]
            elif all(isinstance(line, list) and len(line) == 2 for line in all_points):
                # Single list of (x,y) pairs
                all_points = [all_points]
            elif all(isinstance(line, list) for line in all_points):
                # List of lines
                if all(
                    isinstance(point, list) and len(point) == 2
                    for line in all_points
                    for point in line
                ):
                    pass
                elif all(
                    not isinstance(point, list) for line in all_points for point in line
                ):
                    all_points = [
                        [[float(i + 1), l] for i, l in enumerate(line)]
                        for line in all_points
                    ]
                else:
                    return
            else:
                return
        else:
            return

        # Split into segments at missing data
        all_points = [[line] for line in all_points]
        for l, line in enumerate(all_points):
            i = 0
            while i < len(all_points[l]):
                seg = line[i]
                for j, point in enumerate(seg):
                    if not (
                        isinstance(point[0], (int, float))
                        and isinstance(point[1], (int, float))
                    ):
                        all_points[l].insert(i, seg[:j])
                        all_points[l][i + 1] = seg[j + 1 :]
                        i -= 1
                        break

                i += 1

        y_range = get_plot_range(
            [y for line in all_points for seg in line for x, y in seg],
            [y for line in all_points for seg in line for x, y in seg],
            y_range,
        )
        x_range = get_plot_range(
            [x for line in all_points for seg in line for x, y in seg],
            [x for line in all_points for seg in line for x, y in seg],
            x_range,
        )

        if filling == "System`Axis":
            # TODO: Handle arbitary axis intercepts
            filling = 0.0
        elif filling == "System`Bottom":
            filling = y_range[0]
        elif filling == "System`Top":
            filling = y_range[1]

        hue = 0.67
        hue_pos = 0.236068
        hue_neg = -0.763932

        graphics = []
        for indx, line in enumerate(all_points):
            graphics.append(Expression("Hue", hue, 0.6, 0.6))
            for segment in line:
                if joined:
                    graphics.append(Expression("Line", from_python(segment)))
                    if filling is not None:
                        graphics.append(Expression("Hue", hue, 0.6, 0.6, 0.2))
                        fill_area = list(segment)
                        fill_area.append([segment[-1][0], filling])
                        fill_area.append([segment[0][0], filling])
                        graphics.append(Expression("Polygon", from_python(fill_area)))
                else:
                    graphics.append(Expression("Point", from_python(segment)))
                    if filling is not None:
                        for point in segment:
                            graphics.append(
                                Expression(
                                    "Line",
                                    from_python(
                                        [[point[0], filling], [point[0], point[1]]]
                                    ),
                                )
                            )

            if indx % 4 == 0:
                hue += hue_pos
            else:
                hue += hue_neg
            if hue > 1:
                hue -= 1
            if hue < 0:
                hue += 1

        options["System`PlotRange"] = from_python([x_range, y_range])

        return Expression(
            "Graphics", Expression("List", *graphics), *options_to_rules(options, Graphics.options)
        )


class _Plot3D(Builtin):
    messages = {
        "invmaxrec": (
            "MaxRecursion must be a non-negative integer; the recursion value "
            "is limited to `2`. Using MaxRecursion -> `1`."
        ),
        "prng": (
            "Value of option PlotRange -> `1` is not All, Automatic or "
            "an appropriate list of range specifications."
        ),
        "invmesh": "Mesh must be one of {None, Full, All}. Using Mesh->None.",
        "invpltpts": (
            "Value of PlotPoints -> `1` is not a positive integer "
            "or appropriate list of positive integers."
        ),
    }

    def apply(self, functions, x, xstart, xstop, y, ystart, ystop, evaluation, options):
        """%(name)s[functions_, {x_Symbol, xstart_, xstop_},
                {y_Symbol, ystart_, ystop_}, OptionsPattern[%(name)s]]"""
        xexpr_limits = Expression("List", x, xstart, xstop)
        yexpr_limits = Expression("List", y, ystart, ystop)
        expr = Expression(
            self.get_name(),
            functions,
            xexpr_limits,
            yexpr_limits,
            *options_to_rules(options)
        )

        functions = self.get_functions_param(functions)
        plot_name = self.get_name()

        def convert_limit(value, limits):
            result = value.round_to_float(evaluation)
            if result is None:
                evaluation.message(plot_name, "plln", value, limits)
            return result

        xstart = convert_limit(xstart, xexpr_limits)
        xstop = convert_limit(xstop, xexpr_limits)
        ystart = convert_limit(ystart, yexpr_limits)
        ystop = convert_limit(ystop, yexpr_limits)
        if None in (xstart, xstop, ystart, ystop):
            return

        if ystart >= ystop:
            evaluation.message(plot_name, "plln", ystop, expr)
            return

        if xstart >= xstop:
            evaluation.message(plot_name, "plln", xstop, expr)
            return

        # Mesh Option
        mesh_option = self.get_option(options, "Mesh", evaluation)
        mesh = mesh_option.to_python()
        if mesh not in ["System`None", "System`Full", "System`All"]:
            evaluation.message("Mesh", "ilevels", mesh_option)
            mesh = "System`Full"

        # PlotPoints Option
        plotpoints_option = self.get_option(options, "PlotPoints", evaluation)
        plotpoints = plotpoints_option.to_python()

        def check_plotpoints(steps):
            if isinstance(steps, int) and steps > 0:
                return True
            return False

        if plotpoints == "System`None":
            plotpoints = [7, 7]
        elif check_plotpoints(plotpoints):
            plotpoints = [plotpoints, plotpoints]

        if not (
            isinstance(plotpoints, list)
            and len(plotpoints) == 2
            and check_plotpoints(plotpoints[0])
            and check_plotpoints(plotpoints[1])
        ):
            evaluation.message(self.get_name(), "invpltpts", plotpoints)
            plotpoints = [7, 7]

        # MaxRecursion Option
        maxrec_option = self.get_option(options, "MaxRecursion", evaluation)
        max_depth = maxrec_option.to_python()
        if isinstance(max_depth, int):
            if max_depth < 0:
                max_depth = 0
                evaluation.message(self.get_name(), "invmaxrec", max_depth, 15)
            elif max_depth > 15:
                max_depth = 15
                evaluation.message(self.get_name(), "invmaxrec", max_depth, 15)
            else:
                pass  # valid
        elif max_depth == float("inf"):
            max_depth = 15
            evaluation.message(self.get_name(), "invmaxrec", max_depth, 15)
        else:
            max_depth = 0
            evaluation.message(self.get_name(), "invmaxrec", max_depth, 15)

        # Plot the functions
        graphics = []
        for indx, f in enumerate(functions):
            stored = {}

            cf = compile_quiet_function(
                f, [x.get_name(), y.get_name()], evaluation, False
            )

            def eval_f(x_value, y_value):
                try:
                    return stored[(x_value, y_value)]
                except KeyError:
                    value = cf(x_value, y_value)
                    if value is not None:
                        value = float(value)
                    stored[(x_value, y_value)] = value
                    return value

            triangles = []

            split_edges = set([])  # subdivided edges

            def triangle(x1, y1, x2, y2, x3, y3, depth=0):
                v1, v2, v3 = eval_f(x1, y1), eval_f(x2, y2), eval_f(x3, y3)

                if (v1 is v2 is v3 is None) and (depth > max_depth // 2):
                    # fast finish because the entire region is undefined but
                    # recurse 'a little' to avoid missing well defined regions
                    return
                elif v1 is None or v2 is None or v3 is None:
                    # 'triforce' pattern recursion to find the edge of defined region
                    #         1
                    #         /\
                    #      4 /__\ 6
                    #       /\  /\
                    #      /__\/__\
                    #     2   5    3
                    if depth < max_depth:
                        x4, y4 = 0.5 * (x1 + x2), 0.5 * (y1 + y2)
                        x5, y5 = 0.5 * (x2 + x3), 0.5 * (y2 + y3)
                        x6, y6 = 0.5 * (x1 + x3), 0.5 * (y1 + y3)
                        split_edges.add(
                            ((x1, y1), (x2, y2))
                            if (x2, y2) > (x1, y1)
                            else ((x2, y2), (x1, y1))
                        )
                        split_edges.add(
                            ((x2, y2), (x3, y3))
                            if (x3, y3) > (x2, y2)
                            else ((x3, y3), (x2, y2))
                        )
                        split_edges.add(
                            ((x1, y1), (x3, y3))
                            if (x3, y3) > (x1, y1)
                            else ((x3, y3), (x1, y1))
                        )
                        triangle(x1, y1, x4, y4, x6, y6, depth + 1)
                        triangle(x4, y4, x2, y2, x5, y5, depth + 1)
                        triangle(x6, y6, x5, y5, x3, y3, depth + 1)
                        triangle(x4, y4, x5, y5, x6, y6, depth + 1)
                    return
                triangles.append(sorted(((x1, y1, v1), (x2, y2, v2), (x3, y3, v3))))

            # linear (grid) sampling
            numx = plotpoints[0] * 1.0
            numy = plotpoints[1] * 1.0
            for xi in range(plotpoints[0]):
                for yi in range(plotpoints[1]):
                    # Decide which way to break the square grid into triangles
                    # by looking at diagonal lengths.
                    #
                    # 3___4        3___4
                    # |\  |        |  /|
                    # | \ | versus | / |
                    # |__\|        |/__|
                    # 1   2        1   2
                    #
                    # Approaching the boundary of the well defined region is
                    # important too. Use first stategy if 1 or 4 are undefined
                    # and stategy 2 if either 2 or 3 are undefined.
                    #
                    (x1, x2, x3, x4) = (
                        xstart + value * (xstop - xstart)
                        for value in (
                            xi / numx,
                            (xi + 1) / numx,
                            xi / numx,
                            (xi + 1) / numx,
                        )
                    )
                    (y1, y2, y3, y4) = (
                        ystart + value * (ystop - ystart)
                        for value in (
                            yi / numy,
                            yi / numy,
                            (yi + 1) / numy,
                            (yi + 1) / numy,
                        )
                    )

                    v1 = eval_f(x1, y1)
                    v2 = eval_f(x2, y2)
                    v3 = eval_f(x3, y3)
                    v4 = eval_f(x4, y4)

                    if v1 is None or v4 is None:
                        triangle(x1, y1, x2, y2, x3, y3)
                        triangle(x4, y4, x3, y3, x2, y2)
                    elif v2 is None or v3 is None:
                        triangle(x2, y2, x1, y1, x4, y4)
                        triangle(x3, y3, x4, y4, x1, y1)
                    else:
                        if abs(v3 - v2) > abs(v4 - v1):
                            triangle(x2, y2, x1, y1, x4, y4)
                            triangle(x3, y3, x4, y4, x1, y1)
                        else:
                            triangle(x1, y1, x2, y2, x3, y3)
                            triangle(x4, y4, x3, y3, x2, y2)

            # adaptive resampling
            # TODO: optimise this
            # Cos of the maximum angle between successive line segments
            ang_thresh = cos(20 * pi / 180)
            for depth in range(1, max_depth):
                needs_removal = set([])
                lent = len(triangles)  # number of initial triangles
                for i1 in range(lent):
                    for i2 in range(lent):
                        # find all edge pairings
                        if i1 == i2:
                            continue
                        t1 = triangles[i1]
                        t2 = triangles[i2]

                        edge_pairing = (
                            (t1[0], t1[1]) == (t2[0], t2[1])
                            or (t1[0], t1[1]) == (t2[1], t2[2])
                            or (t1[0], t1[1]) == (t2[0], t2[2])
                            or (t1[1], t1[2]) == (t2[0], t2[1])
                            or (t1[1], t1[2]) == (t2[1], t2[2])
                            or (t1[1], t1[2]) == (t2[0], t2[2])
                            or (t1[0], t1[2]) == (t2[0], t2[1])
                            or (t1[0], t1[2]) == (t2[1], t2[2])
                            or (t1[0], t1[2]) == (t2[0], t2[2])
                        )
                        if not edge_pairing:
                            continue
                        v1 = [t1[1][i] - t1[0][i] for i in range(3)]
                        w1 = [t1[2][i] - t1[0][i] for i in range(3)]
                        v2 = [t2[1][i] - t2[0][i] for i in range(3)]
                        w2 = [t2[2][i] - t2[0][i] for i in range(3)]
                        n1 = (  # surface normal for t1
                            (v1[1] * w1[2]) - (v1[2] * w1[1]),
                            (v1[2] * w1[0]) - (v1[0] * w1[2]),
                            (v1[0] * w1[1]) - (v1[1] * w1[0]),
                        )
                        n2 = (  # surface normal for t2
                            (v2[1] * w2[2]) - (v2[2] * w2[1]),
                            (v2[2] * w2[0]) - (v2[0] * w2[2]),
                            (v2[0] * w2[1]) - (v2[1] * w2[0]),
                        )
                        try:
                            angle = (
                                n1[0] * n2[0] + n1[1] * n2[1] + n1[2] * n2[2]
                            ) / sqrt(
                                (n1[0] ** 2 + n1[1] ** 2 + n1[2] ** 2)
                                * (n2[0] ** 2 + n2[1] ** 2 + n2[2] ** 2)
                            )
                        except ZeroDivisionError:
                            angle = 0.0
                        if abs(angle) < ang_thresh:
                            for i, t in ((i1, t1), (i2, t2)):
                                # subdivide
                                x1, y1 = t[0][0], t[0][1]
                                x2, y2 = t[1][0], t[1][1]
                                x3, y3 = t[2][0], t[2][1]
                                x4, y4 = 0.5 * (x1 + x2), 0.5 * (y1 + y2)
                                x5, y5 = 0.5 * (x2 + x3), 0.5 * (y2 + y3)
                                x6, y6 = 0.5 * (x1 + x3), 0.5 * (y1 + y3)
                                needs_removal.add(i)
                                split_edges.add(
                                    ((x1, y1), (x2, y2))
                                    if (x2, y2) > (x1, y1)
                                    else ((x2, y2), (x1, y1))
                                )
                                split_edges.add(
                                    ((x2, y2), (x3, y3))
                                    if (x3, y3) > (x2, y2)
                                    else ((x3, y3), (x2, y2))
                                )
                                split_edges.add(
                                    ((x1, y1), (x3, y3))
                                    if (x3, y3) > (x1, y1)
                                    else ((x3, y3), (x1, y1))
                                )
                                triangle(x1, y1, x4, y4, x6, y6, depth=depth)
                                triangle(x2, y2, x4, y4, x5, y5, depth=depth)
                                triangle(x3, y3, x5, y5, x6, y6, depth=depth)
                                triangle(x4, y4, x5, y5, x6, y6, depth=depth)
                # remove subdivided triangles which have been divided
                triangles = [
                    t for i, t in enumerate(triangles) if i not in needs_removal
                ]

            # fix up subdivided edges
            #
            # look at every triangle and see if its edges need updating.
            # depending on how many edges require subdivision we proceede with
            # one of two subdivision strategies
            #
            # TODO possible optimisation: don't look at every triangle again
            made_changes = True
            while made_changes:
                made_changes = False
                new_triangles = []
                for i, t in enumerate(triangles):
                    new_points = []
                    if ((t[0][0], t[0][1]), (t[1][0], t[1][1])) in split_edges:
                        new_points.append([0, 1])
                    if ((t[1][0], t[1][1]), (t[2][0], t[2][1])) in split_edges:
                        new_points.append([1, 2])
                    if ((t[0][0], t[0][1]), (t[2][0], t[2][1])) in split_edges:
                        new_points.append([0, 2])

                    if len(new_points) == 0:
                        continue
                    made_changes = True
                    # 'triforce' subdivision
                    #         1
                    #         /\
                    #      4 /__\ 6
                    #       /\  /\
                    #      /__\/__\
                    #     2   5    3
                    # if less than three edges require subdivision bisect them
                    # anyway but fake their values by averaging
                    x4 = 0.5 * (t[0][0] + t[1][0])
                    y4 = 0.5 * (t[0][1] + t[1][1])
                    v4 = stored.get((x4, y4), 0.5 * (t[0][2] + t[1][2]))

                    x5 = 0.5 * (t[1][0] + t[2][0])
                    y5 = 0.5 * (t[1][1] + t[2][1])
                    v5 = stored.get((x5, y5), 0.5 * (t[1][2] + t[2][2]))

                    x6 = 0.5 * (t[0][0] + t[2][0])
                    y6 = 0.5 * (t[0][1] + t[2][1])
                    v6 = stored.get((x6, y6), 0.5 * (t[0][2] + t[2][2]))

                    if not (v4 is None or v6 is None):
                        new_triangles.append(sorted((t[0], (x4, y4, v4), (x6, y6, v6))))
                    if not (v4 is None or v5 is None):
                        new_triangles.append(sorted((t[1], (x4, y4, v4), (x5, y5, v5))))
                    if not (v5 is None or v6 is None):
                        new_triangles.append(sorted((t[2], (x5, y5, v5), (x6, y6, v6))))
                    if not (v4 is None or v5 is None or v6 is None):
                        new_triangles.append(
                            sorted(((x4, y4, v4), (x5, y5, v5), (x6, y6, v6)))
                        )
                    triangles[i] = None

                triangles.extend(new_triangles)
                triangles = [t for t in triangles if t is not None]

            # add the mesh
            mesh_points = []
            if mesh == "System`Full":
                for xi in range(plotpoints[0] + 1):
                    xval = xstart + xi / numx * (xstop - xstart)
                    mesh_row = []
                    for yi in range(plotpoints[1] + 1):
                        yval = ystart + yi / numy * (ystop - ystart)
                        z = stored[(xval, yval)]
                        mesh_row.append((xval, yval, z))
                    mesh_points.append(mesh_row)

                for yi in range(plotpoints[1] + 1):
                    yval = ystart + yi / numy * (ystop - ystart)
                    mesh_col = []
                    for xi in range(plotpoints[0] + 1):
                        xval = xstart + xi / numx * (xstop - xstart)
                        z = stored[(xval, yval)]
                        mesh_col.append((xval, yval, z))
                    mesh_points.append(mesh_col)

                # handle edge subdivisions
                made_changes = True
                while made_changes:
                    made_changes = False
                    for mesh_line in mesh_points:
                        i = 0
                        while i < len(mesh_line) - 1:
                            x1, y1, v1 = mesh_line[i]
                            x2, y2, v2 = mesh_line[i + 1]
                            key = (
                                ((x1, y1), (x2, y2))
                                if (x2, y2) > (x1, y1)
                                else ((x2, y2), (x1, y1))
                            )
                            if key in split_edges:
                                x3 = 0.5 * (x1 + x2)
                                y3 = 0.5 * (y1 + y2)
                                v3 = stored[(x3, y3)]
                                mesh_line.insert(i + 1, (x3, y3, v3))
                                made_changes = True
                                i += 1
                            i += 1

                # handle missing regions
                old_meshpoints, mesh_points = mesh_points, []
                for mesh_line in old_meshpoints:
                    mesh_points.extend(
                        [
                            sorted(g)
                            for k, g in itertools.groupby(
                                mesh_line, lambda x: x[2] is None
                            )
                        ]
                    )
                mesh_points = [
                    mesh_line
                    for mesh_line in mesh_points
                    if not any(x[2] is None for x in mesh_line)
                ]
            elif mesh == "System`All":
                mesh_points = set([])
                for t in triangles:
                    mesh_points.add((t[0], t[1]) if t[1] > t[0] else (t[1], t[0]))
                    mesh_points.add((t[1], t[2]) if t[2] > t[1] else (t[2], t[1]))
                    mesh_points.add((t[0], t[2]) if t[2] > t[0] else (t[2], t[0]))
                mesh_points = list(mesh_points)

            # find the max and min height
            v_min = v_max = None
            for t in triangles:
                for tx, ty, v in t:
                    if v_min is None or v < v_min:
                        v_min = v
                    if v_max is None or v > v_max:
                        v_max = v
            graphics.extend(
                self.construct_graphics(
                    triangles, mesh_points, v_min, v_max, options, evaluation
                )
            )
        return self.final_graphics(graphics, options)


class Plot(_Plot):
    """
    <dl>
    <dt>'Plot[$f$, {$x$, $xmin$, $xmax$}]'
        <dd>plots $f$ with $x$ ranging from $xmin$ to $xmax$.
    <dt>'Plot[{$f1$, $f2$, ...}, {$x$, $xmin$, $xmax$}]'
        <dd>plots several functions $f1$, $f2$, ...
    </dl>

    >> Plot[{Sin[x], Cos[x], x / 3}, {x, -Pi, Pi}]
     = -Graphics-

    >> Plot[Sin[x], {x, 0, 4 Pi}, PlotRange->{{0, 4 Pi}, {0, 1.5}}]
     = -Graphics-

    >> Plot[Tan[x], {x, -6, 6}, Mesh->Full]
     = -Graphics-

    >> Plot[x^2, {x, -1, 1}, MaxRecursion->5, Mesh->All]
     = -Graphics-

    >> Plot[Log[x], {x, 0, 5}, MaxRecursion->0]
     = -Graphics-

    >> Plot[Tan[x], {x, 0, 6}, Mesh->All, PlotRange->{{-1, 5}, {0, 15}}, MaxRecursion->10]
     = -Graphics-

    A constant function:
    >> Plot[3, {x, 0, 1}]
     = -Graphics-

    #> Plot[1 / x, {x, -1, 1}]
     = -Graphics-
    #> Plot[x, {y, 0, 2}]
     = -Graphics-

    #> Plot[{f[x],-49x/12+433/108},{x,-6,6}, PlotRange->{-10,10}, AspectRatio->{1}]
     = -Graphics-

    #> Plot[Sin[t],  {t, 0, 2 Pi}, PlotPoints -> 1]
     : Value of option PlotPoints -> 1 is not an integer >= 2.
     = Plot[Sin[t], {t, 0, 2 Pi}, PlotPoints -> 1]

    #> Plot[x*y, {x, -1, 1}]
     = -Graphics-
    """

    def get_functions_param(self, functions):
        if functions.has_form("List", None):
            functions = functions.leaves
        else:
            functions = [functions]
        return functions

    def get_plotrange(self, plotrange, start, stop):
        x_range = y_range = None
        if isinstance(plotrange, numbers.Real):
            plotrange = ["System`Full", [-plotrange, plotrange]]
        if plotrange == "System`Automatic":
            plotrange = ["System`Full", "System`Automatic"]
        elif plotrange == "System`All":
            plotrange = ["System`All", "System`All"]
        if isinstance(plotrange, list) and len(plotrange) == 2:
            if isinstance(plotrange[0], numbers.Real) and isinstance(  # noqa
                plotrange[1], numbers.Real
            ):
                x_range, y_range = "System`Full", plotrange
            else:
                x_range, y_range = plotrange
            if x_range == "System`Full":
                x_range = [start, stop]
        return x_range, y_range

    def eval_f(self, f, x_value):
        value = f(x_value)
        if value is not None:
            return (x_value, value)


class ParametricPlot(_Plot):
    """
    <dl>
    <dt>'ParametricPlot[{$f_x$, $f_y$}, {$u$, $umin$, $umax$}]'
        <dd>plots a parametric function $f$ with the parameter $u$ ranging from $umin$ to $umax$.
    <dt>'ParametricPlot[{{$f_x$, $f_y$}, {$g_x$, $g_y$}, ...}, {$u$, $umin$, $umax$}]'
        <dd>plots several parametric functions $f$, $g$, ...
    <dt>'ParametricPlot[{$f_x$, $f_y$}, {$u$, $umin$, $umax$}, {$v$, $vmin$, $vmax$}]'
        <dd>plots a parametric area.
    <dt>'ParametricPlot[{{$f_x$, $f_y$}, {$g_x$, $g_y$}, ...}, {$u$, $umin$, $umax$}, {$v$, $vmin$, $vmax$}]'
        <dd>plots several parametric areas.
    </dl>

    >> ParametricPlot[{Sin[u], Cos[3 u]}, {u, 0, 2 Pi}]
     = -Graphics-

    >> ParametricPlot[{Cos[u] / u, Sin[u] / u}, {u, 0, 50}, PlotRange->0.5]
     = -Graphics-

    >> ParametricPlot[{{Sin[u], Cos[u]},{0.6 Sin[u], 0.6 Cos[u]}, {0.2 Sin[u], 0.2 Cos[u]}}, {u, 0, 2 Pi}, PlotRange->1, AspectRatio->1]
    = -Graphics-
    """

    expect_list = True

    def get_functions_param(self, functions):
        if functions.has_form("List", 2) and not (
            functions.leaves[0].has_form("List", None)
            or functions.leaves[1].has_form("List", None)
        ):
            # One function given
            functions = [functions]
        else:
            # Multiple Functions
            functions = functions.leaves
        return functions

    def get_plotrange(self, plotrange, start, stop):
        x_range = y_range = None
        if isinstance(plotrange, numbers.Real):
            plotrange = [[-plotrange, plotrange], [-plotrange, plotrange]]
        if plotrange == "System`Automatic":
            plotrange = ["System`Automatic", "System`Automatic"]
        elif plotrange == "System`All":
            plotrange = ["System`All", "System`All"]
        if isinstance(plotrange, list) and len(plotrange) == 2:
            if isinstance(plotrange[0], numbers.Real) and isinstance(  # noqa
                plotrange[1], numbers.Real
            ):
                x_range = [-plotrange[0], plotrange[1]]
                y_range = [-plotrange[1], plotrange[1]]
            else:
                x_range, y_range = plotrange
        return x_range, y_range

    def eval_f(self, f, x_value):
        value = f(x_value)
        if value is not None and len(value) == 2:
            return value


class PolarPlot(_Plot):
    """
    <dl>
    <dt>'PolarPlot[$r$, {$t$, $tmin$, $tmax$}]'
        <dd>creates a polar plot of $r$ with angle $t$ ranging from
        $tmin$ to $tmax$.
    </dl>

    >> PolarPlot[Cos[5t], {t, 0, Pi}]
     = -Graphics-

    >> PolarPlot[{1, 1 + Sin[20 t] / 5}, {t, 0, 2 Pi}]
     = -Graphics-
    """

    options = _Plot.options.copy()
    options.update(
        {"AspectRatio": "1",}
    )

    def get_functions_param(self, functions):
        if functions.has_form("List", None):
            functions = functions.leaves
        else:
            functions = [functions]
        return functions

    def get_plotrange(self, plotrange, start, stop):
        x_range = y_range = None
        if isinstance(plotrange, numbers.Real):
            plotrange = [[-plotrange, plotrange], [-plotrange, plotrange]]
        if plotrange == "System`Automatic":
            plotrange = ["System`Automatic", "System`Automatic"]
        elif plotrange == "System`All":
            plotrange = ["System`All", "System`All"]
        if isinstance(plotrange, list) and len(plotrange) == 2:
            if isinstance(plotrange[0], numbers.Real) and isinstance(  # noqa
                plotrange[1], numbers.Real
            ):
                x_range = [-plotrange[0], plotrange[1]]
                y_range = [-plotrange[1], plotrange[1]]
            else:
                x_range, y_range = plotrange
        return x_range, y_range

    def eval_f(self, f, x_value):
        value = f(x_value)
        if value is not None:
            return (value * cos(x_value), value * sin(x_value))


class ListPlot(_ListPlot):
    """
    <dl>
    <dt>'ListPlot[{$y_1$, $y_2$, ...}]'
        <dd>plots a list of y-values, assuming integer x-values 1, 2, 3, ...
    <dt>'ListPlot[{{$x_1$, $y_1$}, {$x_2$, $y_2$}, ...}]'
        <dd>plots a list of $x$, $y$ pairs.
    <dt>'ListPlot[{$list_1$, $list_2$, ...}]'
        <dd>plots several lists of points.
    </dl>

    >> ListPlot[Table[n ^ 2, {n, 10}]]
     = -Graphics-
    """

    from .graphics import Graphics

    attributes = ("HoldAll",)

    options = Graphics.options.copy()
    options.update(
        {
            "Axes": "True",
            "AspectRatio": "1 / GoldenRatio",
            "Mesh": "None",
            "PlotRange": "Automatic",
            "PlotPoints": "None",
            "Filling": "None",
            "Joined": "False",
        }
    )


class ListLinePlot(_ListPlot):
    """
    <dl>
    <dt>'ListLinePlot[{$y_1$, $y_2$, ...}]'
        <dd>plots a line through a list of $y$-values, assuming integer $x$-values 1, 2, 3, ...
    <dt>'ListLinePlot[{{$x_1$, $y_1$}, {$x_2$, $y_2$}, ...}]'
        <dd>plots a line through a list of $x$, $y$ pairs.
    <dt>'ListLinePlot[{$list_1$, $list_2$, ...}]'
        <dd>plots several lines.
    </dl>

    >> ListLinePlot[Table[{n, n ^ 0.5}, {n, 10}]]
     = -Graphics-

    >> ListLinePlot[{{-2, -1}, {-1, -1}}]
     = -Graphics-
    """

    from .graphics import Graphics

    attributes = ("HoldAll",)

    options = Graphics.options.copy()
    options.update(
        {
            "Axes": "True",
            "AspectRatio": "1 / GoldenRatio",
            "Mesh": "None",
            "PlotRange": "Automatic",
            "PlotPoints": "None",
            "Filling": "None",
            "Joined": "True",
        }
    )


class Plot3D(_Plot3D):
    """
    <dl>
    <dt>'Plot3D[$f$, {$x$, $xmin$, $xmax$}, {$y$, $ymin$, $ymax$}]'
        <dd>creates a three-dimensional plot of $f$ with $x$ ranging from $xmin$ to $xmax$ and $y$ ranging from $ymin$ to $ymax$.
    </dl>

    >> Plot3D[x ^ 2 + 1 / y, {x, -1, 1}, {y, 1, 4}]
     = -Graphics3D-

    >> Plot3D[x y / (x ^ 2 + y ^ 2 + 1), {x, -2, 2}, {y, -2, 2}]
     = -Graphics3D-

    >> Plot3D[x / (x ^ 2 + y ^ 2 + 1), {x, -2, 2}, {y, -2, 2}, Mesh->None]
     = -Graphics3D-

    >> Plot3D[Sin[x y] /(x y), {x, -3, 3}, {y, -3, 3}, Mesh->All]
     = -Graphics3D-

    >> Plot3D[Log[x + y^2], {x, -1, 1}, {y, -1, 1}]
     = -Graphics3D-

    #> Plot3D[z, {x, 1, 20}, {y, 1, 10}]
     = -Graphics3D-

    ## MaxRecursion Option
    #> Plot3D[0, {x, -2, 2}, {y, -2, 2}, MaxRecursion -> 0]
     = -Graphics3D-
    #> Plot3D[0, {x, -2, 2}, {y, -2, 2}, MaxRecursion -> 15]
     = -Graphics3D-
    #> Plot3D[0, {x, -2, 2}, {y, -2, 2}, MaxRecursion -> 16]
     : MaxRecursion must be a non-negative integer; the recursion value is limited to 15. Using MaxRecursion -> 15.
     = -Graphics3D-
    #> Plot3D[0, {x, -2, 2}, {y, -2, 2}, MaxRecursion -> -1]
     : MaxRecursion must be a non-negative integer; the recursion value is limited to 15. Using MaxRecursion -> 0.
     = -Graphics3D-
    #> Plot3D[0, {x, -2, 2}, {y, -2, 2}, MaxRecursion -> a]
     : MaxRecursion must be a non-negative integer; the recursion value is limited to 15. Using MaxRecursion -> 0.
     = -Graphics3D-
    #> Plot3D[0, {x, -2, 2}, {y, -2, 2}, MaxRecursion -> Infinity]
     : MaxRecursion must be a non-negative integer; the recursion value is limited to 15. Using MaxRecursion -> 15.
     = -Graphics3D-

    #> Plot3D[x ^ 2 + 1 / y, {x, -1, 1}, {y, 1, z}]
     : Limiting value z in {y, 1, z} is not a machine-size real number.
     = Plot3D[x ^ 2 + 1 / y, {x, -1, 1}, {y, 1, z}]
    """

    # FIXME: This test passes but the result is 511 lines long !
    """
    #> Plot3D[x + 2y, {x, -2, 2}, {y, -2, 2}] // TeXForm
    """

    from .graphics import Graphics

    attributes = ("HoldAll",)

    options = Graphics.options.copy()
    options.update(
        {
            "Axes": "True",
            "AspectRatio": "1",
            "Mesh": "Full",
            "PlotPoints": "None",
            "BoxRatios": "{1, 1, 0.4}",
            "MaxRecursion": "2",
        }
    )

    def get_functions_param(self, functions):
        if functions.has_form("List", None):
            return functions.leaves
        else:
            return [functions]

    def construct_graphics(
        self, triangles, mesh_points, v_min, v_max, options, evaluation
    ):
        graphics = []
        for p1, p2, p3 in triangles:
            graphics.append(
                Expression(
                    "Polygon",
                    Expression(
                        "List",
                        Expression("List", *p1),
                        Expression("List", *p2),
                        Expression("List", *p3),
                    ),
                )
            )
        # Add the Grid
        for xi in range(len(mesh_points)):
            line = []
            for yi in range(len(mesh_points[xi])):
                line.append(
                    Expression(
                        "List",
                        mesh_points[xi][yi][0],
                        mesh_points[xi][yi][1],
                        mesh_points[xi][yi][2],
                    )
                )
            graphics.append(Expression("Line", Expression("List", *line)))
        return graphics

    def final_graphics(self, graphics, options):
        return Expression(
            "Graphics3D", Expression("List", *graphics), *options_to_rules(options, Graphics3D.options)
        )


class DensityPlot(_Plot3D):
    """
    <dl>
    <dt>'DensityPlot[$f$, {$x$, $xmin$, $xmax$}, {$y$, $ymin$, $ymax$}]'
        <dd>plots a density plot of $f$ with $x$ ranging from $xmin$ to $xmax$ and $y$ ranging from $ymin$ to $ymax$.
    </dl>

    >> DensityPlot[x ^ 2 + 1 / y, {x, -1, 1}, {y, 1, 4}]
     = -Graphics-

    >> DensityPlot[1 / x, {x, 0, 1}, {y, 0, 1}]
     = -Graphics-

    >> DensityPlot[Sqrt[x * y], {x, -1, 1}, {y, -1, 1}]
     = -Graphics-

    >> DensityPlot[1/(x^2 + y^2 + 1), {x, -1, 1}, {y, -2,2}, Mesh->Full]
     = -Graphics-

    >> DensityPlot[x^2 y, {x, -1, 1}, {y, -1, 1}, Mesh->All]
     = -Graphics-
    """

    from .graphics import Graphics

    attributes = ("HoldAll",)

    options = Graphics.options.copy()
    options.update(
        {
            "Axes": "False",
            "AspectRatio": "1",
            "Mesh": "None",
            "Frame": "True",
            "ColorFunction": "Automatic",
            "ColorFunctionScaling": "True",
            "PlotPoints": "None",
            "MaxRecursion": "0",
            # 'MaxRecursion': '2',  # FIXME causes bugs in svg output see #303
        }
    )

    def get_functions_param(self, functions):
        return [functions]

    def construct_graphics(
        self, triangles, mesh_points, v_min, v_max, options, evaluation
    ):
        color_function = self.get_option(options, "ColorFunction", evaluation, pop=True)
        color_function_scaling = self.get_option(
            options, "ColorFunctionScaling", evaluation, pop=True
        )

        color_function_min = color_function_max = None
        if color_function.get_name() == "System`Automatic":
            color_function = String("LakeColors")
        if color_function.get_string_value():
            func = Expression("ColorData", color_function.get_string_value()).evaluate(
                evaluation
            )
            if func.has_form("ColorDataFunction", 4):
                color_function_min = func.leaves[2].leaves[0].round_to_float()
                color_function_max = func.leaves[2].leaves[1].round_to_float()
                color_function = Expression(
                    "Function", Expression(func.leaves[3], Expression("Slot", 1))
                )
            else:
                evaluation.message("DensityPlot", "color", func)
                return
        if color_function.has_form("ColorDataFunction", 4):
            color_function_min = color_function.leaves[2].leaves[0].round_to_float()
            color_function_max = color_function.leaves[2].leaves[1].round_to_float()

        color_function_scaling = color_function_scaling.is_true()
        v_range = v_max - v_min

        if v_range == 0:
            v_range = 1

        if color_function.has_form("ColorDataFunction", 4):
            color_func = color_function.leaves[3]
        else:
            color_func = color_function
        if (
            color_function_scaling
            and color_function_min is not None  # noqa
            and color_function_max is not None
        ):
            color_function_range = color_function_max - color_function_min

        colors = {}

        def eval_color(x, y, v):
            v_scaled = (v - v_min) / v_range
            if (
                color_function_scaling
                and color_function_min is not None  # noqa
                and color_function_max is not None
            ):
                v_color_scaled = color_function_min + v_scaled * color_function_range
            else:
                v_color_scaled = v

            # Calculate and store 100 different shades max.
            v_lookup = int(v_scaled * 100 + 0.5)

            value = colors.get(v_lookup)
            if value is None:
                value = Expression(color_func, Real(v_color_scaled))
                value = value.evaluate(evaluation)
                colors[v_lookup] = value
            return value

        points = []
        vertex_colors = []
        graphics = []
        for p in triangles:
            points.append(Expression("List", *(Expression("List", *x[:2]) for x in p)))
            vertex_colors.append(Expression("List", *(eval_color(*x) for x in p)))

        graphics.append(
            Expression(
                "Polygon",
                Expression("List", *points),
                Expression(
                    "Rule", Symbol("VertexColors"), Expression("List", *vertex_colors)
                ),
            )
        )

        # add mesh
        for xi in range(len(mesh_points)):
            line = []
            for yi in range(len(mesh_points[xi])):
                line.append(
                    Expression("List", mesh_points[xi][yi][0], mesh_points[xi][yi][1])
                )
            graphics.append(Expression("Line", Expression("List", *line)))

        return graphics

    def final_graphics(self, graphics, options):
        return Expression(
            "Graphics", Expression("List", *graphics), *options_to_rules(options, Graphics.options)
        )<|MERGE_RESOLUTION|>--- conflicted
+++ resolved
@@ -1119,7 +1119,6 @@
 
                 last_x1 = x1
 
-<<<<<<< HEAD
         # we need the PrecomputeTransformations option here. to understand why, try Plot[1+x*0.000001, {x, 0, 1}]
         # without it. in Graphics[], we set up a transformation that scales a very tiny area to a very large area.
         # unfortunately, most browsers seem to have problems with scaling stroke width properly. since we scale a
@@ -1129,7 +1128,6 @@
         # into the SVG. this also has the advantage that we can precompute with arbitrary precision using mpmath.
         options['System`Transformation'] = String('Precomputed')
 
-=======
             yield Expression(
                 "Line", Expression("List", vector2(0, 0), vector2(last_x1, 0))
             )
@@ -1426,7 +1424,6 @@
             if len(spec) < 2:
                 spec.append(None)
             return manual_bins(*spec)
->>>>>>> d41fae8e
         return Expression('Graphics', Expression('List', *graphics),
                           *options_to_rules(options, Graphics.options))
 
