#!/usr/bin/env python3
# -*- coding: utf-8 -*-

"""
Options and Default Arguments
"""

from mathics.builtin.base import Builtin, Test
from mathics.core.expression import Symbol, Expression, get_default_value, ensure_context
from mathics.builtin.image import Image
from mathics.core.expression import strip_context


class Options(Builtin):
    """
    <dl>
    <dt>'Options[$f$]'
        <dd>gives a list of optional arguments to $f$ and their
        default values.
    </dl>

    You can assign values to 'Options' to specify options.
    >> Options[f] = {n -> 2}
     = {n -> 2}
    >> Options[f]
     = {n :> 2}
    >> f[x_, OptionsPattern[f]] := x ^ OptionValue[n]
    >> f[x]
     = x ^ 2
    >> f[x, n -> 3]
     = x ^ 3

    #> f[x_, OptionsPattern[f]] := x ^ OptionValue["m"];
    #> Options[f] = {"m" -> 7};
    #> f[x]
     = x ^ 7

    Delayed option rules are evaluated just when the corresponding 'OptionValue' is called:
    >> f[a :> Print["value"]] /. f[OptionsPattern[{}]] :> (OptionValue[a]; Print["between"]; OptionValue[a]);
     | value
     | between
     | value
    In contrast to that, normal option rules are evaluated immediately:
    >> f[a -> Print["value"]] /. f[OptionsPattern[{}]] :> (OptionValue[a]; Print["between"]; OptionValue[a]);
     | value
     | between

    Options must be rules or delayed rules:
    >> Options[f] = {a}
     : {a} is not a valid list of option rules.
     = {a}
    A single rule need not be given inside a list:
    >> Options[f] = a -> b
     = a -> b
    >> Options[f]
     = {a :> b}
    Options can only be assigned to symbols:
    >> Options[a + b] = {a -> b}
     : Argument a + b at position 1 is expected to be a symbol.
     = {a -> b}

    #> f /: Options[f] = {a -> b}
     = {a -> b}
    #> Options[f]
     = {a :> b}
    #> f /: Options[g] := {a -> b}
     : Rule for Options can only be attached to g.
     = $Failed

    #> Options[f] = a /; True
     : a /; True is not a valid list of option rules.
     = a /; True
    """

    def apply(self, f, evaluation):
        'Options[f_]'

        name = f.get_name()
        if not name:
            if isinstance(f, Image):
                # FIXME ColorSpace, MetaInformation
                options = f.metadata
            else:
                evaluation.message('Options', 'sym', f, 1)
                return
        else:
            options = evaluation.definitions.get_options(name)
        result = []
        for option, value in sorted(options.items(), key=lambda item: item[0]):
            # Don't use HoldPattern, since the returned List should be
            # assignable to Options again!
            result.append(Expression('RuleDelayed', Symbol(option), value))
        return Expression('List', *result)


class OptionValue(Builtin):
    """
    <dl>
    <dt>'OptionValue[$name$]'
        <dd>gives the value of the option $name$ as specified in a
        call to a function with 'OptionsPattern'.
    <dt>'OptionValue[$f$, $name$]'
        <dd>recover the value of the option $name$ associated to the symbol $f$.
    <dt>'OptionValue[$f$, $optvals$, $name$]'
        <dd>recover the value of the option $name$ associated to the symbol $f$,
            extracting the values from $optvals$ if available.
    <dt>'OptionValue[$\ldots$, $list$]'
        <dd>recover the value of the options in $list$ .
    </dl>

    >> f[a->3] /. f[OptionsPattern[{}]] -> {OptionValue[a]}
     = {3}

    Unavailable options generate a message:
    >> f[a->3] /. f[OptionsPattern[{}]] -> {OptionValue[b]}
     : Option name b not found.
     = {OptionValue[b]}

    The argument of 'OptionValue' must be a symbol:
    >> f[a->3] /. f[OptionsPattern[{}]] -> {OptionValue[a+b]}
     : Argument a + b at position 1 is expected to be a symbol.
     = {OptionValue[a + b]}
    However, it can be evaluated dynamically:
    >> f[a->5] /. f[OptionsPattern[{}]] -> {OptionValue[Symbol["a"]]}
     = {5}
    """

    messages = {
        'optnf': "Option name `1` not found.",
    }

<<<<<<< HEAD
    def apply(self, symbol, evaluation):
        'OptionValue[symbol_]'
        
        if evaluation.options is None:
            return

        optvals = []
        for symbol in [symbol]:
            name = symbol.get_name()
            if not name:
                name = symbol.get_string_value()
                if name:
                    name = ensure_context(name)
            if not name:
                evaluation.message('OptionValue', 'sym', symbol, 1)
                optvals.append(Expression('OptionValue', symbol))
                continue

            value = evaluation.options.get(name)
            if value is None:
                evaluation.message('OptionValue', 'optnf', symbol)
                optvals.append(Expression('OptionValue', symbol))
                continue
            optvals.append(value)
        if len(optvals) == 1:
            return optvals[0]
        elif len(optvals) == 0:
            return
        return Expression('List', *optvals)
=======
>>>>>>> 5cbc4aa2

    rules = {
        'OptionValue[optnames_List]': 'OptionValue/@optnames',
        'OptionValue[f_, optnames_List]': 'OptionValue[f,#1]&/@optnames',
        'OptionValue[f_, opts_, optnames_List]':'OptionValue[f,opts, #1]&/@optnames',
    }
    
    def apply_1(self, optname, evaluation):
        'OptionValue[optname_]'
        if evaluation.options is None:
            return
<<<<<<< HEAD
        symbols = symbols.get_leaves()
        optvals = []
        for symbol in symbols:
            name = symbol.get_name()
            if not name:
                name = symbol.get_string_value()
                if name:
                    name = ensure_context(name)
            if not name:
                evaluation.message('OptionValue', 'sym', symbol, 1)
                optvals.append(Expression('OptionValue', symbol))
                continue

            value = evaluation.options.get(name)
            if value is None:
                evaluation.message('OptionValue', 'optnf', symbol)
                optvals.append(Expression('OptionValue', symbol))
                continue
            optvals.append(value)
        if len(optvals) == 1:
            return optvals[0]
        elif len(optvals) == 0:
            return
        return Expression('List', *optvals)
=======
        name = optname.get_name()
        if not name:
            name = optname.get_string_value()
            if name:
                name = ensure_context(name)
        if not name:
            evaluation.message('OptionValue', 'sym', optname, 1)
            return Expression('OptionValue', optname)

        val = evaluation.options.get(name)
        if val is None:
            evaluation.message('OptionValue', 'optnf', symbol)
            return Expression('OptionValue', optname)
        return val

    def apply_2(self, f, optname, evaluation):
        'OptionValue[f_, optname_]'
        name = optname.get_name()
        if not name:
            name = optname.get_string_value()
            if name:
                name = ensure_context(name)
        if not name:
            evaluation.message('OptionValue', 'sym', optname, 1)
            return Expression('OptionValue', optname)

        val = evaluation.definitions.get_options(f.get_name()).get(name, None)
        if val is None:
            evaluation.message('OptionValue', 'optnf', optname)
            return Expression('OptionValue', optname)
        return val

    def apply_3(self, f, optvals, optname, evaluation):
        'OptionValue[f_, optvals_, optname_]'
        name = optname.get_name()
        if not name:
            name = optname.get_string_value()
            if name:
                name = ensure_context(name)
        if not name:
            evaluation.message('OptionValue', 'sym', optname, 1)
            return Expression('OptionValue', optname)

        val = optvals.get_option_values(evaluation).get(name, None)
        if val is None:
            val = evaluation.definitions.get_options(f.get_name()).get(name, None)
        if val is None:
            evaluation.message('OptionValue', 'optnf', optname)
            return Expression('OptionValue', optname)
        return val
>>>>>>> 5cbc4aa2


class Default(Builtin):
    """
    <dl>
    <dt>'Default[$f$]'
        <dd>gives the default value for an omitted paramter of $f$.
    <dt>'Default[$f$, $k$]'
        <dd>gives the default value for a parameter on the $k$th position.
    <dt>'Default[$f$, $k$, $n$]'
        <dd>gives the default value for the $k$th parameter out of $n$.
    </dl>

    Assign values to 'Default' to specify default values.

    >> Default[f] = 1
     = 1
    >> f[x_.] := x ^ 2
    >> f[]
     = 1

    Default values are stored in 'DefaultValues':
    >> DefaultValues[f]
     = {HoldPattern[Default[f]] :> 1}

    You can use patterns for $k$ and $n$:
    >> Default[h, k_, n_] := {k, n}
    Note that the position of a parameter is relative to the pattern, not the matching expression:
    >> h[] /. h[___, ___, x_., y_., ___] -> {x, y}
     = {{3, 5}, {4, 5}}
    """

    def apply(self, f, i, evaluation):
        'Default[f_, i___]'

        i = i.get_sequence()
        if len(i) > 2:
            evaluation.message('Default', 'argb', 1 + len(i), 1, 3)
            return
        i = [index.get_int_value() for index in i]
        for index in i:
            if index is None or index < 1:
                evaluation.message('Default', 'intp')
                return
        name = f.get_name()
        if not name:
            evaluation.message('Default', 'sym', f, 1)
            return
        result = get_default_value(name, evaluation, *i)
        return result


class OptionQ(Test):
    """
    <dl>
    <dt>'OptionQ[$expr$]'
        <dd>returns 'True' if $expr$ has the form of a valid option
        specification.
    </dl>

    Examples of option specifications:
    >> OptionQ[a -> True]
     = True
    >> OptionQ[a :> True]
     = True
    >> OptionQ[{a -> True}]
     = True
    >> OptionQ[{a :> True}]
     = True

    'OptionQ' returns 'False' if its argument is not a valid option
    specification:
    >> OptionQ[x]
     = False
    """

    def test(self, expr):
        if not expr.has_form('List', None):
            expr = [expr]
        else:
            expr = expr.get_leaves()
        return all(e.has_form('Rule', None) or e.has_form('RuleDelayed', 2)
                   for e in expr)


class NotOptionQ(Test):
    """
    <dl>
    <dt>'NotOptionQ[$expr$]'
        <dd>returns 'True' if $expr$ does not have the form of a valid
        option specification.
    </dl>

    >> NotOptionQ[x]
     = True
    >> NotOptionQ[2]
     = True
    >> NotOptionQ["abc"]
     = True

    >> NotOptionQ[a -> True]
     = False
    """

    def test(self, expr):
        if not expr.has_form('List', None):
            expr = [expr]
        else:
            expr = expr.get_leaves()
        return not all(e.has_form('Rule', None) or e.has_form('RuleDelayed', 2)
                       for e in expr)


class FilterRules(Builtin):
    """
    <dl>
    <dt>'FilterRules[$rules$, $pattern$]'
        <dd>gives those $rules$ that have a left side that matches $pattern$.
    <dt>'FilterRules[$rules$, {$pattern1$, $pattern2$, ...}]'
        <dd>gives those $rules$ that have a left side that match at least one of $pattern1$, $pattern2$, ...
    </dl>

    >> FilterRules[{x -> 100, y -> 1000}, x]
     = {x -> 100}

    >> FilterRules[{x -> 100, y -> 1000, z -> 10000}, {a, b, x, z}]
     = {x -> 100, z -> 10000}
    """

    rules = {
        'FilterRules[rules_List, patterns_List]': 'FilterRules[rules, Alternatives @@ patterns]',
    }

    def apply(self, rules, pattern, evaluation):
        'FilterRules[rules_List, pattern_]'
        from mathics.builtin.patterns import Matcher
        match = Matcher(pattern).match

        def matched():
            for rule in rules.leaves:
                if rule.has_form('Rule', 2) and match(rule.leaves[0], evaluation):
                    yield rule

        return Expression('List', *list(matched()))


def options_to_rules(options, filter=None):
    items = sorted(options.items())
    if filter:
        items = [(name, value) for name, value in items if strip_context(name) in filter.keys()]
    return [Expression('Rule', Symbol(name), value) for name, value in items]<|MERGE_RESOLUTION|>--- conflicted
+++ resolved
@@ -129,39 +129,6 @@
         'optnf': "Option name `1` not found.",
     }
 
-<<<<<<< HEAD
-    def apply(self, symbol, evaluation):
-        'OptionValue[symbol_]'
-        
-        if evaluation.options is None:
-            return
-
-        optvals = []
-        for symbol in [symbol]:
-            name = symbol.get_name()
-            if not name:
-                name = symbol.get_string_value()
-                if name:
-                    name = ensure_context(name)
-            if not name:
-                evaluation.message('OptionValue', 'sym', symbol, 1)
-                optvals.append(Expression('OptionValue', symbol))
-                continue
-
-            value = evaluation.options.get(name)
-            if value is None:
-                evaluation.message('OptionValue', 'optnf', symbol)
-                optvals.append(Expression('OptionValue', symbol))
-                continue
-            optvals.append(value)
-        if len(optvals) == 1:
-            return optvals[0]
-        elif len(optvals) == 0:
-            return
-        return Expression('List', *optvals)
-=======
->>>>>>> 5cbc4aa2
-
     rules = {
         'OptionValue[optnames_List]': 'OptionValue/@optnames',
         'OptionValue[f_, optnames_List]': 'OptionValue[f,#1]&/@optnames',
@@ -172,32 +139,6 @@
         'OptionValue[optname_]'
         if evaluation.options is None:
             return
-<<<<<<< HEAD
-        symbols = symbols.get_leaves()
-        optvals = []
-        for symbol in symbols:
-            name = symbol.get_name()
-            if not name:
-                name = symbol.get_string_value()
-                if name:
-                    name = ensure_context(name)
-            if not name:
-                evaluation.message('OptionValue', 'sym', symbol, 1)
-                optvals.append(Expression('OptionValue', symbol))
-                continue
-
-            value = evaluation.options.get(name)
-            if value is None:
-                evaluation.message('OptionValue', 'optnf', symbol)
-                optvals.append(Expression('OptionValue', symbol))
-                continue
-            optvals.append(value)
-        if len(optvals) == 1:
-            return optvals[0]
-        elif len(optvals) == 0:
-            return
-        return Expression('List', *optvals)
-=======
         name = optname.get_name()
         if not name:
             name = optname.get_string_value()
@@ -248,7 +189,6 @@
             evaluation.message('OptionValue', 'optnf', optname)
             return Expression('OptionValue', optname)
         return val
->>>>>>> 5cbc4aa2
 
 
 class Default(Builtin):
