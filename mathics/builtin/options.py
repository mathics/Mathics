--- conflicted
+++ resolved
@@ -129,8 +129,6 @@
         'optnf': "Option name `1` not found.",
     }
 
-<<<<<<< HEAD
-
     rules = {
         'OptionValue[optnames_List]': 'OptionValue/@optnames',
         'OptionValue[f_, optnames_List]': 'OptionValue[f,#1]&/@optnames',
@@ -160,52 +158,22 @@
         if val is None:
             evaluation.message('OptionValue', 'optnf', optname)
             return Symbol(name)
-=======
-
-    rules = {
-        'OptionValue[optnames_List]': 'OptionValue/@optnames',
-        'OptionValue[f_, optnames_List]': 'OptionValue[f,#1]&/@optnames',
-        'OptionValue[f_, opts_, optnames_List]':'OptionValue[f,opts, #1]&/@optnames',
-    }
-    
-    def apply_1(self, optname, evaluation):
-        'OptionValue[optname_]'
-        if evaluation.options is None:
-            return
-        name = optname.get_name()
+        return val
+
+    def apply_2(self, f, optname, evaluation):
+        'OptionValue[f_, optname_]'
+
+        if type(optname) is String:
+            name = optname.to_python()[1:-1]
+        else:
+            name = optname.get_name()
+
         if not name:
             name = optname.get_string_value()
             if name:
                 name = ensure_context(name)
         if not name:
             evaluation.message('OptionValue', 'sym', optname, 1)
-            return Expression('OptionValue', optname)
-
-        val = evaluation.options.get(name)
-        if val is None:
-            evaluation.message('OptionValue', 'optnf', optname)
-            return Expression('OptionValue', optname)
->>>>>>> 0b30e3e6
-        return val
-
-    def apply_2(self, f, optname, evaluation):
-        'OptionValue[f_, optname_]'
-<<<<<<< HEAD
-        if type(optname) is String:
-            name = optname.to_python()[1:-1]
-        else:
-            name = optname.get_name()
-
-=======
-        name = optname.get_name()
->>>>>>> 0b30e3e6
-        if not name:
-            name = optname.get_string_value()
-            if name:
-                name = ensure_context(name)
-        if not name:
-            evaluation.message('OptionValue', 'sym', optname, 1)
-<<<<<<< HEAD
             return 
 
         val = get_option(evaluation.definitions.get_options(f.get_name()), name, evaluation)
@@ -214,34 +182,21 @@
         if val is None:
             evaluation.message('OptionValue', 'optnf', optname)
             return Symbol(name)
-=======
-            return Expression('OptionValue', optname)
-
-        val = evaluation.definitions.get_options(f.get_name()).get(name, None)
-        if val is None:
-            evaluation.message('OptionValue', 'optnf', optname)
-            return Expression('OptionValue', optname)
->>>>>>> 0b30e3e6
         return val
 
     def apply_3(self, f, optvals, optname, evaluation):
         'OptionValue[f_, optvals_, optname_]'
-<<<<<<< HEAD
         if type(optname) is String:
             name = optname.to_python()[1:-1]
         else:
             name = optname.get_name()
 
-=======
-        name = optname.get_name()
->>>>>>> 0b30e3e6
         if not name:
             name = optname.get_string_value()
             if name:
                 name = ensure_context(name)
         if not name:
             evaluation.message('OptionValue', 'sym', optname, 1)
-<<<<<<< HEAD
             return
 
         val = get_option(optvals.get_option_values(evaluation), name, evaluation)
@@ -255,16 +210,6 @@
         if val is None:
             evaluation.message('OptionValue', 'optnf', optname)
             return Symbol(name)
-=======
-            return Expression('OptionValue', optname)
-
-        val = optvals.get_option_values(evaluation).get(name, None)
-        if val is None:
-            val = evaluation.definitions.get_options(f.get_name()).get(name, None)
-        if val is None:
-            evaluation.message('OptionValue', 'optnf', optname)
-            return Expression('OptionValue', optname)
->>>>>>> 0b30e3e6
         return val
 
 
