#!/usr/bin/env python
# -*- coding: utf-8 -*-

"""
Importing and Exporting
"""

from __future__ import unicode_literals
from __future__ import absolute_import
import six

from mathics.core.expression import Expression, from_python, strip_context
from mathics.builtin.base import Builtin, Predefined, Symbol, String, Integer
from mathics.builtin.options import options_to_rules

from .pymimesniffer import magic
import mimetypes
import sys
from itertools import chain

import urllib

try:
    import urllib.request as urllib2
    from urllib.error import HTTPError, URLError
except ImportError:
    import urllib2
    from urllib2 import HTTPError, URLError

mimetypes.add_type('application/vnd.wolfram.mathematica.package', '.m')

# Seems that JSON is not registered on the mathics.net server, so we do it manually here.
# Keep in mind that mimetypes has system-dependent aspects (it inspects "/etc/mime.types" and other files).
mimetypes.add_type('application/json', '.json')

# TODO: Add more file formats

mimetype_dict = {
    'application/dicom': 'DICOM',
    'application/dbase': 'DBF',
    'application/dbf': 'DBF',
    'application/eps': 'EPS',
    'application/fits': 'FITS',
    'application/json': 'JSON',
    'application/mathematica': 'NB',
    'application/mdb': 'MDB',
    'application/mbox': 'MBOX',
    'application/msaccess': 'MDB',
    'application/octet-stream': 'OBJ',
    'application/pdf': 'PDF',
    'application/pcx': 'PCX',
    'application/postscript': 'EPS',
    'application/rss+xml': 'RSS',
    'application/rtf': 'RTF',
    'application/sla': 'STL',
    'application/tga': 'TGA',
    'application/vnd.google-earth.kml+xml': 'KML',
    'application/vnd.ms-excel': 'XLS',
    'application/vnd.ms-pki.stl': 'STL',
    'application/vnd.oasis.opendocument.spreadsheet': 'ODS',
    'application/vnd.openxmlformats-officedocument.spreadsheetml.sheet': 'XLSX',  # nopep8
    'application/vnd.sun.xml.calc': 'SXC',
    'application/vnd.msaccess': 'MDB',
    'application/vnd.wolfram.cdf': 'CDF',
    'application/vnd.wolfram.cdf.text': 'CDF',
    'application/vnd.wolfram.mathematica.package': 'Package',
    'application/xhtml+xml': 'XHTML',
    'application/xml': 'XML',
    'application/x-3ds': '3DS',
    'application/x-cdf': 'NASACDF',
    'application/x-eps': 'EPS',
    'application/x-flac': 'FLAC',
    'application/x-font-bdf': 'BDF',
    'application/x-hdf': 'HDF',
    'application/x-msaccess': 'MDB',
    'application/x-netcdf': 'NetCDF',
    'application/x-shockwave-flash': 'SWF',
    'application/x-tex': 'TeX',  # Also TeX
    'audio/aiff': 'AIFF',
    'audio/basic': 'AU',  # Also SND
    'audio/midi': 'MIDI',
    'audio/x-aifc': 'AIFF',
    'audio/x-aiff': 'AIFF',
    'audio/x-flac': 'FLAC',
    'audio/x-wav': 'WAV',
    'chemical/seq-na-genbank': 'GenBank',
    'chemical/seq-aa-fasta': 'FASTA',
    'chemical/seq-na-fasta': 'FASTA',
    'chemical/seq-na-fastq': 'FASTQ',
    'chemical/seq-na-sff': 'SFF',
    'chemical/x-cif': 'CIF',
    'chemical/x-daylight-smiles': 'SMILES',
    'chemical/x-hin': 'HIN',
    'chemical/x-jcamp-dx': 'JCAMP-DX',
    'chemical/x-mdl-molfile': 'MOL',
    'chemical/x-mdl-sdf': 'SDF',
    'chemical/x-mdl-sdfile': 'SDF',
    'chemical/x-mdl-tgf': 'TGF',
    'chemical/x-mmcif': 'CIF',
    'chemical/x-mol2': 'MOL2',
    'chemical/x-mopac-input': 'Table',
    'chemical/x-pdb': 'PDB',
    'chemical/x-xyz': 'XYZ',
    'image/bmp': 'BMP',
    'image/eps': 'EPS',
    'image/fits': 'FITS',
    'image/gif': 'GIF',
    'image/jp2': 'JPEG2000',
    'image/jpeg': 'JPEG',
    'image/pbm': 'PNM',
    'image/pcx': 'PCX',
    'image/pict': 'PICT',
    'image/png': 'PNG',
    'image/svg+xml': 'SVG',
    'image/tga': 'TGA',
    'image/tiff': 'TIFF',
    'image/vnd.dxf': 'DXF',
    'image/vnd.microsoft.icon': 'ICO',
    'image/x-3ds': '3DS',
    'image/x-dxf': 'DXF',
    'image/x-exr': 'OpenEXR',
    'image/x-icon': 'ICO',
    'image/x-ms-bmp': 'BMP',
    'image/x-pcx': 'PCX',
    'image/x-portable-anymap': 'PNM',
    'image/x-portable-bitmap': 'PBM',
    'image/x-portable-graymap': 'PGM',
    'image/x-portable-pixmap': 'PPM',
    'image/x-xbitmap': 'XBM',
    'model/x3d+xml': 'X3D',
    'model/vrml': 'VRML',
    'model/x-lwo': 'LWO',
    'model/x-pov': 'POV',
    'text/calendar': 'ICS',
    'text/comma-separated-values': 'CSV',
    'text/csv': 'CSV',
    'text/html': 'HTML',
    'text/mathml': 'MathML',
    'text/plain': 'Text',
    'text/rtf': 'RTF',
    'text/scriptlet': 'SCT',
    'text/tab-separated-values': 'TSV',
    'text/texmacs': 'Text',
    'text/vnd.graphviz': 'DOT',
    'text/x-csrc': 'C',
    'text/x-tex': 'TeX',
    'text/x-vcalendar': 'VCS',
    'text/x-vcard': 'VCF',
    'text/xml': 'XML',
    'video/avi': 'AVI',
    'video/quicktime': 'QuickTime',
    'video/x-flv': 'FLV',
    # None: 'Binary',
}

IMPORTERS = {}
EXPORTERS = {}


def _importer_exporter_options(available_options, options, evaluation):
    stream_options = []
    custom_options = []

    if available_options and available_options.has_form('List', None):
        for name in available_options.leaves:
            if isinstance(name, String):
                py_name = name.get_string_value()
            elif isinstance(name, Symbol):
                py_name = strip_context(name.get_name())
            else:
                py_name = None

            if py_name:
                value = Builtin.get_option(options, py_name, evaluation)
                if value is not None:
                    expr = Expression('Rule', String(py_name), value)
                    if py_name == 'CharacterEncoding':
                        stream_options.append(expr)
                    else:
                        custom_options.append(expr)

    return stream_options, custom_options

class ImportFormats(Predefined):
    """
    <dl>
    <dt>'$ImportFormats'
        <dd>returns a list of file formats supported by Import.
    </dl>

    >> $ImportFormats
     = {...CSV,...JSON,...Text...}
    """

    name = '$ImportFormats'

    def evaluate(self, evaluation):
        return Expression('List', *sorted(IMPORTERS.keys()))


class ExportFormats(Predefined):
    """
    <dl>
    <dt>'$ExportFormats'
        <dd>returns a list of file formats supported by Export.
    </dl>

    >> $ExportFormats
     = {...CSV,...SVG,...Text...}
    """

    name = '$ExportFormats'

    def evaluate(self, evaluation):
        return Expression('List', *sorted(EXPORTERS.keys()))


class RegisterImport(Builtin):
    """
    <dl>
    <dt>'RegisterImport["$format$", $defaultFunction$]'
      <dd>register '$defaultFunction$' as the default function used when importing from a file of type '"$format$"'.
    <dt>'RegisterImport["$format$", {"$elem1$" :> $conditionalFunction1$, "$elem2$" :> $conditionalFunction2$, ..., $defaultFunction$}]'
      <dd>registers multiple elements ($elem1$, ...) and their corresponding converter functions ($conditionalFunction1$, ...) in addition to the $defaultFunction$.
    <dt>'RegisterImport["$format$", {"$conditionalFunctions$, $defaultFunction$, "$elem3$" :> $postFunction3$, "$elem4$" :> $postFunction4$, ...}]'
      <dd>also registers additional elements ($elem3$, ...) whose converters ($postFunction3$, ...) act on output from the low-level funcions.
    </dl>

    First, define the default function used to import the data.
    >> ExampleFormat1Import[filename_String] := Module[{stream, head, data}, stream = OpenRead[filename]; head = ReadList[stream, String, 2]; data = Partition[ReadList[stream, Number], 2]; Close[stream]; {"Header" -> head, "Data" -> data}]

    'RegisterImport' is then used to register the above function to a new data format.
    >> ImportExport`RegisterImport["ExampleFormat1", ExampleFormat1Import]

    >> FilePrint["ExampleData/ExampleData.txt"]
     | Example File Format
     | Created by Angus
     | 0.629452	0.586355
     | 0.711009	0.687453
     | 0.246540	0.433973
     | 0.926871	0.887255
     | 0.825141	0.940900
     | 0.847035	0.127464
     | 0.054348	0.296494
     | 0.838545	0.247025
     | 0.838697	0.436220
     | 0.309496	0.833591

    >> Import["ExampleData/ExampleData.txt", {"ExampleFormat1", "Elements"}]
     = {Data, Header}

    >> Import["ExampleData/ExampleData.txt", {"ExampleFormat1", "Header"}]
     = {Example File Format, Created by Angus}

    Conditional Importer:
    >> ExampleFormat2DefaultImport[filename_String] := Module[{stream, head}, stream = OpenRead[filename]; head = ReadList[stream, String, 2]; Close[stream]; {"Header" -> head}]

    >> ExampleFormat2DataImport[filename_String] := Module[{stream, data}, stream = OpenRead[filename]; Skip[stream, String, 2]; data = Partition[ReadList[stream, Number], 2]; Close[stream]; {"Data" -> data}]

    >> ImportExport`RegisterImport["ExampleFormat2", {"Data" :> ExampleFormat2DataImport, ExampleFormat2DefaultImport}]

    >> Import["ExampleData/ExampleData.txt", {"ExampleFormat2", "Elements"}]
     = {Data, Header}

    >> Import["ExampleData/ExampleData.txt", {"ExampleFormat2", "Header"}]
     = {Example File Format, Created by Angus}

    >> Import["ExampleData/ExampleData.txt", {"ExampleFormat2", "Data"}] // Grid
     = 0.629452   0.586355
     .
     . 0.711009   0.687453
     .
     . 0.24654    0.433973
     .
     . 0.926871   0.887255
     .
     . 0.825141   0.9409
     .
     . 0.847035   0.127464
     .
     . 0.054348   0.296494
     .
     . 0.838545   0.247025
     .
     . 0.838697   0.43622
     .
     . 0.309496   0.833591

    """

    context = 'ImportExport`'

    attributes = ('Protected', 'ReadProtected')

    # XXX OptionsIssue
    options = {
        'Path': 'Automatic',
        'FunctionChannels': '{"FileNames"}',
        'Sources': 'None',
        'DefaultElement': 'Automatic',
        'AvailableElements': 'None',
        'Options': '{}',
        'OriginalChannel': 'False',
        'BinaryFormat': 'False',
        'Encoding': 'False',
        'Extensions': '{}',
        'AlphaChannel': 'False',
    }

    rules = {
        'ImportExport`RegisterImport[formatname_String, function_]':
        'ImportExport`RegisterImport[formatname, function, {}]',
    }

    def apply(self, formatname, function, posts, evaluation, options):
        '''ImportExport`RegisterImport[formatname_String, function_, posts_,
                OptionsPattern[ImportExport`RegisterImport]]'''

        if function.has_form('List', None):
            leaves = function.get_leaves()
        else:
            leaves = [function]

        if not (len(leaves) >= 1 and isinstance(leaves[-1], Symbol) and
                all(x.has_form('RuleDelayed', None) for x in leaves[:-1])):
            # TODO: Message
            return Symbol('$Failed')

        conditionals = {
            elem.get_string_value(): expr for (elem, expr) in
            (x.get_leaves() for x in leaves[:-1])}
        default = leaves[-1]
        posts = {}

        IMPORTERS[formatname.get_string_value()] = (conditionals, default, posts, options)

        return Symbol('Null')


class RegisterExport(Builtin):
    """
    <dl>
    <dt>'RegisterExport["$format$", $func$]'
      <dd>register '$func$' as the default function used when exporting from a file of type '"$format$"'.
    </dl>

    Simple text exporter
    >> ExampleExporter1[filename_, data_, opts___] := Module[{strm = OpenWrite[filename], char = data}, WriteString[strm, char]; Close[strm]]

    >> ImportExport`RegisterExport["ExampleFormat1", ExampleExporter1]

    >> Export["sample.txt", "Encode this string!", "ExampleFormat1"];

    >> FilePrint["sample.txt"]
     | Encode this string!

    #> DeleteFile["sample.txt"]

    Very basic encrypted text exporter
    >> ExampleExporter2[filename_, data_, opts___] := Module[{strm = OpenWrite[filename], char}, (* TODO: Check data *) char = FromCharacterCode[Mod[ToCharacterCode[data] - 84, 26] + 97]; WriteString[strm, char]; Close[strm]]

    >> ImportExport`RegisterExport["ExampleFormat2", ExampleExporter2]

    >> Export["sample.txt", "encodethisstring", "ExampleFormat2"];

    >> FilePrint["sample.txt"]
     | rapbqrguvffgevat

    #> DeleteFile["sample.txt"]
    """

    context = 'ImportExport`'

    options = {
        'Path': 'Automatic',
        'FunctionChannels': '{"FileNames"}',
        'Sources': 'None',
        'DefaultElement': 'None',
        'AvailableElements': 'None',
        'Options': '{}',
        'OriginalChannel': 'False',
        'BinaryFormat': 'False',
        'Encoding': 'False',
        'Extensions': '{}',
        'AlphaChannel': 'False',
    }

    def apply(self, formatname, function, evaluation, options):
        '''ImportExport`RegisterExport[formatname_String, function_,
                OptionsPattern[ImportExport`RegisterExport]]'''
        EXPORTERS[formatname.get_string_value()] = (function, options)

        return Symbol('Null')


class FetchURL(Builtin):
    '''
    #> Quiet[FetchURL["https:////", {}]]
     = $Failed

    #> Quiet[FetchURL["http://mathics.org/url_test_case", {}]]
     = $Failed
    '''

    messages = {
        'httperr': '`1` could not be retrieved; `2`.',
    }

    def apply(self, url, elements, evaluation, options={}):
        'FetchURL[url_String, elements_, OptionsPattern[]]'

        import tempfile
        import os

        py_url = url.get_string_value()

        temp_handle, temp_path = tempfile.mkstemp(suffix='')
        try:
            # some pages need cookies or they will end up in an infinite redirect (i.e. HTTP 303)
            # loop, which prevents the page from getting loaded.
            f = urllib2.build_opener(urllib2.HTTPCookieProcessor).open(py_url)

            try:
                if sys.version_info >= (3, 0):
                    content_type = f.info().get_content_type()
                else:
                    content_type = f.headers['content-type']

                os.write(temp_handle, f.read())
            finally:
                f.close()

                # on some OS (e.g. Windows) all writers need to be closed before another
                # reader (e.g. Import._import) can access it. so close the file here.
                os.close(temp_handle)

            def determine_filetype():
                return mimetype_dict.get(content_type)

            result = Import._import(temp_path, determine_filetype, elements, evaluation, options)
        except HTTPError as e:
            evaluation.message(
                'FetchURL', 'httperr', url,
                'the server returned an HTTP status code of %s (%s)' % (e.code, str(e.reason)))
            return Symbol('$Failed')
        except URLError as e:  # see https://docs.python.org/3/howto/urllib2.html
            if hasattr(e, 'reason'):
                evaluation.message('FetchURL', 'httperr', url, str(e.reason))
            elif hasattr(e, 'code'):
                evaluation.message('FetchURL', 'httperr', url, 'server returned %s' % e.code)
            return Symbol('$Failed')
        except ValueError as e:
            evaluation.message('FetchURL', 'httperr', url, str(e))
            return Symbol('$Failed')
        finally:
            os.unlink(temp_path)

        return result


class Import(Builtin):
    """
    <dl>
    <dt>'Import["$file$"]'
      <dd>imports data from a file.
    <dt>'Import["$file$", $elements$]'
      <dd>imports the specified elements from a file.
    <dt>'Import["http://$url$", ...]' and 'Import["ftp://$url$", ...]'
      <dd>imports from a URL.
    </dl>

    #> Import["ExampleData/ExampleData.tx"]
     : File not found during Import.
     = $Failed
    #> Import[x]
     : First argument x is not a valid file, directory, or URL specification.
     = $Failed

    ## CSV
    #> Import["ExampleData/numberdata.csv", "Elements"]
     = {Data, Grid}
    #> Import["ExampleData/numberdata.csv", "Data"]
    = {{0.88, 0.60, 0.94}, {0.76, 0.19, 0.51}, {0.97, 0.04, 0.26}, {0.33, 0.74, 0.79}, {0.42, 0.64, 0.56}}
    #> Import["ExampleData/numberdata.csv"]
    = {{0.88, 0.60, 0.94}, {0.76, 0.19, 0.51}, {0.97, 0.04, 0.26}, {0.33, 0.74, 0.79}, {0.42, 0.64, 0.56}}
    #> Import["ExampleData/numberdata.csv", "FieldSeparators" -> "."]
    = {{0, 88,0, 60,0, 94}, {0, 76,0, 19,0, 51}, {0, 97,0, 04,0, 26}, {0, 33,0, 74,0, 79}, {0, 42,0, 64,0, 56}}

    ## Text
    >> Import["ExampleData/ExampleData.txt", "Elements"]
     = {Data, Lines, Plaintext, String, Words}
    >> Import["ExampleData/ExampleData.txt", "Lines"]
     = ...
    #> Import["ExampleData/Middlemarch.txt"];
     : An invalid unicode sequence was encountered and ignored.
    #> StringTake[Import["ExampleData/Middlemarch.txt", CharacterEncoding -> "ISO8859-1"], {21, 69}]
     = Le sentiment de la fausseté des plaisirs présents

    ## JSON
    >> Import["ExampleData/colors.json"]
     = {colorsArray -> {{colorName -> black, rgbValue -> (0, 0, 0), hexValue -> #000000}, {colorName -> red, rgbValue -> (255, 0, 0), hexValue -> #FF0000}, {colorName -> green, rgbValue -> (0, 255, 0), hexValue -> #00FF00}, {colorName -> blue, rgbValue -> (0, 0, 255), hexValue -> #0000FF}, {colorName -> yellow, rgbValue -> (255, 255, 0), hexValue -> #FFFF00}, {colorName -> cyan, rgbValue -> (0, 255, 255), hexValue -> #00FFFF}, {colorName -> magenta, rgbValue -> (255, 0, 255), hexValue -> #FF00FF}, {colorName -> white, rgbValue -> (255, 255, 255), hexValue -> #FFFFFF}}}

    ## XML
    #> Import["ExampleData/InventionNo1.xml", "Tags"]
     = {accidental, alter, arpeggiate, ..., words}
    """

    messages = {
        'nffil': 'File not found during Import.',
        'chtype': ('First argument `1` is not a valid file, directory, '
                   'or URL specification.'),
        'noelem': (
            'The Import element `1` is not present when importing as `2`.'),
        'fmtnosup': '`1` is not a supported Import format.',
        'emptyfch': 'Function Channel not defined.'
    }

    rules = {
        'Import[filename_]': 'Import[filename, {}]',
    }

    def apply(self, filename, evaluation, options={}):
        'Import[filename_, OptionsPattern[]]'
        return self.apply_elements(filename, Expression('List'), evaluation, options)

    def apply_element(self, filename, element, evaluation, options={}):
        'Import[filename_, element_String, OptionsPattern[]]'
        return self.apply_elements(filename, Expression('List', element), evaluation, options)

    def apply_elements(self, filename, elements, evaluation, options={}):
        'Import[filename_, elements_List?(AllTrue[#, NotOptionQ]&), OptionsPattern[]]'
        # Check filename
        path = filename.to_python()
        if not (isinstance(path, six.string_types) and path[0] == path[-1] == '"'):
            evaluation.message('Import', 'chtype', filename)
            return Symbol('$Failed')

        # Download via URL
        if isinstance(filename, String):
            if any(filename.get_string_value().startswith(prefix) for prefix in ('http://', 'https://', 'ftp://')):
                return Expression('FetchURL', filename, elements, *options_to_rules(options))

        # Load local file
        findfile = Expression('FindFile', filename).evaluate(evaluation)

        if findfile == Symbol('$Failed'):
            evaluation.message('Import', 'nffil')
            return findfile

        def determine_filetype():
            return Expression('FileFormat', findfile).evaluate(
                evaluation=evaluation).get_string_value()

        return self._import(findfile, determine_filetype, elements, evaluation, options)

    @staticmethod
    def _import(findfile, determine_filetype, elements, evaluation, options, data = None):
        current_predetermined_out = evaluation.predetermined_out
        # Check elements
        if elements.has_form('List', None):
            elements = elements.get_leaves()
        else:
            elements = [elements]

        for el in elements:
            if not isinstance(el, String):

                evaluation.message('Import', 'noelem', el)
                evaluation.predetermined_out = current_predetermined_out
                return Symbol('$Failed')

        elements = [el.get_string_value() for el in elements]

        # Determine file type
        for el in elements:
            if el in IMPORTERS.keys():
                filetype = el
                elements.remove(el)
                break
        else:
            filetype = determine_filetype()

        if filetype not in IMPORTERS.keys():
            evaluation.message('Import', 'fmtnosup', filetype)
            evaluation.predetermined_out = current_predetermined_out
            return Symbol('$Failed')

        # Load the importer
        (conditionals, default_function, posts, importer_options) = IMPORTERS[filetype]

        stream_options, custom_options = _importer_exporter_options(
            importer_options.get("System`Options"), options, evaluation)

        function_channels = importer_options.get("System`FunctionChannels")

        if function_channels is None:
            # TODO message
            if data is None:
                evaluation.message('Import', 'emptyfch')
            else:
                evaluation.message('ImportString', 'emptyfch')
            evaluation.predetermined_out = current_predetermined_out
            return Symbol('$Failed')


        default_element = importer_options.get("System`DefaultElement")
        if default_element is None:
            # TODO message
            evaluation.predetermined_out = current_predetermined_out
            return Symbol('$Failed')

        def get_results(tmp_function, findfile):
            if function_channels == Expression('List', String('FileNames')):
                joined_options = list(chain(stream_options, custom_options))
                tmpfile = False
                if findfile is None:
                    tmpfile = True
                    stream = Expression('OpenWrite').evaluate(evaluation)
                    findfile = stream.leaves[0]
                    if not data is None:
                        Expression('WriteString', data).evaluate(evaluation)
                    else:
                        Expression('WriteString', String("")).evaluate(evaluation)
                    Expression('Close', stream).evaluate(evaluation)
                    stream = None
                tmp = Expression(tmp_function, findfile, *joined_options).evaluate(evaluation)
                if tmpfile:
                     Expression("DeleteFile", findfile).evaluate(evaluation)
            elif function_channels == Expression('List', String('Streams')):
                if findfile is None:
                    stream = Expression('StringToStream', data).evaluate(evaluation)
                else:
                    stream = Expression('OpenRead', findfile, *stream_options).evaluate(evaluation)
                if stream.get_head_name() != 'System`InputStream':
                    evaluation.message('Import', 'nffil')
                    evaluation.predetermined_out = current_predetermined_out
                    return None
                tmp = Expression(tmp_function, stream, *custom_options).evaluate(evaluation)
                Expression('Close', stream).evaluate(evaluation)
            else:
                # TODO message
                evaluation.predetermined_out = current_predetermined_out
                return Symbol('$Failed')
            tmp = tmp.get_leaves()
            if not all(expr.has_form('Rule', None) for expr in tmp):
                evaluation.predetermined_out = current_predetermined_out
                return None

            # return {a.get_string_value() : b for (a,b) in map(lambda x:
            # x.get_leaves(), tmp)}
            evaluation.predetermined_out = current_predetermined_out
            return dict((a.get_string_value(), b)
                        for (a, b) in [x.get_leaves() for x in tmp])

        # Perform the import
        defaults = None

        if not elements:
            defaults = get_results(default_function, findfile)
            if defaults is None:
                evaluation.predetermined_out = current_predetermined_out
                return Symbol('$Failed')
            if default_element == Symbol("Automatic"):
                evaluation.predetermined_out = current_predetermined_out
                return Expression('List', *(
                    Expression('Rule', String(key), defaults[key])
                    for key in defaults.keys()))
            else:
                result = defaults.get(default_element.get_string_value())
                if result is None:
                    evaluation.message('Import', 'noelem', default_element,
                                       from_python(filetype))
                    evaluation.predetermined_out = current_predetermined_out
                    return Symbol('$Failed')
                evaluation.predetermined_out = current_predetermined_out
                return result
        else:
            assert len(elements) == 1
            el = elements[0]
            if el == "Elements":
                defaults = get_results(default_function, findfile)
                if defaults is None:
                    evaluation.predetermined_out = current_predetermined_out
                    return Symbol('$Failed')
                # Use set() to remove duplicates
                evaluation.predetermined_out = current_predetermined_out
                return from_python(sorted(set(
                    list(conditionals.keys()) + list(defaults.keys()) + list(posts.keys()))))
            else:
                if el in conditionals.keys():
                    result = get_results(conditionals[el], findfile)
                    if result is None:
                        evaluation.predetermined_out = current_predetermined_out
                        return Symbol('$Failed')
                    if len(list(result.keys())) == 1 and list(result.keys())[0] == el:
                        evaluation.predetermined_out = current_predetermined_out
                        return list(result.values())[0]
                elif el in posts.keys():
                    # TODO: allow use of conditionals
                    result = get_results(posts[el])
                    if result is None:
                        evaluation.predetermined_out = current_predetermined_out
                        return Symbol('$Failed')
                else:
                    if defaults is None:
                        defaults = get_results(default_function, findfile)
                        if defaults is None:
                            evaluation.predetermined_out = current_predetermined_out
                            return Symbol('$Failed')
                    if el in defaults.keys():
                        evaluation.predetermined_out = current_predetermined_out
                        return defaults[el]
                    else:
                        evaluation.message('Import', 'noelem', from_python(el),
                                           from_python(filetype))
                        evaluation.predetermined_out = current_predetermined_otu
                        return Symbol('$Failed')


class ImportString(Import):
    """
    <dl>
    <dt>'ImportString["$data$", "$format$"]'
      <dd>imports data in the specified format from a string.
    <dt>'ImportString["$file$", $elements$]'
      <dd>imports the specified elements from a string.
    <dt>'ImportString["$data$"]' 
      <dd>attempts to determine the format of the string from its content.
    </dl>

     
    #> ImportString[x]
     : First argument x is not a string.
     = $Failed

    ## CSV
    #> datastring = "0.88, 0.60, 0.94\\n.076, 0.19, .51\\n0.97, 0.04, .26";
    #> ImportString[datastring, "Elements"]
     = {Data, Lines, Plaintext, String, Words}
    #> ImportString[datastring, {"CSV","Elements"}]
     = {Data, Grid}
    #> ImportString[datastring, {"CSV", "Data"}]
    = {{0.88,  0.60,  0.94}, {.076,  0.19,  .51}, {0.97,  0.04,  .26}}
    #> ImportString[datastring]
    = 0.88, 0.60, 0.94
    .  .076, 0.19, .51
    .  0.97, 0.04, .26
    #> ImportString[datastring, "CSV","FieldSeparators" -> "."]
    = {{0, 88, 0, 60, 0, 94}, {076, 0, 19, , 51}, {0, 97, 0, 04, , 26}}

    ## Text
    >> str = "Hello!\\n    This is a testing text\\n";
    >> ImportString[str, "Elements"]
     = {Data, Lines, Plaintext, String, Words}
    >> ImportString[str, "Lines"]
     = ...
    """
       
    messages = {
        'string': 'First argument `1` is not a string.',
        'noelem': (
            'The Import element `1` is not present when importing as `2`.'),
        'fmtnosup': '`1` is not a supported Import format.',
    }

    rules = {
            }

        
    def apply(self, data, evaluation, options={}):
        'ImportString[data_, OptionsPattern[]]'
        return self.apply_elements(data, Expression('List'), evaluation, options)

    def apply_element(self, data, element, evaluation, options={}):
        'ImportString[data_, element_String, OptionsPattern[]]'
        
        return self.apply_elements(data, Expression('List', element), evaluation, options)

    
    def apply_elements(self, data, elements, evaluation, options={}):
        'ImportString[data_, elements_List?(AllTrue[#, NotOptionQ]&), OptionsPattern[]]'
        if not (isinstance(data, String)):
            evaluation.message('ImportString', 'string', data)
            return Symbol('$Failed')
        
        def determine_filetype():
            if not FileFormat.detector:
                loader = magic.MagicLoader()
                loader.load()
                FileFormat.detector = magic.MagicDetector(loader.mimetypes)
            mime = set(FileFormat.detector.match("", data=data.to_python()))

            result = []
            for key in mimetype_dict.keys():
                if key in mime:
                    result.append(mimetype_dict[key])

            # the following fixes an extremely annoying behaviour on some (not all)
            # installations of Windows, where we end up classifying .csv files als XLS.
            if len(result) == 1 and result[0] == 'XLS' and path.lower().endswith('.csv'):
                return String('CSV')
            
            if len(result) == 0:
                result = 'Binary'
            elif len(result) == 1:
                result = result[0]
            else:
                return None

            return result
        
        return self._import(None, determine_filetype, elements, evaluation, options, data = data)



    
                    
class Export(Builtin):
    """
    <dl>
    <dt>'Export["$file$.$ext$", $expr$]'
      <dd>exports $expr$ to a file, using the extension $ext$ to determine the format.
    <dt>'Export["$file$", $expr$, "$format$"]'
      <dd>exports $expr$ to a file in the specified format.
    <dt>'Export["$file$", $exprs$, $elems$]'
      <dd>exports $exprs$ to a file as elements specified by $elems$.
    </dl>

    ## Invalid Filename
    #> Export["abc.", 1+2]
     : Cannot infer format of file abc..
     = $Failed
    #> Export[".ext", 1+2]
     : Cannot infer format of file .ext.
     = $Failed
    #> Export[x, 1+2]
     : First argument x is not a valid file specification.
     = $Failed

    ## Explicit Format
    #> Export["abc.txt", 1+x, "JPF"]
     : {JPF} is not a valid set of export elements for the Text format.
     = $Failed
    #> Export["abc.txt", 1+x, {"JPF"}]
     : {JPF} is not a valid set of export elements for the Text format.
     = $Failed

    ## Empty elems
    #> Export["123.txt", 1+x, {}]
     = 123.txt
    #> Export["123.jcp", 1+x, {}]
     : Cannot infer format of file 123.jcp.
     = $Failed

    ## Compression
    ## #> Export["abc.txt", 1+x, "ZIP"]    (* MMA Bug - Export::type *)
    ##  : {ZIP} is not a valid set of export elements for the Text format.
    ##  = $Failed
    ## #> Export["abc.txt", 1+x, "BZIP"]   (* MMA Bug - General::stop *)
    ##  : {BZIP} is not a valid set of export elements for the Text format.
    ##  = $Failed
    ## #> Export["abc.txt", 1+x, {"BZIP", "ZIP", "Text"}]
    ##  = abc.txt
    ## #> Export["abc.txt", 1+x, {"GZIP", "Text"}]
    ##  = abc.txt
    ## #> Export["abc.txt", 1+x, {"BZIP2", "Text"}]
    ##  = abc.txt

    ## FORMATS

    ## Text
    #> Export["abc.txt", 1 + x + y]
     = abc.txt
    #> FilePrint[%]
     | 1 + x + y
    #> DeleteFile[%%]

    #> Export["abc.txt", "ä", CharacterEncoding -> "ISOLatin1"];
    #> strm = OpenRead["abc.txt", BinaryFormat -> True];
    #> BinaryRead[strm]
     = 228
    #> Close[strm];
    #> DeleteFile["abc.txt"];

    #> Export["abc.txt", "ä", CharacterEncoding -> "UTF-8"];
    #> strm = OpenRead["abc.txt", BinaryFormat -> True];
    #> BinaryRead[strm]
     = 195
    #> Close[strm];
    #> DeleteFile["abc.txt"];

    ## CSV
    #> Export["abc.csv", {{1, 2, 3}, {4, 5, 6}}]
     = abc.csv
    #> FilePrint[%]
     | 1,2,3
     | 4,5,6
    #> DeleteFile[%%]

    ## SVG
    #> Export["sine.svg", Plot[Sin[x], {x,0,1}]]
     = sine.svg
    #> FileFormat[%]
     = SVG
    #> DeleteFile[%%]
    """

    messages = {
        'chtype': "First argument `1` is not a valid file specification.",
        'infer': "Cannot infer format of file `1`.",
        'noelem': "`1` is not a valid set of export elements for the `2` format.",
        'emptyfch': 'Function Channel not defined.',
        'nffil':  'File `1` could not be opened',
    }

    _extdict = {
        'bmp': 'BMP',
        'gif': 'GIF',
        'jp2': 'JPEG2000',
        'jpg': 'JPEG',
        'pcx': 'PCX',
        'png': 'PNG',
        'ppm': 'PPM',
        'pbm': 'PBM',
        'pgm': 'PGM',
        'tif': 'TIFF',
        'txt': 'Text',
        'csv': 'CSV',
        'svg': 'SVG',
    }

    rules = {
        'Export[filename_, expr_, elems_?NotListQ]': (
            'Export[filename, expr, {elems}]'),
    }

    def apply(self, filename, expr, evaluation, options={}):
        "Export[filename_, expr_, OptionsPattern[]]"

        # Check filename
        if not self._check_filename(filename, evaluation):
            return Symbol('$Failed')

        # Determine Format
        form = self._infer_form(filename, evaluation)

        if form is None:
            evaluation.message('Export', 'infer', filename)
            return Symbol('$Failed')
        else:
            return self.apply_elements(filename, expr, String(form), evaluation, options)

    def apply_element(self, filename, expr, element, evaluation, options={}):
        'Export[filename_, expr_, element_String, OptionsPattern[]]'
        return self.apply_elements(filename, expr, Expression('List', element), evaluation, options)

    def apply_elements(self, filename, expr, elems, evaluation, options={}):
        "Export[filename_, expr_, elems_List?(AllTrue[#, NotOptionQ]&), OptionsPattern[]]"

        # Check filename
        if not self._check_filename(filename, evaluation):
            return Symbol('$Failed')

        # Process elems {comp* format?, elem1*}
        leaves = elems.get_leaves()

        format_spec, elems_spec = [], []
        found_form = False
        for leaf in leaves[::-1]:
            leaf_str = leaf.get_string_value()

            if not found_form and leaf_str in EXPORTERS:
                found_form = True

            if found_form:
                format_spec.append(leaf_str)
            else:
                elems_spec.append(leaf)

        # Just to be sure that the following calls do not change the state of this property
        current_predetermined_out =  evaluation.predetermined_out
        # Infer format if not present
        if not found_form:
            assert format_spec == []
            format_spec = self._infer_form(filename, evaluation)
            if format_spec is None:
                evaluation.message('Export', 'infer', filename)
                evaluation.predetermined_out = current_predetermined_out
                return Symbol('$Failed')
            format_spec = [format_spec]
        else:
            assert format_spec != []

        # First item in format_spec is the explicit format.
        # The other elements (if present) are compression formats

        if elems_spec != []:        # FIXME: support elems
            evaluation.message(
                'Export', 'noelem', elems, String(format_spec[0]))
            evaluation.predetermined_out = current_predetermined_out
            return Symbol('$Failed')

        # Load the exporter
        exporter_symbol, exporter_options = EXPORTERS[format_spec[0]]
        function_channels = exporter_options.get("System`FunctionChannels")
        
        stream_options, custom_options = _importer_exporter_options(
            exporter_options.get("System`Options"), options, evaluation)

        
        if function_channels is None:
            evaluation.message('Export', 'emptyfch')
            evaluation.predetermined_out = current_predetermined_out
            return Symbol('$Failed')
        elif function_channels == Expression('List', String('FileNames')):
            exporter_function = Expression(
                exporter_symbol, filename, expr, *list(chain(stream_options, custom_options)))
            res = exporter_function.evaluate(evaluation)
        elif function_channels == Expression('List', String('Streams')):
            stream = Expression('OpenWrite', filename, *stream_options).evaluate(evaluation)
            if stream.get_head_name() != 'System`OutputStream':
                evaluation.message('Export', 'nffil')
                evaluation.predetermined_out = current_predetermined_out
                return Symbol("$Failed")
            exporter_function = Expression(
                exporter_symbol, stream, expr, *list(chain(stream_options, custom_options)))
            res = exporter_function.evaluate(evaluation)
            Expression('Close', stream).evaluate(evaluation)            
        if res == Symbol('Null'):
            evaluation.predetermined_out = current_predetermined_out
            return filename      
        evaluation.predetermined_out = current_predetermined_out
        return Symbol('$Failed')

    def _check_filename(self, filename, evaluation):
        path = filename.to_python()
        if isinstance(path, six.string_types) and path[0] == path[-1] == '"':
            return True
        evaluation.message('Export', 'chtype', filename)
        return False

    def _infer_form(self, filename, evaluation):
        ext = Expression('FileExtension', filename).evaluate(evaluation)
        ext = ext.get_string_value().lower()
        return self._extdict.get(ext)


class ExportString(Builtin):
    """
    <dl>
    <dt>'ExportString[$expr$, $form$]'
      <dd>exports $expr$ to a string, in the format $form$.
    <dt>'Export["$file$", $exprs$, $elems$]'
      <dd>exports $exprs$ to a string as elements specified by $elems$.
    </dl>

    >> ExportString[{{1,2,3,4},{3},{2},{4}}, "CSV"]
     = 1,2,3,4
     . 3,
     . 2,
     . 4,

    >> ExportString[{1,2,3,4}, "CSV"]
     = 1,
     . 2,
     . 3,
     . 4,
    >> ExportString[Integrate[f[x],{x,0,2}], "SVG"]
     = <svg><mrow><msubsup><mo>∫</mo> <mn>0</mn> <mn>2</mn></msubsup> <mrow><mi>f</mi> <mo>[</mo> <mi>x</mi> <mo>]</mo></mrow> <mo form="prefix" lspace="0" rspace="0.2em">⁢</mo> <mrow><mtext></mtext> <mi>x</mi></mrow></mrow></svg>
    """

    messages = {
        'noelem': "`1` is not a valid set of export elements for the `2` format.",
        'emptyfch': 'Function Channel not defined.',
    }

    rules = {
        'ExportString[expr_, elems_?NotListQ]': (
            'ExportString[expr, {elems}]'),
    }


    def apply_element(self, expr, element, evaluation, options={}):
        'ExportString[expr_, element_String, OptionsPattern[]]'
        return self.apply_elements(expr, Expression('List', element), evaluation, options)

    def apply_elements(self, expr, elems, evaluation, options={}):
        "ExportString[expr_, elems_List?(AllTrue[#, NotOptionQ]&), OptionsPattern[]]"
        # Process elems {comp* format?, elem1*}
        leaves = elems.get_leaves()

        format_spec, elems_spec = [], []
        found_form = False
        for leaf in leaves[::-1]:
            leaf_str = leaf.get_string_value()

            if not found_form and leaf_str in EXPORTERS:
                found_form = True
                
            if found_form:
                format_spec.append(leaf_str)
            else:
                elems_spec.append(leaf)

        # Just to be sure that the following evaluations do not change the value of this property
        current_predetermined_out =  evaluation.predetermined_out

        # Infer format if not present
        if format_spec is None:
            evaluation.message('ExportString', 'infer', filename)
            evaluation.predetermined_out = current_predetermined_out
            return Symbol('$Failed')

        # First item in format_spec is the explicit format.
        # The other elements (if present) are compression formats

        if elems_spec != []:        # FIXME: support elems
            if format_spec != []:
                evaluation.message(
                    'ExportString', 'noelem', elems, String(format_spec[0]))
            else:
                evaluation.message(
                    'ExportString', 'noelem', elems, String("Unknown"))
            evaluation.predetermined_out = current_predetermined_out
            return Symbol('$Failed')

        # Load the exporter
        exporter_symbol, exporter_options = EXPORTERS[format_spec[0]]
        function_channels = exporter_options.get("System`FunctionChannels")

        stream_options, custom_options = _importer_exporter_options(
            exporter_options.get("System`Options"), options, evaluation)
        
        if function_channels is None:
            evaluation.message('ExportString', 'emptyfch')
            evaluation.predetermined_out = current_predetermined_out
            return Symbol('$Failed')
        elif function_channels == Expression('List', String('FileNames')):
            # Generates a temporary file
            import tempfile
            tmpfile =  tempfile.NamedTemporaryFile(dir=tempfile.gettempdir())
            filename = String(tmpfile.name)
            tmpfile.close()
            exporter_function = Expression(
                exporter_symbol, filename, expr, *list(chain(stream_options, custom_options)))
            if exporter_function.evaluate(evaluation) != Symbol('Null'):
                evaluation.predetermined_out = current_predetermined_out
                return Symbol('$Failed')
            else:
                try:
                    tmpstream = open(filename.value, 'r')
                    res = tmpstream.read()
                    tmpstream.close()
                    res = String(res)
                except Exception as e:
                    print("something went wrong")
                    print(e)
                    evaluation.predetermined_out = current_predetermined_out
                    return Symbol('$Failed')
        elif function_channels == Expression('List', String('Streams')):
            from io import StringIO
            from mathics.builtin.files import STREAMS, NSTREAMS
            pystream = StringIO()
            n = next(NSTREAMS)
            STREAMS.append(pystream)
            stream = Expression('OutputStream', String('String'), Integer(n))
            exporter_function = Expression(
                exporter_symbol, stream, expr, *list(chain(stream_options, custom_options)))
            res = exporter_function.evaluate(evaluation)
            if res == Symbol('Null'):
                res = String(pystream.getvalue())
            else:
                res = Symbol("$Failed")
            Expression('Close', stream).evaluate(evaluation)
        else:
            evaluation.message('ExportString', 'emptyfch')
            evaluation.predetermined_out = current_predetermined_out
            return Symbol('$Failed')
        
        evaluation.predetermined_out = current_predetermined_out
        return res











    
class FileFormat(Builtin):
    """
    <dl>
    <dt>'FileFormat["$name$"]'
      <dd>attempts to determine what format 'Import' should use to import specified file.
    </dl>

    >> FileFormat["ExampleData/sunflowers.jpg"]
     = JPEG

    ## UTF-8 Unicode text
    >> FileFormat["ExampleData/EinsteinSzilLetter.txt"]
     = Text

    >> FileFormat["ExampleData/lena.tif"]
     = TIFF

    ## ASCII text
    #> FileFormat["ExampleData/BloodToilTearsSweat.txt"]
     = Text
    #> FileFormat["ExampleData/MadTeaParty.gif"]
     = GIF
    #> FileFormat["ExampleData/moon.tif"]
     = TIFF

    #> FileFormat["ExampleData/numberdata.csv"]
     = CSV

    #> FileFormat["ExampleData/EinsteinSzilLetter.txt"]
     = Text

    #> FileFormat["ExampleData/BloodToilTearsSweat.txt"]
     = Text

    #> FileFormat["ExampleData/benzene.xyz"]
     = XYZ

    #> FileFormat["ExampleData/colors.json"]
     = JSON

    #> FileFormat["ExampleData/some-typo.extension"]
     : File not found during FileFormat[ExampleData/some-typo.extension].
     = $Failed

    #> FileFormat["ExampleData/Testosterone.svg"]
     = SVG

    #> FileFormat["ExampleData/colors.json"]
     = JSON

    #> FileFormat["ExampleData/InventionNo1.xml"]
     = XML
    """

    messages = {
        'nffil': 'File not found during `1`.',
    }

    detector = None

    def apply(self, filename, evaluation):
        'FileFormat[filename_String]'

        findfile = Expression('FindFile', filename).evaluate(evaluation)
        if findfile == Symbol('$Failed'):
            evaluation.message(
                'FileFormat', 'nffil', Expression('FileFormat', filename))
            return findfile

        path = findfile.get_string_value()

        if not FileFormat.detector:
            loader = magic.MagicLoader()
            loader.load()
            FileFormat.detector = magic.MagicDetector(loader.mimetypes)

        mime = set(FileFormat.detector.match(path))

        # If match fails match on extension only
        if mime == set([]):
            mime, encoding = mimetypes.guess_type(path)
            if mime is None:
                mime = set([])
            else:
                mime = set([mime])

        result = []
        for key in mimetype_dict.keys():
            if key in mime:
                result.append(mimetype_dict[key])

        # the following fixes an extremely annoying behaviour on some (not all)
        # installations of Windows, where we end up classifying .csv files als XLS.
        if len(result) == 1 and result[0] == 'XLS' and path.lower().endswith('.csv'):
            return String('CSV')

        if len(result) == 0:
            result = 'Binary'
        elif len(result) == 1:
            result = result[0]
        else:
            return None

        return from_python(result)
<<<<<<< HEAD
=======

import base64

class B64Encode(Builtin):
    """
    <dl>
    <dt> 'System`Convert`B64Dump`B64Encode[$expr$]'
    <dd>Encodes $expr$ in Base64 coding
    </dl>

    >> System`Convert`B64Dump`B64Encode["Hello world"]
     = IkhlbGxvIHdvcmxkIg==
    >> System`Convert`B64Dump`B64Decode[%]
     = Hello world
    >> System`Convert`B64Dump`B64Encode[Integrate[f[x],{x,0,2}]]
     = SW50ZWdyYXRlW2ZbeF0sIHt4LCAwLCAyfV0=
    >> System`Convert`B64Dump`B64Decode[%]
     = Integrate[f[x], {x, 0, 2}]
    >> System`Convert`B64Dump`B64Encode[RandomImage[0.,{10,10}]]
     = ...
    """
    
    context = "System`Convert`B64Dump`"
    name = "B64Encode"

    def apply(self, expr, evaluation):
        'System`Convert`B64Dump`B64Encode[expr_]'
        if isinstance(expr,String):
            stringtocodify = "\"" + expr.get_string_value() + "\""
        else:
            stringtocodify = Expression('ToString',expr).evaluate(evaluation).get_string_value()
        return String(base64.b64encode(bytearray(stringtocodify, 'utf8')).decode('utf8'))
            



class B64Decode(Builtin):
    """
    <dl>
    <dt> 'System`Convert`B64Dump`B64Decode[$string$]'
    <dd>Decode  $string$ in Base64 coding to an expression.
    </dl>

    """
    
    context = "System`Convert`B64Dump`"
    name = "B64Decode"

    def apply(self, expr, evaluation):
        'System`Convert`B64Dump`B64Decode[expr_String]'
        try:
            clearstring = base64.b64decode(bytearray(expr.get_string_value(), 'utf8')).decode('utf8')
        except Exception as e:
            print(e.__repr__())
            return Symbol("$Failed")
        return Expression('ToExpression', String(str(clearstring,))).evaluate(evaluation)



>>>>>>> b5d0a48f
<|MERGE_RESOLUTION|>--- conflicted
+++ resolved
@@ -1295,8 +1295,6 @@
             return None
 
         return from_python(result)
-<<<<<<< HEAD
-=======
 
 import base64
 
@@ -1356,4 +1354,4 @@
 
 
 
->>>>>>> b5d0a48f
+
