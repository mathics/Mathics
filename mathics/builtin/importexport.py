# -*- coding: utf-8 -*-

"""
Importing and Exporting
"""

from mathics.version import __version__  # noqa used in loading to check consistency.

from mathics.core.expression import (
    ByteArrayAtom,
    Expression,
    from_python,
    strip_context,
    Symbol,
    SymbolFailed,
)
from mathics.builtin.base import (
    Builtin,
    Predefined,
    String,
    Integer,
    get_option,
)

from .pymimesniffer import magic
import mimetypes
import sys
from itertools import chain

try:
    import urllib.request as urllib2
    from urllib.error import HTTPError, URLError
except ImportError:
    import urllib2
    from urllib2 import HTTPError, URLError

mimetypes.add_type("application/vnd.wolfram.mathematica.package", ".m")

# Seems that JSON is not registered on the mathics.net server, so we do it manually here.
# Keep in mind that mimetypes has system-dependent aspects (it inspects "/etc/mime.types" and other files).
mimetypes.add_type("application/json", ".json")

# TODO: Add more file formats

mimetype_dict = {
    "application/dicom": "DICOM",
    "application/dbase": "DBF",
    "application/dbf": "DBF",
    "application/eps": "EPS",
    "application/fits": "FITS",
    "application/json": "JSON",
    "application/mathematica": "NB",
    "application/mdb": "MDB",
    "application/mbox": "MBOX",
    "application/msaccess": "MDB",
    "application/octet-stream": "OBJ",
    "application/pdf": "PDF",
    "application/pcx": "PCX",
    "application/postscript": "EPS",
    "application/rss+xml": "RSS",
    "application/rtf": "RTF",
    "application/sla": "STL",
    "application/tga": "TGA",
    "application/vnd.google-earth.kml+xml": "KML",
    "application/vnd.ms-excel": "XLS",
    "application/vnd.ms-pki.stl": "STL",
    "application/vnd.oasis.opendocument.spreadsheet": "ODS",
    "application/vnd.openxmlformats-officedocument.spreadsheetml.sheet": "XLSX",  # nopep8
    "application/vnd.sun.xml.calc": "SXC",
    "application/vnd.msaccess": "MDB",
    "application/vnd.wolfram.cdf": "CDF",
    "application/vnd.wolfram.cdf.text": "CDF",
    "application/vnd.wolfram.mathematica.package": "Package",
    "application/xhtml+xml": "XHTML",
    "application/xml": "XML",
    "application/x-3ds": "3DS",
    "application/x-cdf": "NASACDF",
    "application/x-eps": "EPS",
    "application/x-flac": "FLAC",
    "application/x-font-bdf": "BDF",
    "application/x-hdf": "HDF",
    "application/x-msaccess": "MDB",
    "application/x-netcdf": "NetCDF",
    "application/x-shockwave-flash": "SWF",
    "application/x-tex": "TeX",  # Also TeX
    "audio/aiff": "AIFF",
    "audio/basic": "AU",  # Also SND
    "audio/midi": "MIDI",
    "audio/x-aifc": "AIFF",
    "audio/x-aiff": "AIFF",
    "audio/x-flac": "FLAC",
    "audio/x-wav": "WAV",
    "chemical/seq-na-genbank": "GenBank",
    "chemical/seq-aa-fasta": "FASTA",
    "chemical/seq-na-fasta": "FASTA",
    "chemical/seq-na-fastq": "FASTQ",
    "chemical/seq-na-sff": "SFF",
    "chemical/x-cif": "CIF",
    "chemical/x-daylight-smiles": "SMILES",
    "chemical/x-hin": "HIN",
    "chemical/x-jcamp-dx": "JCAMP-DX",
    "chemical/x-mdl-molfile": "MOL",
    "chemical/x-mdl-sdf": "SDF",
    "chemical/x-mdl-sdfile": "SDF",
    "chemical/x-mdl-tgf": "TGF",
    "chemical/x-mmcif": "CIF",
    "chemical/x-mol2": "MOL2",
    "chemical/x-mopac-input": "Table",
    "chemical/x-pdb": "PDB",
    "chemical/x-xyz": "XYZ",
    "image/bmp": "BMP",
    "image/eps": "EPS",
    "image/fits": "FITS",
    "image/gif": "GIF",
    "image/jp2": "JPEG2000",
    "image/jpeg": "JPEG",
    "image/pbm": "PNM",
    "image/pcx": "PCX",
    "image/pict": "PICT",
    "image/png": "PNG",
    "image/svg+xml": "SVG",
    "image/tga": "TGA",
    "image/tiff": "TIFF",
    "image/vnd.dxf": "DXF",
    "image/vnd.microsoft.icon": "ICO",
    "image/x-3ds": "3DS",
    "image/x-dxf": "DXF",
    "image/x-exr": "OpenEXR",
    "image/x-icon": "ICO",
    "image/x-ms-bmp": "BMP",
    "image/x-pcx": "PCX",
    "image/x-portable-anymap": "PNM",
    "image/x-portable-bitmap": "PBM",
    "image/x-portable-graymap": "PGM",
    "image/x-portable-pixmap": "PPM",
    "image/x-xbitmap": "XBM",
    "model/x3d+xml": "X3D",
    "model/vrml": "VRML",
    "model/x-lwo": "LWO",
    "model/x-pov": "POV",
    "text/calendar": "ICS",
    "text/comma-separated-values": "CSV",
    "text/csv": "CSV",
    "text/html": "HTML",
    "text/mathml": "MathML",
    "text/plain": "Text",
    "text/rtf": "RTF",
    "text/scriptlet": "SCT",
    "text/tab-separated-values": "TSV",
    "text/texmacs": "Text",
    "text/vnd.graphviz": "DOT",
    "text/x-csrc": "C",
    "text/x-tex": "TeX",
    "text/x-vcalendar": "VCS",
    "text/x-vcard": "VCF",
    "text/xml": "XML",
    "video/avi": "AVI",
    "video/quicktime": "QuickTime",
    "video/x-flv": "FLV",
    # None: 'Binary',
}

IMPORTERS = {}
EXPORTERS = {}
EXTENSIONMAPPINGS = {
    "*.3ds": "3DS",
    "*.3fr": "Raw",
    "*.aac": "M4A",
    "*.aco": "ACO",
    "*.aif": "AIFF",
    "*.aiff": "AIFF",
    "*.arw": "Raw",
    "*.au": "AU",
    "*.avi": "AVI",
    "*.b64": "BASE64",
    "*.bay": "Raw",
    "*.bdf": "BDF",
    "*.bmp": "BMP",
    "*.bmq": "Raw",
    "*.bson": "BSON",
    "*.byu": "BYU",
    "*.bz2": "BZIP2",
    "*.c": "C",
    "*.cdf": "CDF",
    "*.ch": "SCT",
    "*.cha": "HarwellBoeing",
    "*.che": "HarwellBoeing",
    "*.cif": "CIF",
    "*.cine": "Raw",
    "*.col": "DIMACS",
    "*.col.b": "DIMACS",
    "*.cr2": "Raw",
    "*.cra": "HarwellBoeing",
    "*.cre": "HarwellBoeing",
    "*.crw": "Raw",
    "*.cs1": "Raw",
    "*.csa": "HarwellBoeing",
    "*.cse": "HarwellBoeing",
    "*.css": "CSS",
    "*.css": "CSS",
    "*.csv": "CSV",
    "*.ct": "SCT",
    "*.cua": "HarwellBoeing",
    "*.cue": "HarwellBoeing",
    "*.cur": "CUR",
    "*.cza": "HarwellBoeing",
    "*.cze": "HarwellBoeing",
    "*.dae": "DAE",
    "*.dat": "Table",
    "*.dc2": "Raw",
    "*.dcm": "DICOM",
    "*.dcr": "Raw",
    "*.dib": "BMP",
    "*.dic": "DICOM",
    "*.dicm": "DICOM",
    "*.dif": "DIF",
    "*.dng": "Raw",
    "*.dot": "DOT",
    "*.dxf": "DXF",
    "*.edf": "EDF",
    "*.emf": "EMF",
    "*.eml": "EML",
    "*.enc": "UUE",
    "*.ent": "PDB",
    "*.eps": "EPS",
    "*.epsf": "EPS",
    "*.epsi": "EPS",
    "*.erf": "Raw",
    "*.fa": "FASTA",
    "*.fasta": "FASTA",
    "*.fastq": "FASTQ",
    "*.fcs": "FCS",
    "*.fff": "Raw",
    "*.fit": "FITS",
    "*.fits": "FITS",
    "*.flac": "FLAC",
    "*.flv": "FLV",
    "*.fmu": "FMU",
    "*.fq": "FASTQ",
    "*.fsa": "FASTA",
    "*.g6": "Graph6",
    "*.geojson": "GeoJSON",
    "*.gif": "GIF",
    "*.gml": "Graphlet",
    "*.graphml": "GraphML",
    "*.grb": "GRIB",
    "*.grd": "SurferGrid",
    "*.grib": "GRIB",
    "*.gv": "DOT",
    "*.gw": "LEDA",
    "*.gxl": "GXL",
    "*.gz": "GZIP",
    "*.h5": "HDF5",
    "*.hdf": "HDF",
    "*.hdr": "Raw",
    "*.hmm": "HMMER",
    "*.htm": "HTML",
    # "*.htm": "XHTML",
    "*.html": "HTML",
    # "*.html": "XHTML",
    "*.ia": "Raw",
    "*.icc": "ICC",
    "*.icm": "ICC",
    "*.icns": "ICNS",
    "*.ico": "ICO",
    "*.ics": "ICS",
    "*.ini": "INI",
    "*.j2k": "JPEG2000",
    "*.jar": "ZIP",
    "*.jfif": "JPEG",
    "*.jp2": "JPEG2000",
    "*.jpc": "JPEG2000",
    "*.jpeg": "JPEG",
    "*.jpg": "JPEG",
    "*.json": "JSON",
    "*.jvx": "JVX",
    "*.k25": "Raw",
    "*.kc2": "Raw",
    "*.kdc": "Raw",
    "*.kml": "KML",
    "*.kmz": "KML",
    "*.lgr": "LEDA",
    "*.lmd": "FCS",
    "*.lwo": "LWO",
    "*.m": "Package",
    "*.m4a": "M4A",
    "*.ma": "Maya",
    "*.mat": "MAT",
    "*.mbox": "MBOX",
    "*.mbx": "MBOX",
    "*.mdc": "Raw",
    "*.mef": "Raw",
    "*.mesh": "MESH",
    "*.mgf": "MGF",
    "*.mid": "MIDI",
    "*.mml": "MathML",
    "*.mo": "MO",
    "*.mol": "MOL",
    "*.mol2": "MOL2",
    "*.mos": "Raw",
    "*.mov": "QuickTime",
    "*.mp3": "MP3",
    "*.mpfa": "FASTA",
    "*.mrw": "Raw",
    "*.mtx": "MTX",
    "*.mulaw": "AU",
    "*.mx": "MX",
    "*.nb": "NB",
    "*.nc": "NETCDF",
    "*.ndk": "NDK",
    "*.nef": "Raw",
    "*.net": "PAJEK",
    "*.nex": "NEXUS",
    "*.noff": "NOFF",
    "*.nrw": "Raw",
    "*.nxs": "NEXUS",
    "*.obj": "OBJ",
    "*.ods": "ODS",
    "*.off": "OFF",
    "*.oga": "OGG",
    "*.ogg": "OGG",
    "*.orf": "Raw",
    "*.pbm": "PBM",
    "*.pct": "PICT",
    "*.pcx": "PCX",
    "*.pdb": "PDB",
    "*.pdf": "PDF",
    "*.pef": "Raw",
    "*.pgm": "PGM",
    "*.pha": "HarwellBoeing",
    "*.phe": "HarwellBoeing",
    "*.pic": "PICT",
    # "*.pic": "PXR",
    "*.pict": "PICT",
    "*.ply": "PLY",
    "*.png": "PNG",
    "*.pnm": "PNM",
    "*.pov": "POV",
    "*.ppm": "PPM",
    "*.pra": "HarwellBoeing",
    "*.pre": "HarwellBoeing",
    "*.properties": "JavaProperties",
    "*.psa": "HarwellBoeing",
    "*.pse": "HarwellBoeing",
    "*.pua": "HarwellBoeing",
    "*.pue": "HarwellBoeing",
    "*.pxn": "Raw",
    "*.pxr": "PXR",
    "*.pza": "HarwellBoeing",
    "*.pze": "HarwellBoeing",
    "*.qt": "QuickTime",
    "*.qtk": "Raw",
    "*.raf": "Raw",
    "*.raw": "Raw",
    # "*.raw": "RawBitmap",
    "*.rdc": "Raw",
    "*.rha": "HarwellBoeing",
    "*.rhe": "HarwellBoeing",
    "*.rib": "RIB",
    "*.rle": "RLE",
    "*.rra": "HarwellBoeing",
    "*.rre": "HarwellBoeing",
    "*.rsa": "HarwellBoeing",
    "*.rse": "HarwellBoeing",
    "*.rtf": "RTF",
    "*.rua": "HarwellBoeing",
    "*.rue": "HarwellBoeing",
    "*.rw2": "Raw",
    "*.rwl": "Raw",
    "*.rza": "HarwellBoeing",
    "*.rze": "HarwellBoeing",
    "*.s6": "Sparse6",
    "*.sct": "SCT",
    "*.sdf": "SDF",
    "*.sds": "HDF",
    "*.sff": "SFF",
    "*.sma": "SMA",
    "*.sme": "SME",
    "*.smi": "SMILES",
    "*.snd": "SND",
    "*.sp3": "SP3",
    "*.sr2": "Raw",
    "*.srf": "Raw",
    "*.sti": "Raw",
    "*.stl": "STL",
    "*.svg": "SVG",
    "*.svgz": "SVGZ",
    "*.swf": "SWF",
    "*.tar": "TAR",
    "*.tcx": "TCX",
    # "*.tcx": "TECHEXPLORER",
    "*.tex": "TeX",
    "*.tff": "TIFF",
    "*.tga": "TGA",
    "*.tgf": "TGF",
    "*.tgz": "GZIP",
    "*.tif": "TIFF",
    "*.tiff": "TIFF",
    "*.tsv": "TSV",
    "*.txt": "Text",
    "*.ubj": "UBJSON",
    "*.uue": "UUE",
    "*.vtk": "VTK",
    "*.w64": "Wave64",
    "*.wav": "WAV",
    "*.wdx": "WDX",
    "*.webp": "WebP",
    "*.wl": "Package",
    "*.wlnet": "WLNet",
    "*.wls": "Package",
    "*.wmf": "WMF",
    "*.wmlf": "WMLF",
    "*.wrl": "VRML",
    "*.wxf": "WXF",
    "*.x3d": "X3D",
    "*.x3f": "Raw",
    "*.xbm": "XBM",
    "*.xht": "XHTML",
    "*.xhtml": "XHTML",
    "*.xls": "XLS",
    "*.xlsx": "XLSX",
    # "*.xml": "ExpressionML",
    # "*.xml": "XHTML",
    # "*.xml": "XHTMLMathML",
    "*.xml": "XML",
    "*.xyz": "XYZ",
    "*.zip": "ZIP",
    "*.zpr": "ZPR",
}


FORMATMAPPINGS = {
    "3DS": "3DS",
    "ACO": "ACO",
    "AFFYMETRIX": "Affymetrix",
    "AGILENTMICROARRAY": "AgilentMicroarray",
    "AIFC": "AIFF",
    "AIFF": "AIFF",
    "APACHELOG": "ApacheLog",
    "APPLICATION/ACAD": "DXF",
    "APPLICATION/ACROBAT": "PDF",
    "APPLICATION/BMP": "BMP",
    "APPLICATION/CSV": "CSV",
    "APPLICATION/DICOM": "DICOM",
    "APPLICATION/DXF": "DXF",
    "APPLICATION/EMF": "EMF",
    "APPLICATION/EPS": "EPS",
    "APPLICATION/EXCEL": "XLS",
    # "APPLICATION/EXCEL": "XLSX",
    "APPLICATION/FITS": "FITS",
    "APPLICATION/GEO+JSON": "GeoJSON",
    "APPLICATION/JPG": "JPEG",
    "APPLICATION/JSON": "JSON",
    "APPLICATION/MATHEMATICA": "NB",
    "APPLICATION/MS-EXCEL": "XLS",
    # "APPLICATION/MS-EXCEL": "XLSX",
    "APPLICATION/MSWORD": "DOC",
    "APPLICATION/PCX": "PCX",
    "APPLICATION/PDF": "PDF",
    "APPLICATION/PNG": "PNG",
    "APPLICATION/POSTSCRIPT": "EPS",
    "APPLICATION/RTF": "RTF",
    "APPLICATION/SLA": "STL",
    "APPLICATION/TAR": "TAR",
    "APPLICATION/TGA": "TGA",
    "APPLICATION/TIF": "TIFF",
    "APPLICATION/TIFF": "TIFF",
    "APPLICATION/TXT": "Text",
    "APPLICATION/UBJSON": "UBJSON",
    "APPLICATION/VCARD": "VCF",
    "APPLICATION/VND.MS-EXCEL": "XLS",
    # "APPLICATION/VND.MS-EXCEL": "XLSX",
    "APPLICATION/VND.OASIS.OPENDOCUMENT.SPREADSHEET": "ODS",
    "APPLICATION/VND.PDF": "PDF",
    "APPLICATION/VND.TCPDUMP.PCAP": "PCAP",
    "APPLICATION/VND.WOLFRAM.CDF.TEXT": "CDF",
    "APPLICATION/VND.WOLFRAM.MATHEMATICA": "NB",
    "APPLICATION/VND.WOLFRAM.MATHEMATICA.PACKAGE": "Package",
    "APPLICATION/VND.WOLFRAM.PLAYER": "NB",
    "APPLICATION/WARC": "WARC",
    "APPLICATION/WMF": "WMF",
    "APPLICATION/X-3DS": "3DS",
    "APPLICATION/X-AUTOCAD": "DXF",
    "APPLICATION/X-BMP": "BMP",
    "APPLICATION/X-BZIP": "BZIP2",
    "APPLICATION/X-DOS_MS_EXCEL": "XLS",
    # "APPLICATION/X-DOS_MS_EXCEL": "XLSX",
    "APPLICATION/X-DXF": "DXF",
    "APPLICATION/X-EMF": "EMF",
    "APPLICATION/X-EPS": "EPS",
    "APPLICATION/X-EXCEL": "XLS",
    # "APPLICATION/X-EXCEL": "XLSX",
    "APPLICATION/X-GZIP": "GZIP",
    "APPLICATION/X-GZIP-COMPRESSED": "GZIP",
    "APPLICATION/X-HDF": "HDF",
    "APPLICATION/X-HDF5": "HDF5",
    "APPLICATION/X-JPG": "JPEG",
    "APPLICATION/X-LATEX": "LaTeX",
    "APPLICATION/X-MS-EXCEL": "XLS",
    # "APPLICATION/X-MS-EXCEL": "XLSX",
    "APPLICATION/X-MSEXCEL": "XLS",
    # "APPLICATION/X-MSEXCEL": "XLSX",
    "APPLICATION/X-MSMETAFILE": "WMF",
    "APPLICATION/X-PCAPNG": "PCAP",
    "APPLICATION/X-PCX": "PCX",
    "APPLICATION/X-PDF": "PDF",
    "APPLICATION/X-PNG": "PNG",
    "APPLICATION/X-RTF": "RTF",
    "APPLICATION/X-SHOCKWAVE-FLASH": "SWF",
    "APPLICATION/X-TAR": "TAR",
    "APPLICATION/X-TARGA": "TGA",
    "APPLICATION/X-TEX": "TeX",
    "APPLICATION/X-TGA": "TGA",
    "APPLICATION/X-TIF": "TIFF",
    "APPLICATION/X-TIFF": "TIFF",
    "APPLICATION/X-TROFF-MSVIDEO": "AVI",
    "APPLICATION/X-VND.OASIS.OPENDOCUMENT.SPREADSHEET": "ODS",
    "APPLICATION/X-WIN-BITMAP": "BMP",
    "APPLICATION/X-WINZIP": "ZIP",
    "APPLICATION/X-WMF": "WMF",
    "APPLICATION/X-XLS": "XLS",
    # "APPLICATION/X-XLS": "XLSX",
    "APPLICATION/X-ZIP": "ZIP",
    "APPLICATION/X-ZIP-COMPRESSED": "ZIP",
    "APPLICATION/XHTML+XML": "XHTML",
    "APPLICATION/XML": "XML",
    "APPLICATION/ZIP": "ZIP",
    "ARCGRID": "ArcGRID",
    "AU": "AU",
    "AUDIO/3GPP": "M4A",
    "AUDIO/3GPP2": "M4A",
    "AUDIO/AAC": "M4A",
    "AUDIO/AACP": "M4A",
    "AUDIO/AIFF": "AIFF",
    "AUDIO/BASIC": "AU",
    "AUDIO/MP3": "MP3",
    "AUDIO/MP4": "M4A",
    "AUDIO/MP4A-LATM": "M4A",
    "AUDIO/MPEG": "MP3",
    "AUDIO/MPEG3": "MP3",
    "AUDIO/MPEG4-GENERIC": "M4A",
    "AUDIO/MPG": "MP3",
    "AUDIO/OGG": "OGG",
    "AUDIO/VORBIS": "OGG",
    "AUDIO/WAV": "WAV",
    "AUDIO/WAVE": "WAV",
    "AUDIO/X-AIFF": "AIFF",
    "AUDIO/X-AU": "AU",
    "AUDIO/X-MP3": "MP3",
    "AUDIO/X-MPEG": "MP3",
    "AUDIO/X-MPEG3": "MP3",
    "AUDIO/X-MPEGAUDIO": "MP3",
    "AUDIO/X-MPG": "MP3",
    "AUDIO/X-ULAW": "AU",
    "AUDIO/X-WAV": "WAV",
    "AVI": "AVI",
    "Agilent": "AgilentMicroarray",
    "BASE64": "Base64",
    "BDF": "BDF",
    "BINARY": "Binary",
    "BIT": "Bit",
    "BMP": "BMP",
    "BSON": "BSON",
    "BYTE": "Byte",
    "BYU": "BYU",
    "BZ2": "BZIP2",
    "BZ2": "BZIP2",
    "BZIP": "BZIP2",
    "BZIP": "BZIP2",
    "BZIP2": "BZIP2",
    "C": "C",
    "CDED": "CDED",
    "CDF": "CDF",
    "CHARACTER16": "Character16",
    "CHARACTER8": "Character8",
    "CIF": "CIF",
    "COMPLEX128": "Complex128",
    "COMPLEX256": "Complex256",
    "COMPLEX64": "Complex64",
    "CSV": "CSV",
    "CUR": "CUR",
    "DAE": "DAE",
    "DBF": "DBF",
    "DICOM": "DICOM",
    "DIF": "DIF",
    "DIMACS": "DIMACS",
    "DIRECTORY": "Directory",
    "DOT": "DOT",
    "DXF": "DXF",
    "EDF": "EDF",
    "EMF": "EMF",
    "EML": "EML",
    "ENHANCEDMETAFILE": "EMF",
    "EPS": "EPS",
    "EXPRESSIONJSON": "ExpressionJSON",
    "EXPRESSIONML": "ExpressionML",
    "Excel": "XLS",
    "FASTA": "FASTA",
    "FASTQ": "FASTQ",
    "FCS": "FCS",
    "FITS": "FITS",
    "FLAC": "FLAC",
    "FLASH": "SWF",
    "FLV": "FLV",
    "FMU": "FMU",
    "Flash": "SWF",
    "GENBANK": "GenBank",
    "GEOJSON": "GeoJSON",
    "GEOTIFF": "GeoTIFF",
    "GIF": "GIF",
    "GPX": "GPX",
    "GRAPH6": "Graph6",
    "GRAPHLET": "Graphlet",
    "GRAPHML": "GraphML",
    "GRIB": "GRIB",
    "GTOPO30": "GTOPO30",
    "GXL": "GXL",
    "GZ": "GZIP",
    "GZIP": "GZIP",
    "GraphWin": "LEDA",
    "HARWELLBOEING": "HarwellBoeing",
    "HDF": "HDF",
    "HDF5": "HDF5",
    "HIN": "HIN",
    "HTML": "HTML",
    "HTMLFRAGMENT": "HTMLFragment",
    "HTMLMathML": "XHTMLMathML",
    "HTTPREQUEST": "HTTPRequest",
    "HTTPRESPONSE": "HTTPResponse",
    "ICC": "ICC",
    "ICNS": "ICNS",
    "ICO": "ICO",
    "ICS": "ICS",
    "IMAGE/BITMAP": "BMP",
    "IMAGE/BMP": "BMP",
    "IMAGE/DXF": "DXF",
    "IMAGE/EPS": "EPS",
    "IMAGE/FITS": "FITS",
    "IMAGE/GIF": "GIF",
    "IMAGE/JP2": "JPEG2000",
    "IMAGE/JPEG": "JPEG",
    "IMAGE/JPEG2000": "JPEG2000",
    "IMAGE/JPEG2000-IMAGE": "JPEG2000",
    "IMAGE/JPG": "JPEG",
    "IMAGE/MS-BMP": "BMP",
    "IMAGE/PCX": "PCX",
    "IMAGE/PICT": "PICT",
    "IMAGE/PJPEG": "JPEG",
    "IMAGE/PNG": "PNG",
    "IMAGE/SVG+XML": "SVG",
    "IMAGE/SVG-XML": "SVG",
    "IMAGE/TARGA": "TGA",
    "IMAGE/TGA": "TGA",
    "IMAGE/TIF": "TIFF",
    "IMAGE/TIFF": "TIFF",
    "IMAGE/VND.DXF": "DXF",
    "IMAGE/VND.MICROSOFT.ICON": "ICO",
    "IMAGE/WMF": "WMF",
    "IMAGE/X-3DS": "3DS",
    "IMAGE/X-AUTOCAD": "DXF",
    "IMAGE/X-BITMAP": "BMP",
    "IMAGE/X-BMP": "BMP",
    "IMAGE/X-DXF": "DXF",
    "IMAGE/X-EMF": "EMF",
    "IMAGE/X-EPS": "EPS",
    "IMAGE/X-EXR": "OpenEXR",
    "IMAGE/X-JPEG2000-IMAGE": "JPEG2000",
    "IMAGE/X-MGX-EMF": "EMF",
    "IMAGE/X-MS-BMP": "BMP",
    "IMAGE/X-PBM": "PBM",
    "IMAGE/X-PC-PAINTBRUCH": "PCX",
    "IMAGE/X-PCX": "PCX",
    "IMAGE/X-PGM": "PGM",
    "IMAGE/X-PICT": "PICT",
    "IMAGE/X-PNG": "PNG",
    "IMAGE/X-PNM": "PNM",
    "IMAGE/X-PORTABLE-ANYMAP": "PNM",
    "IMAGE/X-PORTABLE-BITMAP": "PBM",
    "IMAGE/X-PORTABLE-GRAYMAP": "PGM",
    "IMAGE/X-PORTABLE-PIXMAP": "PPM",
    "IMAGE/X-PPM": "PPM",
    "IMAGE/X-TARGA": "TGA",
    "IMAGE/X-TGA": "TGA",
    "IMAGE/X-TIF": "TIFF",
    "IMAGE/X-TIFF": "TIFF",
    "IMAGE/X-WIN-BITMAP": "BMP",
    "IMAGE/X-WIN-METAFILE": "WMF",
    "IMAGE/X-WINDOWS-BITMAP": "BMP",
    "IMAGE/X-WMF": "WMF",
    "IMAGE/X-XBITMAP": "EMF",
    # "IMAGE/X-XBITMAP": "XBM",
    "IMAGE/X-XBM": "XBM",
    "IMAGE/XBM": "XBM",
    "INI": "Ini",
    "INTEGER128": "Integer128",
    "INTEGER16": "Integer16",
    "INTEGER24": "Integer24",
    "INTEGER32": "Integer32",
    "INTEGER64": "Integer64",
    "INTEGER8": "Integer8",
    "JAR": "ZIP",
    "JAVAPROPERTIES": "JavaProperties",
    "JAVASCRIPTEXPRESSION": "JavaScriptExpression",
    "JCAMP-DX": "JCAMP-DX",
    "JCAMPDX": "JCAMP-DX",
    "JPEG": "JPEG",
    "JPEG2000": "JPEG2000",
    "JPG": "JPEG",
    "JSON": "JSON",
    "JVX": "JVX",
    "KML": "KML",
    "LATEX": "LaTeX",
    "LEDA": "LEDA",
    "LIST": "List",
    "LWO": "LWO",
    "M4A": "M4A",
    "MAT": "MAT",
    "MATHML": "MathML",
    "MAYA": "Maya",
    "MBOX": "MBOX",
    "MCTT": "MCTT",
    "MDB": "MDB",
    "MESH": "MESH",
    "MESSAGE/RFC822": "EML",
    "METAFILE": "WMF",
    "MGF": "MGF",
    "MIDI": "MIDI",
    "MMCIF": "MMCIF",
    "MO": "MO",
    "MODEL/X-POV": "POV",
    "MOL": "MOL",
    "MOL2": "MOL2",
    "MP3": "MP3",
    "MPS": "MPS",
    "MTP": "MTP",
    "MTX": "MTX",
    "MULTIPART/X-GZIP": "GZIP",
    "MULTIPART/X-TAR": "TAR",
    "MULTIPART/X-ZIP": "ZIP",
    "MX": "MX",
    "MXNET": "MXNet",
    "MatrixMarket": "MTX",
    "Metafile": "WMF",
    "MuLaw": "AU",
    "NASACDF": "NASACDF",
    "NB": "NB",
    "NDK": "NDK",
    "NETCDF": "NetCDF",
    "NEXUS": "NEXUS",
    "NOFF": "NOFF",
    "OBJ": "OBJ",
    "ODS": "ODS",
    "OFF": "OFF",
    "OGG": "OGG",
    "OPENEXR": "OpenEXR",
    "PACKAGE": "Package",
    "PAJEK": "Pajek",
    "PBM": "PBM",
    "PCAP": "PCAP",
    "PCX": "PCX",
    "PDB": "PDB",
    "PDF": "PDF",
    "PGM": "PGM",
    "PHPINI": "PHPIni",
    "PICT": "PICT",
    "PLY": "PLY",
    "PNG": "PNG",
    "PNM": "PNM",
    "POV": "POV",
    "PPM": "PPM",
    "PXR": "PXR",
    "PYTHONEXPRESSION": "PythonExpression",
    "QUICKTIME": "QuickTime",
    "RAW": "Raw",
    "RAW": "Raw",
    "RAWBITMAP": "RawBitmap",
    "RAWJSON": "RawJSON",
    "REAL128": "Real128",
    "REAL32": "Real32",
    "REAL64": "Real64",
    "RIB": "RIB",
    "RICHTEXT": "RTF",
    "RLE": "RLE",
    "RSS": "RSS",
    "RTF": "RTF",
    "RichText": "RTF",
    "SCT": "SCT",
    "SDF": "SDF",
    "SDTS": "SDTS",
    "SDTSDEM": "SDTSDEM",
    "SFF": "SFF",
    "SHP": "SHP",
    "SMA": "SMA",
    "SME": "SME",
    "SMILES": "SMILES",
    "SND": "SND",
    "SP3": "SP3",
    "SPARSE6": "Sparse6",
    "STL": "STL",
    "STRING": "String",
    "SURFERGRID": "SurferGrid",
    "SVG": "SVG",
    "SWF": "SWF",
    "SXC": "SXC",
    "TABLE": "Table",
    "TAR": "TAR",
    "TERMINATEDSTRING": "TerminatedString",
    "TEX": "TeX",
    "TEXFRAGMENT": "TeXFragment",
    "TEXT": "Text",
    "TEXT/CALENDAR": "ICS",
    # "TEXT/CALENDAR": "VCS",
    "TEXT/COMMA-SEPARATED-VALUES": "CSV",
    "TEXT/CSV": "CSV",
    "TEXT/HTML": "HTML",
    "TEXT/PDF": "PDF",
    "TEXT/PLAIN": "Text",
    "TEXT/RICHTEXT": "RTF",
    "TEXT/RTF": "RTF",
    "TEXT/TAB-SEPARATED-VALUES": "TSV",
    "TEXT/X-COMMA-SEPARATED-VALUES": "CSV",
    "TEXT/X-PDF": "PDF",
    "TEXT/X-VCARD": "VCF",
    "TEXT/XML": "XML",
    "TGA": "TGA",
    "TGF": "TGF",
    "TGZ": "GZIP",
    "TIFF": "TIFF",
    "TIGER": "TIGER",
    "TLE": "TLE",
    "TSV": "TSV",
    "UBJSON": "UBJSON",
    "UNSIGNEDINTEGER128": "UnsignedInteger128",
    "UNSIGNEDINTEGER16": "UnsignedInteger16",
    "UNSIGNEDINTEGER24": "UnsignedInteger24",
    "UNSIGNEDINTEGER32": "UnsignedInteger32",
    "UNSIGNEDINTEGER64": "UnsignedInteger64",
    "UNSIGNEDINTEGER8": "UnsignedInteger8",
    "USGSDEM": "USGSDEM",
    "UUE": "UUE",
    "VCARD": "VCF",
    "VCF": "VCF",
    "VCS": "VCS",
    "VIDEO/AVI": "AVI",
    "VIDEO/MSVIDEO": "AVI",
    "VIDEO/QUICKTIME": "QuickTime",
    "VIDEO/X-FLV": "FLV",
    "VIDEO/X-MATROSKA": "MKV",
    "VIDEO/X-MSVIDEO": "AVI",
    "VIDEOFRAMES": "VideoFrames",
    "VRML": "VRML",
    "VTK": "VTK",
    "WARC": "WARC",
    "WAV": "WAV",
    "WAVE": "WAV",
    "WAVE": "WAV",
    "WAVE64": "Wave64",
    "WDX": "WDX",
    "WEBP": "WebP",
    "WEBP": "WebP",
    "WINDOWS/METAFILE": "WMF",
    "WLNET": "WLNet",
    "WMF": "WMF",
    "WMLF": "WMLF",
    "WXF": "WXF",
    "X3D": "X3D",
    "XBITMAP": "XBM",
    "XBM": "XBM",
    "XHTML": "XHTML",
    "XHTMLMATHML": "XHTMLMathML",
    "XLS": "XLS",
    "XLSX": "XLSX",
    "XML": "XML",
    "XPORT": "XPORT",
    "XYZ": "XYZ",
    "ZIP": "ZIP",
    "ZPR": "ZPR",
    "ZZ-APPLICATION/ZZ-WINASSOC-DXF": "DXF",
    "ZZ-APPLICATION/ZZ-WINASSOC-PCX": "PCX",
    "ZZ-APPLICATION/ZZ-WINASSOC-WMF": "WMF",
    # "ZZ-APPLICATION/ZZ-WINASSOC-XLS": "XLS",
    # "ZZ-APPLICATION/ZZ-WINASSOC-XLS": "XLSX",
    "vCard": "VCF",
}


def _importer_exporter_options(
    available_options, options, builtin_name: str, evaluation
):
    stream_options = []
    custom_options = []
    remaining_options = options.copy()

    if available_options and available_options.has_form("List", None):
        for name in available_options.leaves:
            if isinstance(name, String):
                py_name = name.get_string_value()
            elif isinstance(name, Symbol):
                py_name = strip_context(name.get_name())
            else:
                py_name = None

            if py_name:
                value = get_option(remaining_options, py_name, evaluation, pop=True)
                if value is not None:
                    expr = Expression("Rule", String(py_name), value)
                    if py_name == "CharacterEncoding":
                        stream_options.append(expr)
                    else:
                        custom_options.append(expr)

    syntax_option = remaining_options.get("System`$OptionSyntax", None)
    if syntax_option and syntax_option != Symbol("System`Ignore"):
        # warn about unsupported options.
        for name, value in remaining_options.items():
            evaluation.message(
                builtin_name,
                "optx",
                Expression("Rule", strip_context(name), value),
                strip_context(builtin_name),
            )

    return stream_options, custom_options


class ImportFormats(Predefined):
    """
    <dl>
    <dt>'$ImportFormats'
        <dd>returns a list of file formats supported by Import.
    </dl>

    >> $ImportFormats
     = {...CSV,...JSON,...Text...}
    """

    name = "$ImportFormats"

    def evaluate(self, evaluation):
        return Expression("List", *sorted(IMPORTERS.keys()))


class ExportFormats(Predefined):
    """
    <dl>
    <dt>'$ExportFormats'
        <dd>returns a list of file formats supported by Export.
    </dl>

    >> $ExportFormats
     = {...CSV,...SVG,...Text...}
    """

    name = "$ExportFormats"

    def evaluate(self, evaluation):
        return Expression("List", *sorted(EXPORTERS.keys()))


class ConverterDumpsExtensionMappings(Predefined):
    """
    <dl>
    <dt>'$extensionMappings'
        <dd>Returns a list of associations between file extensions and file types.
    </dl>
    """

    context = "System`ConvertersDump`"
    name = "$extensionMappings"
    attributes = ["Unprotected"]

    def evaluate(self, evaluation):
        return from_python(EXTENSIONMAPPINGS)


class ConverterDumpsFormatMappings(Predefined):
    """
    <dl>
    <dt>'$formatMappings'
        <dd>Returns a list of associations between file extensions and file types.
    </dl>
    """

    context = "System`ConvertersDump`"
    name = "$formatMappings"
    attributes = ["Unprotected"]

    def evaluate(self, evaluation):
        return from_python(FORMATMAPPINGS)


class RegisterImport(Builtin):
    """
    <dl>
    <dt>'RegisterImport["$format$", $defaultFunction$]'
      <dd>register '$defaultFunction$' as the default function used when importing from a file of type '"$format$"'.
    <dt>'RegisterImport["$format$", {"$elem1$" :> $conditionalFunction1$, "$elem2$" :> $conditionalFunction2$, ..., $defaultFunction$}]'
      <dd>registers multiple elements ($elem1$, ...) and their corresponding converter functions ($conditionalFunction1$, ...) in addition to the $defaultFunction$.
    <dt>'RegisterImport["$format$", {"$conditionalFunctions$, $defaultFunction$, "$elem3$" :> $postFunction3$, "$elem4$" :> $postFunction4$, ...}]'
      <dd>also registers additional elements ($elem3$, ...) whose converters ($postFunction3$, ...) act on output from the low-level funcions.
    </dl>

    First, define the default function used to import the data.
    >> ExampleFormat1Import[filename_String] := Module[{stream, head, data}, stream = OpenRead[filename]; head = ReadList[stream, String, 2]; data = Partition[ReadList[stream, Number], 2]; Close[stream]; {"Header" -> head, "Data" -> data}]

    'RegisterImport' is then used to register the above function to a new data format.
    >> ImportExport`RegisterImport["ExampleFormat1", ExampleFormat1Import]

    >> FilePrint["ExampleData/ExampleData.txt"]
     | Example File Format
     | Created by Angus
     | 0.629452	0.586355
     | 0.711009	0.687453
     | 0.246540	0.433973
     | 0.926871	0.887255
     | 0.825141	0.940900
     | 0.847035	0.127464
     | 0.054348	0.296494
     | 0.838545	0.247025
     | 0.838697	0.436220
     | 0.309496	0.833591

    >> Import["ExampleData/ExampleData.txt", {"ExampleFormat1", "Elements"}]
     = {Data, Header}

    >> Import["ExampleData/ExampleData.txt", {"ExampleFormat1", "Header"}]
     = {Example File Format, Created by Angus}

    Conditional Importer:
    >> ExampleFormat2DefaultImport[filename_String] := Module[{stream, head}, stream = OpenRead[filename]; head = ReadList[stream, String, 2]; Close[stream]; {"Header" -> head}]

    >> ExampleFormat2DataImport[filename_String] := Module[{stream, data}, stream = OpenRead[filename]; Skip[stream, String, 2]; data = Partition[ReadList[stream, Number], 2]; Close[stream]; {"Data" -> data}]

    >> ImportExport`RegisterImport["ExampleFormat2", {"Data" :> ExampleFormat2DataImport, ExampleFormat2DefaultImport}]

    >> Import["ExampleData/ExampleData.txt", {"ExampleFormat2", "Elements"}]
     = {Data, Header}

    >> Import["ExampleData/ExampleData.txt", {"ExampleFormat2", "Header"}]
     = {Example File Format, Created by Angus}

    >> Import["ExampleData/ExampleData.txt", {"ExampleFormat2", "Data"}] // Grid
     = 0.629452   0.586355
     .
     . 0.711009   0.687453
     .
     . 0.24654    0.433973
     .
     . 0.926871   0.887255
     .
     . 0.825141   0.9409
     .
     . 0.847035   0.127464
     .
     . 0.054348   0.296494
     .
     . 0.838545   0.247025
     .
     . 0.838697   0.43622
     .
     . 0.309496   0.833591

    """

    context = "ImportExport`"

    attributes = ("Protected", "ReadProtected")

    # XXX OptionsIssue
    options = {
        "Path": "Automatic",
        "FunctionChannels": '{"FileNames"}',
        "Sources": "None",
        "DefaultElement": "Automatic",
        "AvailableElements": "None",
        "Options": "{}",
        "OriginalChannel": "False",
        "BinaryFormat": "False",
        "Encoding": "False",
        "Extensions": "{}",
        "AlphaChannel": "False",
    }

    rules = {
        "ImportExport`RegisterImport[formatname_String, function_]": "ImportExport`RegisterImport[formatname, function, {}]",
    }

    def apply(self, formatname, function, posts, evaluation, options):
        """ImportExport`RegisterImport[formatname_String, function_, posts_,
                OptionsPattern[ImportExport`RegisterImport]]"""

        if function.has_form("List", None):
            leaves = function.get_leaves()
        else:
            leaves = [function]

        if not (
            len(leaves) >= 1
            and isinstance(leaves[-1], Symbol)
            and all(x.has_form("RuleDelayed", None) for x in leaves[:-1])
        ):
            # TODO: Message
            return SymbolFailed

        conditionals = {
            elem.get_string_value(): expr
            for (elem, expr) in (x.get_leaves() for x in leaves[:-1])
        }
        default = leaves[-1]
        posts = {}

        IMPORTERS[formatname.get_string_value()] = (
            conditionals,
            default,
            posts,
            options,
        )

        return Symbol("Null")


class RegisterExport(Builtin):
    """
    <dl>
    <dt>'RegisterExport["$format$", $func$]'
      <dd>register '$func$' as the default function used when exporting from a file of type '"$format$"'.
    </dl>

    Simple text exporter
    >> ExampleExporter1[filename_, data_, opts___] := Module[{strm = OpenWrite[filename], char = data}, WriteString[strm, char]; Close[strm]]

    >> ImportExport`RegisterExport["ExampleFormat1", ExampleExporter1]

    >> Export["sample.txt", "Encode this string!", "ExampleFormat1"];

    >> FilePrint["sample.txt"]
     | Encode this string!

    #> DeleteFile["sample.txt"]

    Very basic encrypted text exporter
    >> ExampleExporter2[filename_, data_, opts___] := Module[{strm = OpenWrite[filename], char}, (* TODO: Check data *) char = FromCharacterCode[Mod[ToCharacterCode[data] - 84, 26] + 97]; WriteString[strm, char]; Close[strm]]

    >> ImportExport`RegisterExport["ExampleFormat2", ExampleExporter2]

    >> Export["sample.txt", "encodethisstring", "ExampleFormat2"];

    >> FilePrint["sample.txt"]
     | rapbqrguvffgevat

    #> DeleteFile["sample.txt"]
    """

    context = "ImportExport`"

    options = {
        "Path": "Automatic",
        "FunctionChannels": '{"FileNames"}',
        "Sources": "None",
        "DefaultElement": "None",
        "AvailableElements": "None",
        "Options": "{}",
        "OriginalChannel": "False",
        "BinaryFormat": "False",
        "Encoding": "False",
        "Extensions": "{}",
        "AlphaChannel": "False",
    }

    def apply(self, formatname, function, evaluation, options):
        """ImportExport`RegisterExport[formatname_String, function_,
                OptionsPattern[ImportExport`RegisterExport]]"""
        EXPORTERS[formatname.get_string_value()] = (function, options)

        return Symbol("Null")


class URLFetch(Builtin):
    """
    <dl>
    <dt>'URLFetch[$URL$]'
      <dd> Returns the content of $URL$ as a string.
    </dl>


    #> Quiet[URLFetch["https:////", {}]]
     = $Failed

    #> Quiet[URLFetch["https://www.example.com", {}]]
     = $Failed
    """

    messages = {
        "httperr": "`1` could not be retrieved; `2`.",
    }

    def apply(self, url, elements, evaluation, options={}):
        "URLFetch[url_String, elements_, OptionsPattern[]]"

        import tempfile
        import os

        py_url = url.get_string_value()

        temp_handle, temp_path = tempfile.mkstemp(suffix="")
        try:
            # some pages need cookies or they will end up in an infinite redirect (i.e. HTTP 303)
            # loop, which prevents the page from getting loaded.
            f = urllib2.build_opener(urllib2.HTTPCookieProcessor).open(py_url)

            try:
                if sys.version_info >= (3, 0):
                    content_type = f.info().get_content_type()
                else:
                    content_type = f.headers["content-type"]

                os.write(temp_handle, f.read())
            finally:
                f.close()

                # on some OS (e.g. Windows) all writers need to be closed before another
                # reader (e.g. Import._import) can access it. so close the file here.
                os.close(temp_handle)

            def determine_filetype():
                return mimetype_dict.get(content_type)

            result = Import._import(
                temp_path, determine_filetype, elements, evaluation, options
            )
        except HTTPError as e:
            evaluation.message(
                "URLFetch",
                "httperr",
                url,
                "the server returned an HTTP status code of %s (%s)"
                % (e.code, str(e.reason)),
            )
            return SymbolFailed
        except URLError as e:  # see https://docs.python.org/3/howto/urllib2.html
            if hasattr(e, "reason"):
                evaluation.message("URLFetch", "httperr", url, str(e.reason))
            elif hasattr(e, "code"):
                evaluation.message(
                    "URLFetch", "httperr", url, "server returned %s" % e.code
                )
            return SymbolFailed
        except ValueError as e:
            evaluation.message("URLFetch", "httperr", url, str(e))
            return SymbolFailed
        finally:
            try:
                os.close(temp_handle)
            except OSError:
                pass
            os.unlink(temp_path)

        return result


class Import(Builtin):
    """
    <dl>
    <dt>'Import["$file$"]'
      <dd>imports data from a file.
    <dt>'Import["$file$", $elements$]'
      <dd>imports the specified elements from a file.
    <dt>'Import["http://$url$", ...]' and 'Import["ftp://$url$", ...]'
      <dd>imports from a URL.
    </dl>

    #> Import["ExampleData/ExampleData.tx"]
     : File not found during Import.
     = $Failed
    #> Import[x]
     : First argument x is not a valid file, directory, or URL specification.
     = $Failed

    ## CSV
    #> Import["ExampleData/numberdata.csv", "Elements"]
     = {Data, Grid}
    #> Import["ExampleData/numberdata.csv", "Data"]
    = {{0.88, 0.60, 0.94}, {0.76, 0.19, 0.51}, {0.97, 0.04, 0.26}, {0.33, 0.74, 0.79}, {0.42, 0.64, 0.56}}
    #> Import["ExampleData/numberdata.csv"]
    = {{0.88, 0.60, 0.94}, {0.76, 0.19, 0.51}, {0.97, 0.04, 0.26}, {0.33, 0.74, 0.79}, {0.42, 0.64, 0.56}}
    #> Import["ExampleData/numberdata.csv", "FieldSeparators" -> "."]
    = {{0, 88,0, 60,0, 94}, {0, 76,0, 19,0, 51}, {0, 97,0, 04,0, 26}, {0, 33,0, 74,0, 79}, {0, 42,0, 64,0, 56}}

    ## Text
    >> Import["ExampleData/ExampleData.txt", "Elements"]
     = {Data, Lines, Plaintext, String, Words}
    >> Import["ExampleData/ExampleData.txt", "Lines"]
     = ...
    #> Import["ExampleData/Middlemarch.txt"];
     : An invalid unicode sequence was encountered and ignored.
    #> StringTake[Import["ExampleData/Middlemarch.txt", CharacterEncoding -> "ISO8859-1"], {21, 69}]
     = Le sentiment de la fausseté des plaisirs présents

    ## JSON
    >> Import["ExampleData/colors.json"]
     = {colorsArray -> {{colorName -> black, rgbValue -> (0, 0, 0), hexValue -> #000000}, {colorName -> red, rgbValue -> (255, 0, 0), hexValue -> #FF0000}, {colorName -> green, rgbValue -> (0, 255, 0), hexValue -> #00FF00}, {colorName -> blue, rgbValue -> (0, 0, 255), hexValue -> #0000FF}, {colorName -> yellow, rgbValue -> (255, 255, 0), hexValue -> #FFFF00}, {colorName -> cyan, rgbValue -> (0, 255, 255), hexValue -> #00FFFF}, {colorName -> magenta, rgbValue -> (255, 0, 255), hexValue -> #FF00FF}, {colorName -> white, rgbValue -> (255, 255, 255), hexValue -> #FFFFFF}}}

    ## XML
    #> Import["ExampleData/InventionNo1.xml", "Tags"]
     = {accidental, alter, arpeggiate, ..., words}
    """

    messages = {
        "nffil": "File not found during Import.",
        "chtype": (
            "First argument `1` is not a valid file, directory, "
            "or URL specification."
        ),
        "noelem": ("The Import element `1` is not present when importing as `2`."),
        "fmtnosup": "`1` is not a supported Import format.",
        "emptyfch": "Function Channel not defined.",
    }

    rules = {
        "Import[filename_]": "Import[filename, {}]",
    }

    options = {
        "$OptionSyntax": "System`Ignore",
    }

    def apply(self, filename, evaluation, options={}):
        "Import[filename_, OptionsPattern[]]"
        return self.apply_elements(filename, Expression("List"), evaluation, options)

    def apply_element(self, filename, element, evaluation, options={}):
        "Import[filename_, element_String, OptionsPattern[]]"
        return self.apply_elements(
            filename, Expression("List", element), evaluation, options
        )

    def apply_elements(self, filename, elements, evaluation, options={}):
        "Import[filename_, elements_List?(AllTrue[#, NotOptionQ]&), OptionsPattern[]]"
        # Check filename
        path = filename.to_python()
        if not (isinstance(path, str) and path[0] == path[-1] == '"'):
            evaluation.message("Import", "chtype", filename)
            return SymbolFailed

        # Load local file
        findfile = Expression("FindFile", filename).evaluate(evaluation)

        if findfile == SymbolFailed:
            evaluation.message("Import", "nffil")
            return findfile

        def determine_filetype():
            return (
                Expression("FileFormat", findfile)
                .evaluate(evaluation=evaluation)
                .get_string_value()
            )

        return self._import(findfile, determine_filetype, elements, evaluation, options)

    @staticmethod
    def _import(findfile, determine_filetype, elements, evaluation, options, data=None):
        current_predetermined_out = evaluation.predetermined_out
        # Check elements
        if elements.has_form("List", None):
            elements = elements.get_leaves()
        else:
            elements = [elements]

        for el in elements:
            if not isinstance(el, String):

                evaluation.message("Import", "noelem", el)
                evaluation.predetermined_out = current_predetermined_out
                return SymbolFailed

        elements = [el.get_string_value() for el in elements]

        # Determine file type
        for el in elements:
            if el in IMPORTERS.keys():
                filetype = el
                elements.remove(el)
                break
        else:
            filetype = determine_filetype()

        if filetype not in IMPORTERS.keys():
            evaluation.message("Import", "fmtnosup", filetype)
            evaluation.predetermined_out = current_predetermined_out
            return SymbolFailed

        # Load the importer
        (conditionals, default_function, posts, importer_options) = IMPORTERS[filetype]

        stream_options, custom_options = _importer_exporter_options(
            importer_options.get("System`Options"), options, "System`Import", evaluation
        )

        function_channels = importer_options.get("System`FunctionChannels")

        if function_channels is None:
            # TODO message
            if data is None:
                evaluation.message("Import", "emptyfch")
            else:
                evaluation.message("ImportString", "emptyfch")
            evaluation.predetermined_out = current_predetermined_out
            return SymbolFailed

        default_element = importer_options.get("System`DefaultElement")
        if default_element is None:
            # TODO message
            evaluation.predetermined_out = current_predetermined_out
            return SymbolFailed

        def get_results(tmp_function, findfile):
            if function_channels == Expression("List", String("FileNames")):
                joined_options = list(chain(stream_options, custom_options))
                tmpfile = False
                if findfile is None:
                    tmpfile = True
                    stream = Expression("OpenWrite").evaluate(evaluation)
                    findfile = stream.leaves[0]
                    if not data is None:
                        Expression("WriteString", data).evaluate(evaluation)
                    else:
                        Expression("WriteString", String("")).evaluate(evaluation)
                    Expression("Close", stream).evaluate(evaluation)
                    stream = None
                tmp = Expression(tmp_function, findfile, *joined_options).evaluate(
                    evaluation
                )
                if tmpfile:
                    Expression("DeleteFile", findfile).evaluate(evaluation)
            elif function_channels == Expression("List", String("Streams")):
                if findfile is None:
                    stream = Expression("StringToStream", data).evaluate(evaluation)
                else:
                    stream = Expression("OpenRead", findfile, *stream_options).evaluate(
                        evaluation
                    )
                if stream.get_head_name() != "System`InputStream":
                    evaluation.message("Import", "nffil")
                    evaluation.predetermined_out = current_predetermined_out
                    return None
                tmp = Expression(tmp_function, stream, *custom_options).evaluate(
                    evaluation
                )
                Expression("Close", stream).evaluate(evaluation)
            else:
                # TODO message
                evaluation.predetermined_out = current_predetermined_out
                return SymbolFailed
            tmp = tmp.get_leaves()
            if not all(expr.has_form("Rule", None) for expr in tmp):
                evaluation.predetermined_out = current_predetermined_out
                return None

            # return {a.get_string_value() : b for (a,b) in map(lambda x:
            # x.get_leaves(), tmp)}
            evaluation.predetermined_out = current_predetermined_out
            return dict(
                (a.get_string_value(), b) for (a, b) in [x.get_leaves() for x in tmp]
            )

        # Perform the import
        defaults = None

        if not elements:
            defaults = get_results(default_function, findfile)
            if defaults is None:
                evaluation.predetermined_out = current_predetermined_out
                return SymbolFailed
            if default_element == Symbol("Automatic"):
                evaluation.predetermined_out = current_predetermined_out
                return Expression(
                    "List",
                    *(
                        Expression("Rule", String(key), defaults[key])
                        for key in defaults.keys()
                    )
                )
            else:
                result = defaults.get(default_element.get_string_value())
                if result is None:
                    evaluation.message(
                        "Import", "noelem", default_element, from_python(filetype)
                    )
                    evaluation.predetermined_out = current_predetermined_out
                    return SymbolFailed
                evaluation.predetermined_out = current_predetermined_out
                return result
        else:
            assert len(elements) == 1
            el = elements[0]
            if el == "Elements":
                defaults = get_results(default_function, findfile)
                if defaults is None:
                    evaluation.predetermined_out = current_predetermined_out
                    return SymbolFailed
                # Use set() to remove duplicates
                evaluation.predetermined_out = current_predetermined_out
                return from_python(
                    sorted(
                        set(
                            list(conditionals.keys())
                            + list(defaults.keys())
                            + list(posts.keys())
                        )
                    )
                )
            else:
                if el in conditionals.keys():
                    result = get_results(conditionals[el], findfile)
                    if result is None:
                        evaluation.predetermined_out = current_predetermined_out
                        return SymbolFailed
                    if len(list(result.keys())) == 1 and list(result.keys())[0] == el:
                        evaluation.predetermined_out = current_predetermined_out
                        return list(result.values())[0]
                elif el in posts.keys():
                    # TODO: allow use of conditionals
                    result = get_results(posts[el])
                    if result is None:
                        evaluation.predetermined_out = current_predetermined_out
                        return SymbolFailed
                else:
                    if defaults is None:
                        defaults = get_results(default_function, findfile)
                        if defaults is None:
                            evaluation.predetermined_out = current_predetermined_out
                            return SymbolFailed
                    if el in defaults.keys():
                        evaluation.predetermined_out = current_predetermined_out
                        return defaults[el]
                    else:
                        evaluation.message(
                            "Import", "noelem", from_python(el), from_python(filetype)
                        )
                        evaluation.predetermined_out = current_predetermined_out
                        return SymbolFailed


class ImportString(Import):
    """
    <dl>
    <dt>'ImportString["$data$", "$format$"]'
      <dd>imports data in the specified format from a string.
    <dt>'ImportString["$file$", $elements$]'
      <dd>imports the specified elements from a string.
    <dt>'ImportString["$data$"]'
      <dd>attempts to determine the format of the string from its content.
    </dl>


    #> ImportString[x]
     : First argument x is not a string.
     = $Failed

    ## CSV
    #> datastring = "0.88, 0.60, 0.94\\n.076, 0.19, .51\\n0.97, 0.04, .26";
    #> ImportString[datastring, "Elements"]
     = {Data, Lines, Plaintext, String, Words}
    #> ImportString[datastring, {"CSV","Elements"}]
     = {Data, Grid}
    #> ImportString[datastring, {"CSV", "Data"}]
    = {{0.88,  0.60,  0.94}, {.076,  0.19,  .51}, {0.97,  0.04,  .26}}
    #> ImportString[datastring]
    = 0.88, 0.60, 0.94
    .  .076, 0.19, .51
    .  0.97, 0.04, .26
    #> ImportString[datastring, "CSV","FieldSeparators" -> "."]
    = {{0, 88, 0, 60, 0, 94}, {076, 0, 19, , 51}, {0, 97, 0, 04, , 26}}

    ## Text
    >> str = "Hello!\\n    This is a testing text\\n";
    >> ImportString[str, "Elements"]
     = {Data, Lines, Plaintext, String, Words}
    >> ImportString[str, "Lines"]
     = ...
    """

    messages = {
        "string": "First argument `1` is not a string.",
        "noelem": ("The Import element `1` is not present when importing as `2`."),
        "fmtnosup": "`1` is not a supported Import format.",
    }

    rules = {}

    options = {
        "$OptionSyntax": "System`Ignore",
    }

    def apply(self, data, evaluation, options={}):
        "ImportString[data_, OptionsPattern[]]"
        return self.apply_elements(data, Expression("List"), evaluation, options)

    def apply_element(self, data, element, evaluation, options={}):
        "ImportString[data_, element_String, OptionsPattern[]]"

        return self.apply_elements(
            data, Expression("List", element), evaluation, options
        )

    def apply_elements(self, data, elements, evaluation, options={}):
        "ImportString[data_, elements_List?(AllTrue[#, NotOptionQ]&), OptionsPattern[]]"
        if not (isinstance(data, String)):
            evaluation.message("ImportString", "string", data)
            return SymbolFailed
        path = data.get_string_value()

        def determine_filetype():
            if not FileFormat.detector:
                loader = magic.MagicLoader()
                loader.load()
                FileFormat.detector = magic.MagicDetector(loader.mimetypes)
            mime = set(FileFormat.detector.match("", data=data.to_python()))

            result = []
            for key in mimetype_dict.keys():
                if key in mime:
                    result.append(mimetype_dict[key])

            # the following fixes an extremely annoying behaviour on some (not all)
            # installations of Windows, where we end up classifying .csv files als XLS.
            if (
                len(result) == 1
                and result[0] == "XLS"
                and path.lower().endswith(".csv")
            ):
                return String("CSV")

            if len(result) == 0:
                result = "Binary"
            elif len(result) == 1:
                result = result[0]
            else:
                return None

            return result

        return self._import(
            None, determine_filetype, elements, evaluation, options, data=data
        )


class Export(Builtin):
    """
    <dl>
    <dt>'Export["$file$.$ext$", $expr$]'
      <dd>exports $expr$ to a file, using the extension $ext$ to determine the format.
    <dt>'Export["$file$", $expr$, "$format$"]'
      <dd>exports $expr$ to a file in the specified format.
    <dt>'Export["$file$", $exprs$, $elems$]'
      <dd>exports $exprs$ to a file as elements specified by $elems$.
    </dl>

    ## Invalid Filename
    #> Export["abc.", 1+2]
     : Cannot infer format of file abc..
     = $Failed
    #> Export[".ext", 1+2]
     : Cannot infer format of file .ext.
     = $Failed
    #> Export[x, 1+2]
     : First argument x is not a valid file specification.
     = $Failed

    ## Explicit Format
    #> Export["abc.txt", 1+x, "JPF"]
     : {JPF} is not a valid set of export elements for the Text format.
     = $Failed
    #> Export["abc.txt", 1+x, {"JPF"}]
     : {JPF} is not a valid set of export elements for the Text format.
     = $Failed

    ## Empty elems
    #> Export["123.txt", 1+x, {}]
     = 123.txt
    #> Export["123.jcp", 1+x, {}]
     : Cannot infer format of file 123.jcp.
     = $Failed

    ## Compression
    ## #> Export["abc.txt", 1+x, "ZIP"]    (* MMA Bug - Export::type *)
    ##  : {ZIP} is not a valid set of export elements for the Text format.
    ##  = $Failed
    ## #> Export["abc.txt", 1+x, "BZIP"]   (* MMA Bug - General::stop *)
    ##  : {BZIP} is not a valid set of export elements for the Text format.
    ##  = $Failed
    ## #> Export["abc.txt", 1+x, {"BZIP", "ZIP", "Text"}]
    ##  = abc.txt
    ## #> Export["abc.txt", 1+x, {"GZIP", "Text"}]
    ##  = abc.txt
    ## #> Export["abc.txt", 1+x, {"BZIP2", "Text"}]
    ##  = abc.txt

    ## FORMATS

    ## Text
    #> Export["abc.txt", 1 + x + y]
     = abc.txt
    #> FilePrint[%]
     | 1 + x + y
    #> DeleteFile[%%]

    #> Export["abc.txt", "ä", CharacterEncoding -> "ISOLatin1"];
    #> strm = OpenRead["abc.txt", BinaryFormat -> True];
    #> BinaryRead[strm]
     = 195
    #> Close[strm];
    #> DeleteFile["abc.txt"];

    #> Export["abc.txt", "ä", CharacterEncoding -> "UTF-8"];
    #> strm = OpenRead["abc.txt", BinaryFormat -> True];
    #> BinaryRead[strm]
     = 195
    #> Close[strm];
    #> DeleteFile["abc.txt"];

    ## CSV
    #> Export["abc.csv", {{1, 2, 3}, {4, 5, 6}}]
     = abc.csv
    #> FilePrint[%]
     | 1,2,3
     | 4,5,6
    #> DeleteFile[%%]

    ## SVG
    #> Export["sine.svg", Plot[Sin[x], {x,0,1}]]
     = sine.svg
    #> FileFormat[%]
     = SVG
    #> DeleteFile[%%]
    """

    messages = {
        "chtype": "First argument `1` is not a valid file specification.",
        "infer": "Cannot infer format of file `1`.",
        "noelem": "`1` is not a valid set of export elements for the `2` format.",
        "emptyfch": "Function Channel not defined.",
        "nffil": "File `1` could not be opened",
    }

    _extdict = {
        "bmp": "BMP",
        "gif": "GIF",
        "jp2": "JPEG2000",
        "jpg": "JPEG",
        "pcx": "PCX",
        "png": "PNG",
        "ppm": "PPM",
        "pbm": "PBM",
        "pgm": "PGM",
        "tif": "TIFF",
        "txt": "Text",
        "csv": "CSV",
        "svg": "SVG",
    }

    rules = {
        "Export[filename_, expr_, elems_?NotListQ]": (
            "Export[filename, expr, {elems}]"
        ),
    }

    options = {
        "$OptionSyntax": "System`Ignore",
    }

    def apply(self, filename, expr, evaluation, **options):
        "Export[filename_, expr_, OptionsPattern[Export]]"

        # Check filename
        if not self._check_filename(filename, evaluation):
            return SymbolFailed

        # Determine Format
        form = self._infer_form(filename, evaluation)

        if form is None:
            evaluation.message("Export", "infer", filename)
            return SymbolFailed
        else:
            return self.apply_elements(
                filename, expr, String(form), evaluation, options
            )

    def apply_element(self, filename, expr, element, evaluation, options={}):
        "Export[filename_, expr_, element_String, OptionsPattern[]]"
        return self.apply_elements(
            filename, expr, Expression("List", element), evaluation, options
        )

    def apply_elements(self, filename, expr, elems, evaluation, options={}):
        "Export[filename_, expr_, elems_List?(AllTrue[#, NotOptionQ]&), OptionsPattern[]]"

        # Check filename
        if not self._check_filename(filename, evaluation):
            return SymbolFailed

        # Process elems {comp* format?, elem1*}
        leaves = elems.get_leaves()

        format_spec, elems_spec = [], []
        found_form = False
        for leaf in leaves[::-1]:
            leaf_str = leaf.get_string_value()

            if not found_form and leaf_str in EXPORTERS:
                found_form = True

            if found_form:
                format_spec.append(leaf_str)
            else:
                elems_spec.append(leaf)

        # Just to be sure that the following calls do not change the state of this property
        current_predetermined_out = evaluation.predetermined_out
        # Infer format if not present
        if not found_form:
            assert format_spec == []
            format_spec = self._infer_form(filename, evaluation)
            if format_spec is None:
                evaluation.message("Export", "infer", filename)
                evaluation.predetermined_out = current_predetermined_out
                return SymbolFailed
            format_spec = [format_spec]
        else:
            assert format_spec != []

        # First item in format_spec is the explicit format.
        # The other elements (if present) are compression formats

        if elems_spec != []:  # FIXME: support elems
            evaluation.message("Export", "noelem", elems, String(format_spec[0]))
            evaluation.predetermined_out = current_predetermined_out
            return SymbolFailed

        # Load the exporter
        exporter_symbol, exporter_options = EXPORTERS[format_spec[0]]
        function_channels = exporter_options.get("System`FunctionChannels")
        stream_options, custom_options = _importer_exporter_options(
            exporter_options.get("System`Options"), options, "System`Export", evaluation
        )

        if function_channels is None:
            evaluation.message("Export", "emptyfch")
            evaluation.predetermined_out = current_predetermined_out
            return SymbolFailed
        elif function_channels == Expression("List", String("FileNames")):
            exporter_function = Expression(
                exporter_symbol,
                filename,
                expr,
                *list(chain(stream_options, custom_options))
            )
            res = exporter_function.evaluate(evaluation)
        elif function_channels == Expression("List", String("Streams")):
            stream = Expression("OpenWrite", filename, *stream_options).evaluate(
                evaluation
            )
            if stream.get_head_name() != "System`OutputStream":
                evaluation.message("Export", "nffil")
                evaluation.predetermined_out = current_predetermined_out
                return Symbol("$Failed")
            exporter_function = Expression(
                exporter_symbol,
                stream,
                expr,
                *list(chain(stream_options, custom_options))
            )
            res = exporter_function.evaluate(evaluation)
            Expression("Close", stream).evaluate(evaluation)
        if res == Symbol("Null"):
            evaluation.predetermined_out = current_predetermined_out
            return filename
        evaluation.predetermined_out = current_predetermined_out
        return SymbolFailed

    def _check_filename(self, filename, evaluation):
        path = filename.to_python()
        if isinstance(path, str) and path[0] == path[-1] == '"':
            return True
        evaluation.message("Export", "chtype", filename)
        return False

    def _infer_form(self, filename, evaluation):
        ext = Expression("FileExtension", filename).evaluate(evaluation)
        ext = ext.get_string_value().lower()
        return self._extdict.get(ext)


class ExportString(Builtin):
    """
    <dl>
    <dt>'ExportString[$expr$, $form$]'
      <dd>exports $expr$ to a string, in the format $form$.
    <dt>'Export["$file$", $exprs$, $elems$]'
      <dd>exports $exprs$ to a string as elements specified by $elems$.
    </dl>

    >> ExportString[{{1,2,3,4},{3},{2},{4}}, "CSV"]
     = 1,2,3,4
     . 3,
     . 2,
     . 4,

    >> ExportString[{1,2,3,4}, "CSV"]
     = 1,
     . 2,
     . 3,
     . 4,
    >> ExportString[Integrate[f[x],{x,0,2}], "SVG"]
     = ...
    """

    options = {
        "$OptionSyntax": "System`Ignore",
    }

    messages = {
        "noelem": "`1` is not a valid set of export elements for the `2` format.",
        "emptyfch": "Function Channel not defined.",
    }

    rules = {
        "ExportString[expr_, elems_?NotListQ]": ("ExportString[expr, {elems}]"),
    }

    def apply_element(self, expr, element, evaluation, **options):
        "ExportString[expr_, element_String, OptionsPattern[ExportString]]"
        return self.apply_elements(
            expr, Expression("List", element), evaluation, **options
        )

    def apply_elements(self, expr, elems, evaluation, **options):
        "ExportString[expr_, elems_List?(AllTrue[#, NotOptionQ]&), OptionsPattern[ExportString]]"
        # Process elems {comp* format?, elem1*}
        leaves = elems.get_leaves()
        format_spec, elems_spec = [], []
        found_form = False
        for leaf in leaves[::-1]:
            leaf_str = leaf.get_string_value()

            if not found_form and leaf_str in EXPORTERS:
                found_form = True

            if found_form:
                format_spec.append(leaf_str)
            else:
                elems_spec.append(leaf)

        # Just to be sure that the following evaluations do not change the value of this property
        current_predetermined_out = evaluation.predetermined_out

        # Infer format if not present
        if format_spec is None:
            # evaluation.message("ExportString", "infer", filename)
            evaluation.predetermined_out = current_predetermined_out
            return SymbolFailed

        # First item in format_spec is the explicit format.
        # The other elements (if present) are compression formats

        if elems_spec != []:  # FIXME: support elems
            if format_spec != []:
                evaluation.message(
                    "ExportString", "noelem", elems, String(format_spec[0])
                )
            else:
                evaluation.message("ExportString", "noelem", elems, String("Unknown"))
            evaluation.predetermined_out = current_predetermined_out
            return SymbolFailed

        # Load the exporter
        exporter_symbol, exporter_options = EXPORTERS[format_spec[0]]
        function_channels = exporter_options.get("System`FunctionChannels")

        stream_options, custom_options = _importer_exporter_options(
            exporter_options.get("System`Options"),
            options,
            "System Options",
            evaluation,
        )

        is_binary = exporter_options["System`BinaryFormat"].is_true()
        if function_channels is None:
            evaluation.message("ExportString", "emptyfch")
            evaluation.predetermined_out = current_predetermined_out
            return SymbolFailed
        elif function_channels == Expression("List", String("FileNames")):
            # Generates a temporary file
            import tempfile

            tmpfile = tempfile.NamedTemporaryFile(
                dir=tempfile.gettempdir(), suffix="." + format_spec[0].lower()
            )
            filename = String(tmpfile.name)
            tmpfile.close()
            exporter_function = Expression(
                exporter_symbol,
                filename,
                expr,
                *list(chain(stream_options, custom_options))
            )
            exportres = exporter_function.evaluate(evaluation)
            if exportres != Symbol("Null"):
                evaluation.predetermined_out = current_predetermined_out
                return SymbolFailed
            else:
                try:
                    if is_binary:
                        tmpstream = open(filename.value, "rb")
                    else:
                        tmpstream = open(filename.value, "r")
                    res = tmpstream.read()
                    tmpstream.close()
                except Exception as e:
                    print("something went wrong")
                    print(e)
                    evaluation.predetermined_out = current_predetermined_out
                    return SymbolFailed
                if is_binary:
                    res = Expression("ByteArray", ByteArrayAtom(res))
                else:
                    res = String(str(res))
        elif function_channels == Expression("List", String("Streams")):
            from io import StringIO, BytesIO
            from mathics.builtin.files import STREAMS, NSTREAMS

            if is_binary:
                pystream = BytesIO()
            else:
                pystream = StringIO()

            n = next(NSTREAMS)
            STREAMS.append(pystream)
            stream = Expression("OutputStream", String("String"), Integer(n))
            exporter_function = Expression(
                exporter_symbol,
                stream,
                expr,
                *list(chain(stream_options, custom_options))
            )
            res = exporter_function.evaluate(evaluation)
            if res == Symbol("Null"):
                if is_binary:
                    res = Expression("ByteArray", ByteArrayAtom(pystream.getvalue()))
                else:
                    res = String(str(pystream.getvalue()))
            else:
                res = Symbol("$Failed")
            Expression("Close", stream).evaluate(evaluation)
        else:
            evaluation.message("ExportString", "emptyfch")
            evaluation.predetermined_out = current_predetermined_out
            return SymbolFailed

        evaluation.predetermined_out = current_predetermined_out
        return res


class FileFormat(Builtin):
    """
    <dl>
    <dt>'FileFormat["$name$"]'
      <dd>attempts to determine what format 'Import' should use to import specified file.
    </dl>

    >> FileFormat["ExampleData/sunflowers.jpg"]
     = JPEG

    ## UTF-8 Unicode text
    >> FileFormat["ExampleData/EinsteinSzilLetter.txt"]
     = Text

    >> FileFormat["ExampleData/lena.tif"]
     = TIFF

    ## ASCII text
    #> FileFormat["ExampleData/BloodToilTearsSweat.txt"]
     = Text
    #> FileFormat["ExampleData/MadTeaParty.gif"]
     = GIF
    #> FileFormat["ExampleData/moon.tif"]
     = TIFF

    #> FileFormat["ExampleData/numberdata.csv"]
     = CSV

    #> FileFormat["ExampleData/EinsteinSzilLetter.txt"]
     = Text

    #> FileFormat["ExampleData/BloodToilTearsSweat.txt"]
     = Text

    ## Doesn't work on Microsoft Windows
    ## S> FileFormat["ExampleData/benzene.xyz"]
    ##  = XYZ

    #> FileFormat["ExampleData/colors.json"]
     = JSON

    #> FileFormat["ExampleData/some-typo.extension"]
     : File not found during FileFormat[ExampleData/some-typo.extension].
     = $Failed

    #> FileFormat["ExampleData/Testosterone.svg"]
     = SVG

    #> FileFormat["ExampleData/colors.json"]
     = JSON

    #> FileFormat["ExampleData/InventionNo1.xml"]
     = XML
    """

    messages = {
        "nffil": "File not found during `1`.",
    }

    detector = None

    def apply(self, filename, evaluation):
        "FileFormat[filename_String]"

        findfile = Expression("FindFile", filename).evaluate(evaluation)
        if findfile == SymbolFailed:
            evaluation.message(
                "FileFormat", "nffil", Expression("FileFormat", filename)
            )
            return findfile

        path = findfile.get_string_value()
        if not FileFormat.detector:
            loader = magic.MagicLoader()
            loader.load()
            FileFormat.detector = magic.MagicDetector(loader.mimetypes)

        mime = set(FileFormat.detector.match(path))

        # If match fails match on extension only
        if mime == set([]):
            mime, encoding = mimetypes.guess_type(path)
            if mime is None:
                mime = set([])
            else:
                mime = set([mime])
        result = []
        for key in mimetype_dict.keys():
            if key in mime:
                result.append(mimetype_dict[key])

        # the following fixes an extremely annoying behaviour on some (not all)
        # installations of Windows, where we end up classifying .csv files als XLS.
        if len(result) == 1 and result[0] == "XLS" and path.lower().endswith(".csv"):
            return String("CSV")

        if len(result) == 0:
            result = "Binary"
        elif len(result) == 1:
            result = result[0]
        else:
            return None

        return from_python(result)


import base64


class B64Encode(Builtin):
    """
    <dl>
    <dt> 'System`Convert`B64Dump`B64Encode[$expr$]'
    <dd>Encodes $expr$ in Base64 coding
    </dl>

    >> System`Convert`B64Dump`B64Encode["Hello world"]
     = SGVsbG8gd29ybGQ=
    >> System`Convert`B64Dump`B64Decode[%]
     = Hello world
    >> System`Convert`B64Dump`B64Encode[Integrate[f[x],{x,0,2}]]
     = SW50ZWdyYXRlW2ZbeF0sIHt4LCAwLCAyfV0=
    >> System`Convert`B64Dump`B64Decode[%]
     = Integrate[f[x], {x, 0, 2}]
<<<<<<< HEAD
    >> System`Convert`B64Dump`B64Encode["∫ f  x"]
     = 4oirIGYg752MIHg=
    >> System`Convert`B64Dump`B64Decode[%]
     = ∫ f 𝑑 x
=======
>>>>>>> 7fb2fa19
    """
    # mmatera: please put in pytest conditionally
    # >> System`Convert`B64Dump`B64Encode["∫ f  x"]
    #  = 4oirIGYg752MIHg=
    # >> System`Convert`B64Dump`B64Decode[%]
    #  = ∫ f  x

    context = "System`Convert`B64Dump`"
    name = "B64Encode"

    def apply(self, expr, evaluation):
        "System`Convert`B64Dump`B64Encode[expr_]"
        if isinstance(expr, String):
            stringtocodify = expr.get_string_value()
        elif expr.get_head_name() == "System`ByteArray":
            return String(expr._leaves[0].__str__())
        else:
            stringtocodify = (
                Expression("ToString", expr).evaluate(evaluation).get_string_value()
            )
        return String(
            base64.b64encode(bytearray(stringtocodify, "utf8")).decode("utf8")
        )


class B64Decode(Builtin):
    """
    <dl>
    <dt> 'System`Convert`B64Dump`B64Decode[$string$]'
    <dd>Decode  $string$ in Base64 coding to an expression.
    </dl>

    >> System`Convert`B64Dump`B64Decode["R!="]
     : String "R!=" is not a valid b64 encoded string.
     = $Failed
    """

    context = "System`Convert`B64Dump`"
    name = "B64Decode"

    messages = {
        "b64invalidstr": 'String "`1`" is not a valid b64 encoded string.',
    }

    def apply(self, expr, evaluation):
        "System`Convert`B64Dump`B64Decode[expr_String]"
        try:
            clearstring = base64.b64decode(
                bytearray(expr.get_string_value(), "utf8")
            ).decode("utf8")
            clearstring = String(str(clearstring))
        except Exception:
            evaluation.message(
                "System`Convert`B64Dump`B64Decode", "b64invalidstr", expr
            )
            return Symbol("$Failed")
        return clearstring


class ConvertCommonDumpRemoveLinearSyntax(Builtin):
    """
    <dl>
    <dt> 'System`Convert`CommonDump`RemoveLinearSyntax[$something$]'
    <dd> Keine anung... Undocumented in wma
    </dl>
    """

    options = {
        "System`Convert`CommonDump`ConvertRecursive": "False",
    }
    # options = {"ConvertRecursive" : "False", }
    attributes = ("ReadProtected",)
    context = "System`Convert`CommonDump`"
    name = "RemoveLinearSyntax"

    def apply(self, arg, evaluation):
        "System`Convert`CommonDump`RemoveLinearSyntax[arg_]"
        print("No idea what should this do. By now, do nothing...")
        return arg<|MERGE_RESOLUTION|>--- conflicted
+++ resolved
@@ -2187,13 +2187,6 @@
      = SW50ZWdyYXRlW2ZbeF0sIHt4LCAwLCAyfV0=
     >> System`Convert`B64Dump`B64Decode[%]
      = Integrate[f[x], {x, 0, 2}]
-<<<<<<< HEAD
-    >> System`Convert`B64Dump`B64Encode["∫ f  x"]
-     = 4oirIGYg752MIHg=
-    >> System`Convert`B64Dump`B64Decode[%]
-     = ∫ f 𝑑 x
-=======
->>>>>>> 7fb2fa19
     """
     # mmatera: please put in pytest conditionally
     # >> System`Convert`B64Dump`B64Encode["∫ f  x"]
