--- conflicted
+++ resolved
@@ -1313,13 +1313,10 @@
      = SW50ZWdyYXRlW2ZbeF0sIHt4LCAwLCAyfV0=
     >> System`Convert`B64Dump`B64Decode[%]
      = Integrate[f[x], {x, 0, 2}]
-<<<<<<< HEAD
-=======
     >> System`Convert`B64Dump`B64Encode["∫ f  x"]
      = IuKIqyBmIO+djCB4Ig==
     >> System`Convert`B64Dump`B64Decode[%]
      = ∫ f  x
->>>>>>> 0d088ad9
     """
     
     context = "System`Convert`B64Dump`"
@@ -1332,11 +1329,6 @@
         else:
             stringtocodify = Expression('ToString',expr).evaluate(evaluation).get_string_value()
         return String(base64.b64encode(bytearray(stringtocodify, 'utf8')).decode('utf8'))
-<<<<<<< HEAD
-            
-
-=======
->>>>>>> 0d088ad9
 
 
 class B64Decode(Builtin):
@@ -1345,9 +1337,6 @@
     <dt> 'System`Convert`B64Dump`B64Decode[$string$]'
     <dd>Decode  $string$ in Base64 coding to an expression.
     </dl>
-<<<<<<< HEAD
-
-=======
     
     >> System`Convert`B64Dump`B64Decode["R!="]
      : System`Convert`B64Dump`B64Decode::b64invalidstr: String "R!=" is not a valid b64 encoded string.
@@ -1356,30 +1345,20 @@
      : Incomplete expression; more input is needed (line 1 of "").
      : Decoded string "F[" is not a valid expression
      = $Failed
->>>>>>> 0d088ad9
     """
     
     context = "System`Convert`B64Dump`"
     name = "B64Decode"
 
-<<<<<<< HEAD
-=======
     messages = {
         'b64invalidstr': 'String "`1`" is not a valid b64 encoded string.',
         'b64invalidexpr': 'Decoded string "`1`" is not a valid expression.',
     }
 
->>>>>>> 0d088ad9
     def apply(self, expr, evaluation):
         'System`Convert`B64Dump`B64Decode[expr_String]'
         try:
             clearstring = base64.b64decode(bytearray(expr.get_string_value(), 'utf8')).decode('utf8')
-<<<<<<< HEAD
-        except Exception as e:
-            print(e.__repr__())
-            return Symbol("$Failed")
-        return Expression('ToExpression', String(six.text_type(clearstring))).evaluate(evaluation)
-=======
             clearstring = String(six.text_type(clearstring))
         except Exception as e:
             evaluation.message("System`Convert`B64Dump`B64Decode", "b64invalidstr", expr)
@@ -1392,6 +1371,4 @@
             return Symbol("$Failed")
         return retval 
 
->>>>>>> 0d088ad9
-
-
+
