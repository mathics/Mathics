--- conflicted
+++ resolved
@@ -1349,10 +1349,5 @@
             print(e.__repr__())
             return Symbol("$Failed")
         return Expression('ToExpression', String(six.text_type(clearstring))).evaluate(evaluation)
-<<<<<<< HEAD
-
-=======
->>>>>>> 2f57dfbc
-
-
-
+
+
