--- conflicted
+++ resolved
@@ -389,20 +389,11 @@
         return with_context
 
     def get_package_names(self) -> typing.List[str]:
-<<<<<<< HEAD
-        # TODO: load from $Packages...
-        pass
-=======
         packages = self.get_ownvalue("System`$Packages")
         packages = packages.replace
         assert packages.has_form("System`List", None)
         packages = [c.get_string_value() for c in packages.leaves]
         return packages
-
-
-    
-        #return sorted({name.split("`")[0] for name in self.get_names()})
->>>>>>> 04394d14
 
     def shorten_name(self, name_with_ctx) -> str:
         if "`" not in name_with_ctx:
