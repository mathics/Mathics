--- conflicted
+++ resolved
@@ -399,11 +399,6 @@
         packages = [c.get_string_value() for c in packages.leaves]
         return packages
 
-<<<<<<< HEAD
-=======
-        # return sorted({name.split("`")[0] for name in self.get_names()})
-
->>>>>>> 33efba4d
     def shorten_name(self, name_with_ctx) -> str:
         if "`" not in name_with_ctx:
             return name_with_ctx
