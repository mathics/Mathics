#!/usr/bin/env python
# -*- coding: utf-8 -*-

from __future__ import unicode_literals
from __future__ import absolute_import

import six
import six.moves.cPickle as pickle

import os
import base64
import re
import bisect

from collections import defaultdict


from mathics.core.expression import Expression, Symbol, String, fully_qualified_symbol_name, strip_context
from mathics.core.characters import letters, letterlikes


names_wildcards = "@*"
base_names_pattern = r'((?![0-9])([0-9${0}{1}{2}])+)'.format(letters, letterlikes, names_wildcards)
full_names_pattern = r'(`?{0}(`{0})*)'.format(base_names_pattern)


def get_file_time(file):
    try:
        return os.stat(file).st_mtime
    except OSError:
        return 0


def valuesname(name):
    " 'NValues' -> 'n' "

    assert name.startswith('System`'), name
    if name == 'System`Messages':
        return 'messages'
    else:
        return name[7:-6].lower()


<<<<<<< HEAD

class PyMathicsLoadException(Exception):
    def __init__(self,module):
        self.name = module + " is not a valid pymathics module"
        self.module = module

=======
class PyMathicsLoadException(Exception):
    def __init__(self,name):
        self.name = name
>>>>>>> 16d37215

class Definitions(object):
    def __init__(self, add_builtin=False, builtin_filename=None, extension_modules=[]):
        super(Definitions, self).__init__()
        self.builtin = {}
        self.user = {}
<<<<<<< HEAD
        self.pymathics = []
        
=======
        self.pymathics = {} 

>>>>>>> 16d37215
        self.definitions_cache = {}
        self.lookup_cache = {}
        self.proxy = defaultdict(set)
        self.now = 0    # increments whenever something is updated

        if add_builtin:
            from mathics.builtin import modules, contribute
            from mathics.core.evaluation import Evaluation
            from mathics.settings import ROOT_DIR

            loaded = False
            if builtin_filename is not None:
                builtin_dates = [get_file_time(module.__file__)
                                 for module in modules]
                builtin_time = max(builtin_dates)
                if get_file_time(builtin_filename) > builtin_time:
                    builtin_file = open(builtin_filename, 'rb')
                    self.builtin = pickle.load(builtin_file)
                    loaded = True
            if not loaded:
                contribute(self)
                for module in extension_modules:
                    try:
                        loaded_module = self.load_pymathics_module(module, remove_on_quit=False)
                    except PyMathicsLoadException as e:
                        print(e.module + ' is not a valid pymathics module.')
                        continue
                    except ImportError as e:
                        print(e.__repr__())
                        continue
<<<<<<< HEAD
                    #print(module +" v"+ loaded_module.pymathics_version_data['version'] + "  by " + loaded_module.pymathics_version_data['author'])
                    
                            
=======
                    #print(module + loaded_module.pymathics_version_data['version'] + "  by " + loaded_module.pymathics_version_data['author'])


>>>>>>> 16d37215
                if builtin_filename is not None:
                    builtin_file = open(builtin_filename, 'wb')
                    pickle.dump(self.builtin, builtin_file, -1)

            # Load symbols from the autoload folder
            for root, dirs, files in os.walk(os.path.join(ROOT_DIR, 'autoload')):
                for path in [os.path.join(root, f) for f in files if f.endswith('.m')]:
                    Expression('Get', String(path)).evaluate(Evaluation(self))

            # Move any user definitions created by autoloaded files to
            # builtins, and clear out the user definitions list. This
            # means that any autoloaded definitions become shared
            # between users and no longer disappear after a Quit[].
            #
            # Autoloads that accidentally define a name in Global`
            # could cause confusion, so check for this.
            #
            for name in self.user:
                if name.startswith('Global`'):
                    raise ValueError("autoload defined %s." % name)
            self.builtin.update(self.user)
            self.user = {}
            self.clear_cache()

<<<<<<< HEAD

    
    def load_python_module(self, module):                
        import importlib
        from mathics.builtin.base import Builtin
        from mathics.builtin import is_builtin, builtins
        try:
            loaded_module = importlib.import_module(module)
        except ImportError as e:
            raise e
        vars = dir(loaded_module)
        newsymbols = {}
        if not hasattr(loaded_module,'pymathics_version_data'):
=======
    def load_pymathics_module(self, module, remove_on_quit=True):
        '''
        loads Mathics builtin objects and their definitions
        from an external python module
        '''
        import importlib
        from mathics.builtin import is_builtin, builtins, Builtin
        loaded_module = importlib.import_module(module)
        vars = dir(loaded_module)
        newsymbols = {}
        if not ('pymathics_version_data' in vars):
>>>>>>> 16d37215
            raise PyMathicsLoadException(module)
        for name in vars:
            var = getattr(loaded_module, name)
            if (hasattr(var, '__module__') and
                var.__module__ != 'mathics.builtin.base' and 
                    is_builtin(var) and not name.startswith('_') and
                var.__module__[:len(loaded_module.__name__)] == loaded_module.__name__):     # nopep8
                instance = var(expression=False)
                if isinstance(instance, Builtin):
<<<<<<< HEAD
                    newsymbols[instance.get_name()] =  instance
=======
                    newsymbols[instance.get_name()] = instance

        for name in newsymbols:
            if remove_on_quit and name not in self.pymathics:
                    self.pymathics[name] = self.builtin.get(name, None)

>>>>>>> 16d37215
        self.builtin.update(newsymbols)
        for name, item in newsymbols.items():
            if name != 'System`MakeBoxes':
                item.contribute(self)
<<<<<<< HEAD
                self.pymathics.append(name)
        return loaded_module

    def clear_pymathics_definitions(self):
        for name in self.pymathics:
            self.builtin.__delitem__(name)
        self.pymathics.clear()

=======
        return loaded_module

    def clear_pymathics_modules(self):
        print(self.pymathics.__repr__())
        for s in self.pymathics:
            print("dropping " + s)
            if s in self.builtin:
                # If there was a true built-in definition for the symbol, restore it, else, remove he symbol. 
                if self.pymathics[s]:
                    self.builtin[s] = self.pymathics[s]
                else:
                    self.builtin.__delitem__(s)
        self.pymathics = []
        return None
>>>>>>> 16d37215

    def clear_cache(self, name=None):
        # the definitions cache (self.definitions_cache) caches (incomplete and complete) names -> Definition(),
        # e.g. "xy" -> d and "MyContext`xy" -> d. we need to clear this cache if a Definition() changes (which
        # would happen if a Definition is combined from a builtin and a user definition and some content in the
        # user definition is updated) or if the lookup rules change and we could end up at a completely different
        # Definition.

        # the lookup cache (self.lookup_cache) caches what lookup_name() does. we only need to update this if some
        # change happens that might change the result lookup_name() calculates. we do not need to change it if a
        # Definition() changes.

        # self.proxy keeps track of all the names we cache. if we need to clear the caches for only one name, e.g.
        # 'MySymbol', then we need to be able to look up all the entries that might be related to it, e.g. 'MySymbol',
        # 'A`MySymbol', 'C`A`MySymbol', and so on. proxy identifies symbols using their stripped name and thus might
        # give us symbols in other contexts that are actually not affected. still, this is a safe solution.

        if name is None:
            self.definitions_cache = {}
            self.lookup_cache = {}
            self.proxy = defaultdict(set)
        else:
            definitions_cache = self.definitions_cache
            lookup_cache = self.lookup_cache
            tail = strip_context(name)
            for k in self.proxy.pop(tail, []):
                definitions_cache.pop(k, None)
                lookup_cache.pop(k, None)

    def clear_definitions_cache(self, name):
        definitions_cache = self.definitions_cache
        tail = strip_context(name)
        for k in self.proxy.pop(tail, []):
            definitions_cache.pop(k, None)

    def last_changed(self, expr):
        # timestamp for the most recently changed part of a given expression.
        if isinstance(expr, Symbol):
            symb = self.get_definition(expr.get_name(), only_if_exists=True)
            if symb is None:
                # symbol doesn't exist so it was never changed
                return 0
            try:
                return symb.changed
            except AttributeError:
                # must be system symbol
                symb.changed = 0
                return 0
        result = 0
        head = expr.get_head()
        head_changed = self.last_changed(head)
        result = max(result, head_changed)
        for leaf in expr.get_leaves():
            leaf_changed = self.last_changed(leaf)
            result = max(result, leaf_changed)
        return result

    def get_current_context(self):
        # It's crucial to specify System` in this get_ownvalue() call,
        # otherwise we'll end up back in this function and trigger
        # infinite recursion.
        context_rule = self.get_ownvalue('System`$Context')
        context = context_rule.replace.get_string_value()
        assert context is not None, "$Context somehow set to an invalid value"
        return context

    def get_context_path(self):
        context_path_rule = self.get_ownvalue('System`$ContextPath')
        context_path = context_path_rule.replace
        assert context_path.has_form('System`List', None)
        context_path = [c.get_string_value() for c in context_path.leaves]
        assert not any([c is None for c in context_path])
        return context_path

    def set_current_context(self, context):
        assert isinstance(context, six.string_types)
        self.set_ownvalue('System`$Context', String(context))
        self.clear_cache()

    def set_context_path(self, context_path):
        assert isinstance(context_path, list)
        assert all([isinstance(c, six.string_types) for c in context_path])
        self.set_ownvalue('System`$ContextPath',
                          Expression('System`List',
                                     *[String(c) for c in context_path]))
        self.clear_cache()

    def get_builtin_names(self):
        return set(self.builtin)

    def get_user_names(self):
        return set(self.user)

    def get_names(self):
        return self.get_builtin_names() | self.get_user_names()

    def get_accessible_contexts(self):
        "Return the contexts reachable though $Context or $ContextPath."
        accessible_ctxts = set(self.get_context_path())
        accessible_ctxts.add(self.get_current_context())
        return accessible_ctxts

    def get_matching_names(self, pattern):
        """
        Return a list of the symbol names matching a string pattern.

        A pattern containing a context mark (of the form
        "ctx_pattern`short_pattern") matches symbols whose context and
        short name individually match the two patterns. A pattern
        without a context mark matches symbols accessible through
        $Context and $ContextPath whose short names match the pattern.

        '*' matches any sequence of symbol characters or an empty
        string. '@' matches a non-empty sequence of symbol characters
        which aren't uppercase letters. In the context pattern, both
        '*' and '@' match context marks.
        """

        if re.match(full_names_pattern, pattern) is None:
            # The pattern contained characters which weren't allowed
            # in symbols and aren't valid wildcards. Hence, the
            # pattern can't match any symbols.
            return []

        # If we get here, there aren't any regexp metacharacters in
        # the pattern.

        if '`' in pattern:
            ctx_pattern, short_pattern = pattern.rsplit('`', 1)
            ctx_pattern = ((ctx_pattern + '`')
                           .replace('@', '[^A-Z`]+')
                           .replace('*', '.*')
                           .replace('$', r'\$'))
        else:
            short_pattern = pattern
            # start with a group matching the accessible contexts
            ctx_pattern = "(?:%s)" % "|".join(
                re.escape(c) for c in self.get_accessible_contexts())

        short_pattern = (short_pattern
                         .replace('@', '[^A-Z]+')
                         .replace('*', '[^`]*')
                         .replace('$', r'\$'))
        regex = re.compile('^' + ctx_pattern + short_pattern + '$')

        return [name for name in self.get_names() if regex.match(name)]

    def lookup_name(self, name):
        """
        Determine the full name (including context) for a symbol name.

        - If the name begins with a context mark, it's in the context
          given by $Context.
        - Otherwise, if it contains a context mark, it's already fully
          specified.
        - Otherwise, it doesn't contain a context mark: try $Context,
          then each element of $ContextPath, taking the first existing
          symbol.
        - Otherwise, it's a new symbol in $Context.
        """

        cached = self.lookup_cache.get(name, None)
        if cached is not None:
            return cached

        assert isinstance(name, six.string_types)

        # Bail out if the name we're being asked to look up is already
        # fully qualified.
        if fully_qualified_symbol_name(name):
            return name

        current_context = self.get_current_context()

        if '`' in name:
            if name.startswith('`'):
                return current_context + name.lstrip('`')
            return name

        with_context = current_context + name
        if not self.have_definition(with_context):
            for ctx in self.get_context_path():
                n = ctx + name
                if self.have_definition(n):
                    return n
        return with_context

    def shorten_name(self, name_with_ctx):
        if '`' not in name_with_ctx:
            return name_with_ctx

        def in_ctx(name, ctx):
            return name.startswith(ctx) and '`' not in name[len(ctx):]

        if in_ctx(name_with_ctx, self.get_current_context()):
            return name_with_ctx[len(self.get_current_context()):]
        for ctx in self.get_context_path():
            if in_ctx(name_with_ctx, ctx):
                return name_with_ctx[len(ctx):]
        return name_with_ctx

    def have_definition(self, name):
        return self.get_definition(name, only_if_exists=True) is not None

    def get_definition(self, name, only_if_exists=False):
        definition = self.definitions_cache.get(name, None)
        if definition is not None:
            return definition

        original_name = name
        name = self.lookup_name(name)
        user = self.user.get(name, None)
        builtin = self.builtin.get(name, None)

        if user is None and builtin is None:
            definition = None
        elif builtin is None:
            definition = user
        elif user is None:
            definition = builtin
        else:
            if user:
                attributes = user.attributes
            elif builtin:
                attributes = builtin.attributes
            else:
                attributes = set()
            if not user:
                user = Definition(name=name)
            if not builtin:
                builtin = Definition(name=name)
            options = builtin.options.copy()
            options.update(user.options)
            formatvalues = builtin.formatvalues.copy()
            for form, rules in six.iteritems(user.formatvalues):
                if form in formatvalues:
                    formatvalues[form].extend(rules)
                else:
                    formatvalues[form] = rules

            definition = Definition(name=name,
                                    ownvalues=user.ownvalues + builtin.ownvalues,
                                    downvalues=user.downvalues + builtin.downvalues,
                                    subvalues=user.subvalues + builtin.subvalues,
                                    upvalues=user.upvalues + builtin.upvalues,
                                    formatvalues=formatvalues,
                                    messages=user.messages + builtin.messages,
                                    attributes=attributes,
                                    options=options,
                                    nvalues=user.nvalues + builtin.nvalues,
                                    defaultvalues=user.defaultvalues +
                                    builtin.defaultvalues,)

        if definition is not None:
            self.proxy[strip_context(original_name)].add(original_name)
            self.definitions_cache[original_name] = definition
            self.lookup_cache[original_name] = name
        elif not only_if_exists:
            definition = Definition(name=name)

        return definition

    def get_attributes(self, name):
        return self.get_definition(name).attributes

    def get_ownvalues(self, name):
        return self.get_definition(name).ownvalues

    def get_downvalues(self, name):
        return self.get_definition(name).downvalues

    def get_subvalues(self, name):
        return self.get_definition(name).subvalues

    def get_upvalues(self, name):
        return self.get_definition(name).upvalues

    def get_formats(self, name, format=''):
        formats = self.get_definition(name).formatvalues
        result = formats.get(format, []) + formats.get('', [])
        result.sort()
        return result

    def get_nvalues(self, name):
        return self.get_definition(name).nvalues

    def get_defaultvalues(self, name):
        return self.get_definition(name).defaultvalues

    def get_value(self, name, pos, pattern, evaluation):
        assert isinstance(name, six.string_types)
        assert '`' in name
        rules = self.get_definition(name).get_values_list(valuesname(pos))
        for rule in rules:
            result = rule.apply(pattern, evaluation)
            if result is not None:
                return result

    def get_user_definition(self, name, create=True):
        assert not isinstance(name, Symbol)

        existing = self.user.get(name)
        if existing:
            return existing
        else:
            if not create:
                return None
            builtin = self.builtin.get(name)
            if builtin:
                attributes = builtin.attributes
            else:
                attributes = set()
            self.user[name] = Definition(name=name, attributes=attributes)
            self.clear_cache(name)
            return self.user[name]

    def mark_changed(self, definition):
        self.now += 1
        definition.changed = self.now

    def reset_user_definition(self, name):
        assert not isinstance(name, Symbol)
        fullname = self.lookup_name(name)
        del self.user[fullname]
        self.clear_cache(fullname)
        # TODO fix changed

    def add_user_definition(self, name, definition):
        assert not isinstance(name, Symbol)
        self.mark_changed(definition)
        fullname = self.lookup_name(name)
        self.user[fullname] = definition
        self.clear_cache(fullname)

    def set_attribute(self, name, attribute):
        definition = self.get_user_definition(self.lookup_name(name))
        definition.attributes.add(attribute)
        self.mark_changed(definition)
        self.clear_definitions_cache(name)

    def set_attributes(self, name, attributes):
        definition = self.get_user_definition(self.lookup_name(name))
        definition.attributes = set(attributes)
        self.mark_changed(definition)
        self.clear_definitions_cache(name)

    def clear_attribute(self, name, attribute):
        definition = self.get_user_definition(self.lookup_name(name))
        if attribute in definition.attributes:
            definition.attributes.remove(attribute)
        self.mark_changed(definition)
        self.clear_definitions_cache(name)

    def add_rule(self, name, rule, position=None):
        definition = self.get_user_definition(self.lookup_name(name))
        if position is None:
            result = definition.add_rule(rule)
        else:
            result = definition.add_rule_at(rule, position)
        self.mark_changed(definition)
        self.clear_definitions_cache(name)
        return result

    def add_format(self, name, rule, form=''):
        definition = self.get_user_definition(self.lookup_name(name))
        if isinstance(form, tuple) or isinstance(form, list):
            forms = form
        else:
            forms = [form]
        for form in forms:
            if form not in definition.formatvalues:
                definition.formatvalues[form] = []
            insert_rule(definition.formatvalues[form], rule)
        self.mark_changed(definition)
        self.clear_definitions_cache(name)

    def add_nvalue(self, name, rule):
        definition = self.get_user_definition(self.lookup_name(name))
        definition.add_rule_at(rule, 'n')
        self.mark_changed(definition)
        self.clear_definitions_cache(name)

    def add_default(self, name, rule):
        definition = self.get_user_definition(self.lookup_name(name))
        definition.add_rule_at(rule, 'default')
        self.mark_changed(definition)
        self.clear_definitions_cache(name)

    def add_message(self, name, rule):
        definition = self.get_user_definition(self.lookup_name(name))
        definition.add_rule_at(rule, 'messages')
        self.mark_changed(definition)
        self.clear_definitions_cache(name)

    def set_values(self, name, values, rules):
        pos = valuesname(values)
        definition = self.get_user_definition(self.lookup_name(name))
        definition.set_values_list(pos, rules)
        self.mark_changed(definition)
        self.clear_definitions_cache(name)

    def get_options(self, name):
        return self.get_definition(self.lookup_name(name)).options

    def reset_user_definitions(self):
        self.user = {}
        self.clear_cache()
        # TODO changed

    def get_user_definitions(self):
        if six.PY2:
            return base64.encodestring(pickle.dumps(self.user, protocol=2)).decode('ascii')
        else:
            return base64.encodebytes(pickle.dumps(self.user, protocol=2)).decode('ascii')

    def set_user_definitions(self, definitions):
        if definitions:
            if six.PY2:
                self.user = pickle.loads(base64.decodestring(definitions.encode('ascii')))
            else:
                self.user = pickle.loads(base64.decodebytes(definitions.encode('ascii')))
        else:
            self.user = {}
        self.clear_cache()

    def get_ownvalue(self, name):
        ownvalues = self.get_definition(self.lookup_name(name)).ownvalues
        if ownvalues:
            return ownvalues[0]
        return None

    def set_ownvalue(self, name, value):
        from .expression import Symbol
        from .rules import Rule

        name = self.lookup_name(name)
        self.add_rule(name, Rule(Symbol(name), value))
        self.clear_cache(name)

    def set_options(self, name, options):
        definition = self.get_user_definition(self.lookup_name(name))
        definition.options = options
        self.mark_changed(definition)
        self.clear_definitions_cache(name)

    def unset(self, name, expr):
        definition = self.get_user_definition(self.lookup_name(name))
        result = definition.remove_rule(expr)
        self.mark_changed(definition)
        self.clear_definitions_cache(name)
        return result

    def get_config_value(self, name, default=None):
        'Infinity -> None, otherwise returns integer.'
        value = self.get_definition(name).ownvalues
        if value:
            try:
                value = value[0].replace
            except AttributeError:
                return None
            if value.get_name() == 'System`Infinity' or value.has_form('DirectedInfinity', 1):
                return None

            return int(value.get_int_value())
        else:
            return default

    def set_config_value(self, name, new_value):
        from mathics.core.expression import Integer
        self.set_ownvalue(name, Integer(new_value))

    def set_line_no(self, line_no):
        self.set_config_value('$Line', line_no)

    def get_line_no(self):
        return self.get_config_value('$Line', 0)

    def get_history_length(self):
        history_length = self.get_config_value('$HistoryLength', 100)
        if history_length is None or history_length > 100:
            history_length = 100
        return history_length


def get_tag_position(pattern, name):
    if pattern.get_name() == name:
        return 'own'
    elif pattern.is_atom():
        return None
    else:
        head_name = pattern.get_head_name()
        if head_name == name:
            return 'down'
        elif head_name == 'System`Condition' and len(pattern.leaves) > 0:
            return get_tag_position(pattern.leaves[0], name)
        elif pattern.get_lookup_name() == name:
            return 'sub'
        else:
            for leaf in pattern.leaves:
                if leaf.get_lookup_name() == name:
                    return 'up'
        return None


def insert_rule(values, rule):
    for index, existing in enumerate(values):
        if existing.pattern.same(rule.pattern):
            del values[index]
            break
    # use insort_left to guarantee that if equal rules exist, newer rules will
    # get higher precedence by being inserted before them. see DownValues[].
    bisect.insort_left(values, rule)


class Definition(object):
    def __init__(self, name, rules=None, ownvalues=None, downvalues=None,
                 subvalues=None, upvalues=None, formatvalues=None,
                 messages=None, attributes=(), options=None, nvalues=None,
                 defaultvalues=None, builtin=None):

        super(Definition, self).__init__()
        self.name = name

        if rules is None:
            rules = []
        if ownvalues is None:
            ownvalues = []
        if downvalues is None:
            downvalues = []
        if subvalues is None:
            subvalues = []
        if upvalues is None:
            upvalues = []
        if formatvalues is None:
            formatvalues = {}
        if options is None:
            options = {}
        if nvalues is None:
            nvalues = []
        if defaultvalues is None:
            defaultvalues = []
        if messages is None:
            messages = []

        self.ownvalues = ownvalues
        self.downvalues = downvalues
        self.subvalues = subvalues
        self.upvalues = upvalues
        for rule in rules:
            self.add_rule(rule)
        self.formatvalues = dict((name, list)
                                 for name, list in formatvalues.items())
        self.messages = messages
        self.attributes = set(attributes)
        for a in self.attributes:
            assert '`' in a, "%s attribute %s has no context" % (name, a)
        self.options = options
        self.nvalues = nvalues
        self.defaultvalues = defaultvalues
        self.builtin = builtin

    def get_values_list(self, pos):
        assert pos.isalpha()
        if pos == 'messages':
            return self.messages
        else:
            return getattr(self, '%svalues' % pos)

    def set_values_list(self, pos, rules):
        assert pos.isalpha()
        if pos == 'messages':
            self.messages = rules
        else:
            setattr(self, '%svalues' % pos, rules)

    def add_rule_at(self, rule, position):
        values = self.get_values_list(position)
        insert_rule(values, rule)
        return True

    def add_rule(self, rule):
        pos = get_tag_position(rule.pattern, self.name)
        if pos:
            return self.add_rule_at(rule, pos)
        return False

    def remove_rule(self, lhs):
        position = get_tag_position(lhs, self.name)
        if position:
            values = self.get_values_list(position)
            for index, existing in enumerate(values):
                if existing.pattern.expr.same(lhs):
                    del values[index]
                    return True
        return False

    def __repr__(self):
        s = '<Definition: name: {}, downvalues: {}, formats: {}, attributes: {}>'.format(
            self.name, self.downvalues, self.formatvalues, self.attributes)
        return s.encode('unicode_escape')<|MERGE_RESOLUTION|>--- conflicted
+++ resolved
@@ -41,31 +41,20 @@
         return name[7:-6].lower()
 
 
-<<<<<<< HEAD
-
 class PyMathicsLoadException(Exception):
     def __init__(self,module):
         self.name = module + " is not a valid pymathics module"
         self.module = module
 
-=======
-class PyMathicsLoadException(Exception):
-    def __init__(self,name):
-        self.name = name
->>>>>>> 16d37215
+
 
 class Definitions(object):
     def __init__(self, add_builtin=False, builtin_filename=None, extension_modules=[]):
         super(Definitions, self).__init__()
         self.builtin = {}
         self.user = {}
-<<<<<<< HEAD
-        self.pymathics = []
-        
-=======
         self.pymathics = {} 
 
->>>>>>> 16d37215
         self.definitions_cache = {}
         self.lookup_cache = {}
         self.proxy = defaultdict(set)
@@ -96,15 +85,6 @@
                     except ImportError as e:
                         print(e.__repr__())
                         continue
-<<<<<<< HEAD
-                    #print(module +" v"+ loaded_module.pymathics_version_data['version'] + "  by " + loaded_module.pymathics_version_data['author'])
-                    
-                            
-=======
-                    #print(module + loaded_module.pymathics_version_data['version'] + "  by " + loaded_module.pymathics_version_data['author'])
-
-
->>>>>>> 16d37215
                 if builtin_filename is not None:
                     builtin_file = open(builtin_filename, 'wb')
                     pickle.dump(self.builtin, builtin_file, -1)
@@ -129,21 +109,6 @@
             self.user = {}
             self.clear_cache()
 
-<<<<<<< HEAD
-
-    
-    def load_python_module(self, module):                
-        import importlib
-        from mathics.builtin.base import Builtin
-        from mathics.builtin import is_builtin, builtins
-        try:
-            loaded_module = importlib.import_module(module)
-        except ImportError as e:
-            raise e
-        vars = dir(loaded_module)
-        newsymbols = {}
-        if not hasattr(loaded_module,'pymathics_version_data'):
-=======
     def load_pymathics_module(self, module, remove_on_quit=True):
         '''
         loads Mathics builtin objects and their definitions
@@ -155,7 +120,6 @@
         vars = dir(loaded_module)
         newsymbols = {}
         if not ('pymathics_version_data' in vars):
->>>>>>> 16d37215
             raise PyMathicsLoadException(module)
         for name in vars:
             var = getattr(loaded_module, name)
@@ -165,30 +129,16 @@
                 var.__module__[:len(loaded_module.__name__)] == loaded_module.__name__):     # nopep8
                 instance = var(expression=False)
                 if isinstance(instance, Builtin):
-<<<<<<< HEAD
-                    newsymbols[instance.get_name()] =  instance
-=======
                     newsymbols[instance.get_name()] = instance
 
         for name in newsymbols:
             if remove_on_quit and name not in self.pymathics:
                     self.pymathics[name] = self.builtin.get(name, None)
 
->>>>>>> 16d37215
         self.builtin.update(newsymbols)
         for name, item in newsymbols.items():
             if name != 'System`MakeBoxes':
                 item.contribute(self)
-<<<<<<< HEAD
-                self.pymathics.append(name)
-        return loaded_module
-
-    def clear_pymathics_definitions(self):
-        for name in self.pymathics:
-            self.builtin.__delitem__(name)
-        self.pymathics.clear()
-
-=======
         return loaded_module
 
     def clear_pymathics_modules(self):
@@ -203,7 +153,7 @@
                     self.builtin.__delitem__(s)
         self.pymathics = []
         return None
->>>>>>> 16d37215
+
 
     def clear_cache(self, name=None):
         # the definitions cache (self.definitions_cache) caches (incomplete and complete) names -> Definition(),
