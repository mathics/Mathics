#!/usr/bin/env python3
# -*- coding: utf-8 -*-

import pickle

import os
import base64
import re
import bisect

from collections import defaultdict

import typing

from mathics.core.expression import (
    Expression,
    Symbol,
    String,
    fully_qualified_symbol_name,
    strip_context,
)
from mathics.core.characters import letters, letterlikes


names_wildcards = "@*"
base_names_pattern = r"((?![0-9])([0-9${0}{1}{2}])+)".format(
    letters, letterlikes, names_wildcards
)
full_names_pattern = r"(`?{0}(`{0})*)".format(base_names_pattern)


def get_file_time(file) -> float:
    try:
        return os.stat(file).st_mtime
    except OSError:
        return 0


def valuesname(name) -> str:
    " 'NValues' -> 'n' "

    assert name.startswith("System`"), name
    if name == "System`Messages":
        return "messages"
    else:
        return name[7:-6].lower()


class PyMathicsLoadException(Exception):
    def __init__(self, module):
        self.name = module + " is not a valid pymathics module"
        self.module = module


class Definitions(object):
    def __init__(
        self, add_builtin=False, builtin_filename=None, extension_modules=[]
    ) -> None:
        super(Definitions, self).__init__()
        self.builtin = {}
        self.user = {}
        self.pymathics = {}
        self.definitions_cache = {}
        self.lookup_cache = {}
        self.proxy = defaultdict(set)
        self.now = 0  # increments whenever something is updated

        if add_builtin:
            from mathics.builtin import modules, contribute
            from mathics.core.evaluation import Evaluation
            from mathics.settings import ROOT_DIR

            loaded = False
            if builtin_filename is not None:
                builtin_dates = [get_file_time(module.__file__) for module in modules]
                builtin_time = max(builtin_dates)
                if get_file_time(builtin_filename) > builtin_time:
                    builtin_file = open(builtin_filename, "rb")
                    self.builtin = pickle.load(builtin_file)
                    loaded = True
            if not loaded:
                contribute(self)
                for module in extension_modules:
                    try:
                        loaded_module = self.load_pymathics_module(
                            module, remove_on_quit=False
                        )
                    except PyMathicsLoadException as e:
                        print(e.module + " is not a valid pymathics module.")
                        continue
                    except ImportError as e:
                        print(e.__repr__())
                        continue
                    # print(module + loaded_module.pymathics_version_data['version'] + "  by " + loaded_module.pymathics_version_data['author'])

                if builtin_filename is not None:
                    builtin_file = open(builtin_filename, "wb")
                    pickle.dump(self.builtin, builtin_file, -1)

            # Load symbols from the autoload folder
            for root, dirs, files in os.walk(os.path.join(ROOT_DIR, "autoload")):
                for path in [os.path.join(root, f) for f in files if f.endswith(".m")]:
                    Expression("Get", String(path)).evaluate(Evaluation(self))

            # Move any user definitions created by autoloaded files to
            # builtins, and clear out the user definitions list. This
            # means that any autoloaded definitions become shared
            # between users and no longer disappear after a Quit[].
            #
            # Autoloads that accidentally define a name in Global`
            # could cause confusion, so check for this.
            #
            for name in self.user:
                if name.startswith("Global`"):
                    raise ValueError("autoload defined %s." % name)
            self.builtin.update(self.user)
            self.user = {}
            self.clear_cache()

    def load_pymathics_module(self, module, remove_on_quit=True):
        """
        Loads Mathics builtin objects and their definitions
        from an external Python module in the pymathics module namespace.
        """
        import importlib
        from mathics.builtin import is_builtin, builtins, builtins_by_module, Builtin

        loaded_module = importlib.import_module(module)
        builtins_by_module[loaded_module.__name__] = []
        vars = set(
            loaded_module.__all__
            if hasattr(loaded_module, "__all__")
            else dir(loaded_module)
            )
        context = "PyMathics`"
        newsymbols = {}
        if not ("pymathics_version_data" in vars):
            raise PyMathicsLoadException(module)
        for name in vars - set(("pymathics_version_data", "__version__")):
            var = getattr(loaded_module, name)
            if (
                hasattr(var, "__module__")
                and is_builtin(var)
                and not name.startswith("_")
                and var.__module__[: len(loaded_module.__name__)]
                == loaded_module.__name__
            ):  # nopep8
                instance = var(expression=False)
                if isinstance(instance, Builtin):
                    symbol_name = context + instance.get_name(short=True)
                    builtins[symbol_name] = instance
                    builtins_by_module[loaded_module.__name__].append(instance)
                    newsymbols[symbol_name] = instance

        for name in newsymbols:
            if remove_on_quit and name not in self.pymathics:
                self.pymathics[name] = self.builtin.get(name, None)
        self.builtin.update(newsymbols)
        for name, item in newsymbols.items():
            if name != "System`MakeBoxes":
                item.contribute(self, is_pymodule=True)
        return loaded_module

    def clear_pymathics_modules(self):
        from mathics.builtin import builtins, builtins_by_module

        # Remove all modules that are not in mathics
        # print("cleaning pymathics modules")
        for key in list(builtins_by_module.keys()):
            if not key.startswith("mathics."):
                print(f'removing module "{key}" not in mathics.')
                del builtins_by_module[key]
        # print("reloading symbols from current builtins.")
        for s in self.pymathics:
            if s in self.builtin:
                # If there was a true built-in definition for the symbol, restore it, else, remove he symbol.
                if self.pymathics[s]:
                    self.builtin[s] = self.pymathics[s]
                    builtins[s] = None
                    for key, val in builtins_by_module.items():
                        for simb in val:
                            if simb.get_name() == s:
                                builtins[s] = simb
                                break
                        if builtins[s] is not None:
                            break
                    if builtins[s] is None:
                        builtins.__delitem__(s)
                else:
                    self.builtin.__delitem__(s)
                    builtins.__delitem__(s)
        self.pymathics = {}
        # print("everything is clean")
        return None

    def clear_cache(self, name=None):
        # the definitions cache (self.definitions_cache) caches (incomplete and complete) names -> Definition(),
        # e.g. "xy" -> d and "MyContext`xy" -> d. we need to clear this cache if a Definition() changes (which
        # would happen if a Definition is combined from a builtin and a user definition and some content in the
        # user definition is updated) or if the lookup rules change and we could end up at a completely different
        # Definition.

        # the lookup cache (self.lookup_cache) caches what lookup_name() does. we only need to update this if some
        # change happens that might change the result lookup_name() calculates. we do not need to change it if a
        # Definition() changes.

        # self.proxy keeps track of all the names we cache. if we need to clear the caches for only one name, e.g.
        # 'MySymbol', then we need to be able to look up all the entries that might be related to it, e.g. 'MySymbol',
        # 'A`MySymbol', 'C`A`MySymbol', and so on. proxy identifies symbols using their stripped name and thus might
        # give us symbols in other contexts that are actually not affected. still, this is a safe solution.

        if name is None:
            self.definitions_cache = {}
            self.lookup_cache = {}
            self.proxy = defaultdict(set)
        else:
            definitions_cache = self.definitions_cache
            lookup_cache = self.lookup_cache
            tail = strip_context(name)
            for k in self.proxy.pop(tail, []):
                definitions_cache.pop(k, None)
                lookup_cache.pop(k, None)

    def clear_definitions_cache(self, name) -> None:
        definitions_cache = self.definitions_cache
        tail = strip_context(name)
        for k in self.proxy.pop(tail, []):
            definitions_cache.pop(k, None)

    def has_changed(self, maximum, symbols):
        # timestamp for the most recently changed part of a given expression.
        for name in symbols:
            symb = self.get_definition(name, only_if_exists=True)
            if symb is None:
                # symbol doesn't exist so it was never changed
                pass
            else:
                changed = getattr(symb, "changed", None)
                if changed is None:
                    # must be system symbol
                    symb.changed = 0
                elif changed > maximum:
                    return True

        return False

    def get_current_context(self):
        # It's crucial to specify System` in this get_ownvalue() call,
        # otherwise we'll end up back in this function and trigger
        # infinite recursion.
        context_rule = self.get_ownvalue("System`$Context")
        context = context_rule.replace.get_string_value()
        assert context is not None, "$Context somehow set to an invalid value"
        return context

    def get_context_path(self):
        context_path_rule = self.get_ownvalue("System`$ContextPath")
        context_path = context_path_rule.replace
        assert context_path.has_form("System`List", None)
        context_path = [c.get_string_value() for c in context_path.leaves]
        assert not any([c is None for c in context_path])
        return context_path

    def set_current_context(self, context) -> None:
        assert isinstance(context, str)
        self.set_ownvalue("System`$Context", String(context))
        self.clear_cache()

    def set_context_path(self, context_path) -> None:
        assert isinstance(context_path, list)
        assert all([isinstance(c, str) for c in context_path])
        self.set_ownvalue(
            "System`$ContextPath",
            Expression("System`List", *[String(c) for c in context_path]),
        )
        self.clear_cache()

    def get_builtin_names(self):
        return set(self.builtin)

    def get_user_names(self):
        return set(self.user)

    def get_pymathics_names(self):
        return set(self.pymathics)

    def get_names(self):
        return (
            self.get_builtin_names()
            | self.get_pymathics_names()
            | self.get_user_names()
        )

    def get_accessible_contexts(self):
        "Return the contexts reachable though $Context or $ContextPath."
        accessible_ctxts = set(self.get_context_path())
        accessible_ctxts.add(self.get_current_context())
        return accessible_ctxts

    def get_matching_names(self, pattern) -> typing.List[str]:
        """
        Return a list of the symbol names matching a string pattern.

        A pattern containing a context mark (of the form
        "ctx_pattern`short_pattern") matches symbols whose context and
        short name individually match the two patterns. A pattern
        without a context mark matches symbols accessible through
        $Context and $ContextPath whose short names match the pattern.

        '*' matches any sequence of symbol characters or an empty
        string. '@' matches a non-empty sequence of symbol characters
        which aren't uppercase letters. In the context pattern, both
        '*' and '@' match context marks.
        """
<<<<<<< HEAD
        if type(pattern) is re.Pattern:
            regex = pattern
        else:
            if re.match(full_names_pattern, pattern) is None:
                # The pattern contained characters which weren't allowed
                # in symbols and aren't valid wildcards. Hence, the
                # pattern can't match any symbols.
                return []

            # If we get here, there aren't any regexp metacharacters in
            # the pattern.

            if '`' in pattern:
                ctx_pattern, short_pattern = pattern.rsplit('`', 1)
                if ctx_pattern == "":
                    ctx_pattern="System`"
                else:
                    ctx_pattern = ((ctx_pattern + '`')
                                   .replace('@', '[^A-Z`]+')
                                   .replace('*', '.*')
                                   .replace('$', r'\$'))
            else:
                short_pattern = pattern
                # start with a group matching the accessible contexts
                ctx_pattern = "(?:%s)" % "|".join(
                    re.escape(c) for c in self.get_accessible_contexts())

            short_pattern = (short_pattern
                             .replace('@', '[^A-Z]+')
                             .replace('*', '[^`]*')
                             .replace('$', r'\$'))
            
            regex = re.compile('^' + ctx_pattern + short_pattern + '$')
=======

        if re.match(full_names_pattern, pattern) is None:
            # The pattern contained characters which weren't allowed
            # in symbols and aren't valid wildcards. Hence, the
            # pattern can't match any symbols.
            return []

        # If we get here, there aren't any regexp metacharacters in
        # the pattern.

        if "`" in pattern:
            ctx_pattern, short_pattern = pattern.rsplit("`", 1)
            ctx_pattern = (
                (ctx_pattern + "`")
                .replace("@", "[^A-Z`]+")
                .replace("*", ".*")
                .replace("$", r"\$")
            )
        else:
            short_pattern = pattern
            # start with a group matching the accessible contexts
            ctx_pattern = "(?:%s)" % "|".join(
                re.escape(c) for c in self.get_accessible_contexts()
            )

        short_pattern = (
            short_pattern.replace("@", "[^A-Z]+")
            .replace("*", "[^`]*")
            .replace("$", r"\$")
        )
        regex = re.compile("^" + ctx_pattern + short_pattern + "$")
>>>>>>> c2808089

        return [name for name in self.get_names() if regex.match(name)]

    def lookup_name(self, name) -> str:
        """
        Determine the full name (including context) for a symbol name.

        - If the name begins with a context mark, it's in the context
          given by $Context.
        - Otherwise, if it contains a context mark, it's already fully
          specified.
        - Otherwise, it doesn't contain a context mark: try $Context,
          then each element of $ContextPath, taking the first existing
          symbol.
        - Otherwise, it's a new symbol in $Context.
        """

        cached = self.lookup_cache.get(name, None)
        if cached is not None:
            return cached

        assert isinstance(name, str)

        # Bail out if the name we're being asked to look up is already
        # fully qualified.
        if fully_qualified_symbol_name(name):
            return name

        current_context = self.get_current_context()

        if "`" in name:
            if name.startswith("`"):
                return current_context + name.lstrip("`")
            return name

        with_context = current_context + name
        if not self.have_definition(with_context):
            for ctx in self.get_context_path():
                n = ctx + name
                if self.have_definition(n):
                    return n
        return with_context

    def get_package_names(self) -> typing.List[str]:
        return sorted({name.split("`")[0] for name in self.get_names()})

    def shorten_name(self, name_with_ctx) -> str:
        if "`" not in name_with_ctx:
            return name_with_ctx

        def in_ctx(name, ctx):
            return name.startswith(ctx) and "`" not in name[len(ctx) :]

        if in_ctx(name_with_ctx, self.get_current_context()):
            return name_with_ctx[len(self.get_current_context()) :]
        for ctx in self.get_context_path():
            if in_ctx(name_with_ctx, ctx):
                return name_with_ctx[len(ctx) :]
        return name_with_ctx

    def have_definition(self, name) -> bool:
        return self.get_definition(name, only_if_exists=True) is not None

    def get_definition(self, name, only_if_exists=False) -> "Definition":
        definition = self.definitions_cache.get(name, None)
        if definition is not None:
            return definition

        original_name = name
        name = self.lookup_name(name)
        user = self.user.get(name, None)
        pymathics = self.pymathics.get(name, None)
        builtin = self.builtin.get(name, None)

        if user is None and builtin is None:
            definition = pymathics
        elif builtin is None:
            definition = user
        elif user is None:
            definition = pymathics if pymathics else builtin
        else:
            if user:
                attributes = user.attributes
            elif builtin:  #  Never happens
                attributes = builtin.attributes
            else:  #  Never happens
                attributes = set()
            if not user:  #  Never happens
                user = Definition(name=name)
            if not builtin:  #  Never happens
                builtin = Definition(name=name)
            options = builtin.options.copy()
            options.update(user.options)
            formatvalues = builtin.formatvalues.copy()
            for form, rules in user.formatvalues.items():
                if form in formatvalues:
                    formatvalues[form].extend(rules)
                else:
                    formatvalues[form] = rules

            definition = Definition(
                name=name,
                ownvalues=user.ownvalues + builtin.ownvalues,
                downvalues=user.downvalues + builtin.downvalues,
                subvalues=user.subvalues + builtin.subvalues,
                upvalues=user.upvalues + builtin.upvalues,
                formatvalues=formatvalues,
                messages=user.messages + builtin.messages,
                attributes=attributes,
                options=options,
                nvalues=user.nvalues + builtin.nvalues,
                defaultvalues=user.defaultvalues + builtin.defaultvalues,
            )

        if definition is not None:
            self.proxy[strip_context(original_name)].add(original_name)
            self.definitions_cache[original_name] = definition
            self.lookup_cache[original_name] = name
        elif not only_if_exists:
            definition = Definition(name=name)

        return definition

    def get_attributes(self, name):
        return self.get_definition(name).attributes

    def get_ownvalues(self, name):
        try:
            return self.get_definition(name).ownvalues
        except:
            from trepan.api import debug; debug()
            pass

    def get_downvalues(self, name):
        return self.get_definition(name).downvalues

    def get_subvalues(self, name):
        return self.get_definition(name).subvalues

    def get_upvalues(self, name):
        return self.get_definition(name).upvalues

    def get_formats(self, name, format=""):
        formats = self.get_definition(name).formatvalues
        result = formats.get(format, []) + formats.get("", [])
        result.sort()
        return result

    def get_nvalues(self, name):
        return self.get_definition(name).nvalues

    def get_defaultvalues(self, name):
        return self.get_definition(name).defaultvalues

    def get_value(self, name, pos, pattern, evaluation):
        assert isinstance(name, str)
        assert "`" in name
        rules = self.get_definition(name).get_values_list(valuesname(pos))
        for rule in rules:
            result = rule.apply(pattern, evaluation)
            if result is not None:
                return result

    def get_user_definition(self, name, create=True) -> typing.Optional["Definition"]:
        assert not isinstance(name, Symbol)

        existing = self.user.get(name)
        if existing:
            return existing
        else:
            if not create:
                return None
            builtin = self.builtin.get(name)
            if builtin:
                attributes = builtin.attributes
            else:
                attributes = set()
            self.user[name] = Definition(name=name, attributes=attributes)
            self.clear_cache(name)
            return self.user[name]

    def mark_changed(self, definition) -> None:
        self.now += 1
        definition.changed = self.now

    def reset_user_definition(self, name) -> None:
        assert not isinstance(name, Symbol)
        fullname = self.lookup_name(name)
        del self.user[fullname]
        self.clear_cache(fullname)
        # TODO fix changed

    def add_user_definition(self, name, definition) -> None:
        assert not isinstance(name, Symbol)
        self.mark_changed(definition)
        fullname = self.lookup_name(name)
        self.user[fullname] = definition
        self.clear_cache(fullname)

    def set_attribute(self, name, attribute) -> None:
        definition = self.get_user_definition(self.lookup_name(name))
        definition.attributes.add(attribute)
        self.mark_changed(definition)
        self.clear_definitions_cache(name)

    def set_attributes(self, name, attributes) -> None:
        definition = self.get_user_definition(self.lookup_name(name))
        definition.attributes = set(attributes)
        self.mark_changed(definition)
        self.clear_definitions_cache(name)

    def clear_attribute(self, name, attribute) -> None:
        definition = self.get_user_definition(self.lookup_name(name))
        if attribute in definition.attributes:
            definition.attributes.remove(attribute)
        self.mark_changed(definition)
        self.clear_definitions_cache(name)

    def add_rule(self, name, rule, position=None):
        definition = self.get_user_definition(self.lookup_name(name))
        if position is None:
            result = definition.add_rule(rule)
        else:
            result = definition.add_rule_at(rule, position)
        self.mark_changed(definition)
        self.clear_definitions_cache(name)
        return result

    def add_format(self, name, rule, form="") -> None:
        definition = self.get_user_definition(self.lookup_name(name))
        if isinstance(form, tuple) or isinstance(form, list):
            forms = form
        else:
            forms = [form]
        for form in forms:
            if form not in definition.formatvalues:
                definition.formatvalues[form] = []
            insert_rule(definition.formatvalues[form], rule)
        self.mark_changed(definition)
        self.clear_definitions_cache(name)

    def add_nvalue(self, name, rule) -> None:
        definition = self.get_user_definition(self.lookup_name(name))
        definition.add_rule_at(rule, "n")
        self.mark_changed(definition)
        self.clear_definitions_cache(name)

    def add_default(self, name, rule) -> None:
        definition = self.get_user_definition(self.lookup_name(name))
        definition.add_rule_at(rule, "default")
        self.mark_changed(definition)
        self.clear_definitions_cache(name)

    def add_message(self, name, rule) -> None:
        definition = self.get_user_definition(self.lookup_name(name))
        definition.add_rule_at(rule, "messages")
        self.mark_changed(definition)
        self.clear_definitions_cache(name)

    def set_values(self, name, values, rules) -> None:
        pos = valuesname(values)
        definition = self.get_user_definition(self.lookup_name(name))
        definition.set_values_list(pos, rules)
        self.mark_changed(definition)
        self.clear_definitions_cache(name)

    def get_options(self, name):
        return self.get_definition(self.lookup_name(name)).options

    def reset_user_definitions(self) -> None:
        self.user = {}
        self.clear_cache()
        # TODO changed

    def get_user_definitions(self):
        return base64.encodebytes(pickle.dumps(self.user, protocol=2)).decode("ascii")

    def set_user_definitions(self, definitions) -> None:
        if definitions:
            self.user = pickle.loads(base64.decodebytes(definitions.encode("ascii")))
        else:
            self.user = {}
        self.clear_cache()

    def get_ownvalue(self, name):
        ownvalues = self.get_definition(self.lookup_name(name)).ownvalues
        if ownvalues:
            return ownvalues[0]
        return None

    def set_ownvalue(self, name, value) -> None:
        from .expression import Symbol
        from .rules import Rule

        name = self.lookup_name(name)
        self.add_rule(name, Rule(Symbol(name), value))
        self.clear_cache(name)

    def set_options(self, name, options) -> None:
        definition = self.get_user_definition(self.lookup_name(name))
        definition.options = options
        self.mark_changed(definition)
        self.clear_definitions_cache(name)

    def unset(self, name, expr):
        definition = self.get_user_definition(self.lookup_name(name))
        result = definition.remove_rule(expr)
        self.mark_changed(definition)
        self.clear_definitions_cache(name)
        return result

    def get_config_value(self, name, default=None):
        "Infinity -> None, otherwise returns integer."
        value = self.get_definition(name).ownvalues
        if value:
            try:
                value = value[0].replace
            except AttributeError:
                return None
            if value.get_name() == "System`Infinity" or value.has_form(
                "DirectedInfinity", 1
            ):
                return None

            return int(value.get_int_value())
        else:
            return default

    def set_config_value(self, name, new_value) -> None:
        from mathics.core.expression import Integer

        self.set_ownvalue(name, Integer(new_value))

    def set_line_no(self, line_no) -> None:
        self.set_config_value("$Line", line_no)

    def get_line_no(self):
        return self.get_config_value("$Line", 0)

    def get_history_length(self):
        history_length = self.get_config_value("$HistoryLength", 100)
        if history_length is None or history_length > 100:
            history_length = 100
        return history_length


def get_tag_position(pattern, name) -> typing.Optional[str]:
    if pattern.get_name() == name:
        return "own"
    elif pattern.is_atom():
        return None
    else:
        head_name = pattern.get_head_name()
        if head_name == name:
            return "down"
        elif head_name == "System`Condition" and len(pattern.leaves) > 0:
            return get_tag_position(pattern.leaves[0], name)
        elif pattern.get_lookup_name() == name:
            return "sub"
        else:
            for leaf in pattern.leaves:
                if leaf.get_lookup_name() == name:
                    return "up"
        return None


def insert_rule(values, rule) -> None:
    for index, existing in enumerate(values):
        if existing.pattern.same(rule.pattern):
            del values[index]
            break
    # use insort_left to guarantee that if equal rules exist, newer rules will
    # get higher precedence by being inserted before them. see DownValues[].
    bisect.insort_left(values, rule)


class Definition(object):
    def __init__(
        self,
        name,
        rules=None,
        ownvalues=None,
        downvalues=None,
        subvalues=None,
        upvalues=None,
        formatvalues=None,
        messages=None,
        attributes=(),
        options=None,
        nvalues=None,
        defaultvalues=None,
        builtin=None,
    ) -> None:

        super(Definition, self).__init__()
        self.name = name

        if rules is None:
            rules = []
        if ownvalues is None:
            ownvalues = []
        if downvalues is None:
            downvalues = []
        if subvalues is None:
            subvalues = []
        if upvalues is None:
            upvalues = []
        if formatvalues is None:
            formatvalues = {}
        if options is None:
            options = {}
        if nvalues is None:
            nvalues = []
        if defaultvalues is None:
            defaultvalues = []
        if messages is None:
            messages = []

        self.ownvalues = ownvalues
        self.downvalues = downvalues
        self.subvalues = subvalues
        self.upvalues = upvalues
        for rule in rules:
            self.add_rule(rule)
        self.formatvalues = dict((name, list) for name, list in formatvalues.items())
        self.messages = messages
        self.attributes = set(attributes)
        for a in self.attributes:
            assert "`" in a, "%s attribute %s has no context" % (name, a)
        self.options = options
        self.nvalues = nvalues
        self.defaultvalues = defaultvalues
        self.builtin = builtin

    def get_values_list(self, pos):
        assert pos.isalpha()
        if pos == "messages":
            return self.messages
        else:
            return getattr(self, "%svalues" % pos)

    def set_values_list(self, pos, rules) -> None:
        assert pos.isalpha()
        if pos == "messages":
            self.messages = rules
        else:
            setattr(self, "%svalues" % pos, rules)

    def add_rule_at(self, rule, position) -> bool:
        values = self.get_values_list(position)
        insert_rule(values, rule)
        return True

    def add_rule(self, rule) -> bool:
        pos = get_tag_position(rule.pattern, self.name)
        if pos:
            return self.add_rule_at(rule, pos)
        return False

    def remove_rule(self, lhs) -> bool:
        position = get_tag_position(lhs, self.name)
        if position:
            values = self.get_values_list(position)
            for index, existing in enumerate(values):
                if existing.pattern.expr.same(lhs):
                    del values[index]
                    return True
        return False

    def __repr__(self) -> str:
        s = "<Definition: name: {}, downvalues: {}, formats: {}, attributes: {}>".format(
            self.name, self.downvalues, self.formatvalues, self.attributes
        )
        return s<|MERGE_RESOLUTION|>--- conflicted
+++ resolved
@@ -312,7 +312,6 @@
         which aren't uppercase letters. In the context pattern, both
         '*' and '@' match context marks.
         """
-<<<<<<< HEAD
         if type(pattern) is re.Pattern:
             regex = pattern
         else:
@@ -346,39 +345,6 @@
                              .replace('$', r'\$'))
             
             regex = re.compile('^' + ctx_pattern + short_pattern + '$')
-=======
-
-        if re.match(full_names_pattern, pattern) is None:
-            # The pattern contained characters which weren't allowed
-            # in symbols and aren't valid wildcards. Hence, the
-            # pattern can't match any symbols.
-            return []
-
-        # If we get here, there aren't any regexp metacharacters in
-        # the pattern.
-
-        if "`" in pattern:
-            ctx_pattern, short_pattern = pattern.rsplit("`", 1)
-            ctx_pattern = (
-                (ctx_pattern + "`")
-                .replace("@", "[^A-Z`]+")
-                .replace("*", ".*")
-                .replace("$", r"\$")
-            )
-        else:
-            short_pattern = pattern
-            # start with a group matching the accessible contexts
-            ctx_pattern = "(?:%s)" % "|".join(
-                re.escape(c) for c in self.get_accessible_contexts()
-            )
-
-        short_pattern = (
-            short_pattern.replace("@", "[^A-Z]+")
-            .replace("*", "[^`]*")
-            .replace("$", r"\$")
-        )
-        regex = re.compile("^" + ctx_pattern + short_pattern + "$")
->>>>>>> c2808089
 
         return [name for name in self.get_names() if regex.match(name)]
 
