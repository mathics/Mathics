#!/usr/bin/env python3
# -*- coding: utf-8 -*-

import pickle

import os
import base64
import re
import bisect

from collections import defaultdict

import typing

from mathics.core.expression import (
    Expression,
    Symbol,
    String,
    fully_qualified_symbol_name,
    strip_context,
)
from mathics.core.characters import letters, letterlikes

<<<<<<< HEAD

type_compiled_pattern = type(re.compile("a.a"))

=======
type_compiled_pattern = type(re.compile("a.a"))
>>>>>>> 48662eda
names_wildcards = "@*"
base_names_pattern = r"((?![0-9])([0-9${0}{1}{2}])+)".format(
    letters, letterlikes, names_wildcards
)
full_names_pattern = r"(`?{0}(`{0})*)".format(base_names_pattern)


def get_file_time(file) -> float:
    try:
        return os.stat(file).st_mtime
    except OSError:
        return 0


def valuesname(name) -> str:
    " 'NValues' -> 'n' "

    assert name.startswith("System`"), name
    if name == "System`Messages":
        return "messages"
    else:
        return name[7:-6].lower()


class PyMathicsLoadException(Exception):
    def __init__(self, module):
        self.name = module + " is not a valid pymathics module"
        self.module = module


class Definitions(object):
    def __init__(
        self, add_builtin=False, builtin_filename=None, extension_modules=[]
    ) -> None:
        super(Definitions, self).__init__()
        self.builtin = {}
        self.user = {}
        self.pymathics = {}
        self.definitions_cache = {}
        self.lookup_cache = {}
        self.proxy = defaultdict(set)
        self.now = 0  # increments whenever something is updated
        self._packages = []

        if add_builtin:
            from mathics.builtin import modules, contribute
            from mathics.core.evaluation import Evaluation
            from mathics.settings import ROOT_DIR

            loaded = False
            if builtin_filename is not None:
                builtin_dates = [get_file_time(module.__file__) for module in modules]
                builtin_time = max(builtin_dates)
                if get_file_time(builtin_filename) > builtin_time:
                    builtin_file = open(builtin_filename, "rb")
                    self.builtin = pickle.load(builtin_file)
                    loaded = True
            if not loaded:
                contribute(self)
                for module in extension_modules:
                    try:
                        loaded_module = self.load_pymathics_module(
                            module, remove_on_quit=False
                        )
                    except PyMathicsLoadException as e:
                        print(e.module + " is not a valid pymathics module.")
                        continue
                    except ImportError as e:
                        print(e.__repr__())
                        continue
                    # print(module + loaded_module.pymathics_version_data['version'] + "  by " + loaded_module.pymathics_version_data['author'])

                if builtin_filename is not None:
                    builtin_file = open(builtin_filename, "wb")
                    pickle.dump(self.builtin, builtin_file, -1)

            # Load symbols from the autoload folder
            for root, dirs, files in os.walk(os.path.join(ROOT_DIR, "autoload")):
                for path in [os.path.join(root, f) for f in files if f.endswith(".m")]:
                    Expression("Get", String(path)).evaluate(Evaluation(self))

            # Move any user definitions created by autoloaded files to
            # builtins, and clear out the user definitions list. This
            # means that any autoloaded definitions become shared
            # between users and no longer disappear after a Quit[].
            #
            # Autoloads that accidentally define a name in Global`
            # could cause confusion, so check for this.
            #
            for name in self.user:
                if name.startswith("Global`"):
                    raise ValueError("autoload defined %s." % name)
            self.builtin.update(self.user)
            self.user = {}
            self.clear_cache()

    def load_pymathics_module(self, module, remove_on_quit=True):
        """
        Loads Mathics builtin objects and their definitions
        from an external Python module in the pymathics module namespace.
        """
        import importlib
        from mathics.builtin import is_builtin, builtins, builtins_by_module, Builtin

        loaded_module = importlib.import_module(module)
        builtins_by_module[loaded_module.__name__] = []
        vars = set(
            loaded_module.__all__
            if hasattr(loaded_module, "__all__")
            else dir(loaded_module)
            )
        context = "PyMathics`"
        newsymbols = {}
        if not ("pymathics_version_data" in vars):
            raise PyMathicsLoadException(module)
        for name in vars - set(("pymathics_version_data", "__version__")):
            var = getattr(loaded_module, name)
            if (
                hasattr(var, "__module__")
                and is_builtin(var)
                and not name.startswith("_")
                and var.__module__[: len(loaded_module.__name__)]
                == loaded_module.__name__
            ):  # nopep8
                instance = var(expression=False)
                if isinstance(instance, Builtin):
                    symbol_name = context + instance.get_name(short=True)
                    builtins[symbol_name] = instance
                    builtins_by_module[loaded_module.__name__].append(instance)
                    newsymbols[symbol_name] = instance

        for name in newsymbols:
            if remove_on_quit and name not in self.pymathics:
                self.pymathics[name] = self.builtin.get(name, None)
        self.builtin.update(newsymbols)
        for name, item in newsymbols.items():
            if name != "System`MakeBoxes":
                item.contribute(self, is_pymodule=True)
        return loaded_module

    def clear_pymathics_modules(self):
        from mathics.builtin import builtins, builtins_by_module

        # Remove all modules that are not in mathics
        # print("cleaning pymathics modules")
        for key in list(builtins_by_module.keys()):
            if not key.startswith("mathics."):
                print(f'removing module "{key}" not in mathics.')
                del builtins_by_module[key]
        # print("reloading symbols from current builtins.")
        for s in self.pymathics:
            if s in self.builtin:
                # If there was a true built-in definition for the symbol, restore it, else, remove he symbol.
                if self.pymathics[s]:
                    self.builtin[s] = self.pymathics[s]
                    builtins[s] = None
                    for key, val in builtins_by_module.items():
                        for simb in val:
                            if simb.get_name() == s:
                                builtins[s] = simb
                                break
                        if builtins[s] is not None:
                            break
                    if builtins[s] is None:
                        builtins.__delitem__(s)
                else:
                    self.builtin.__delitem__(s)
                    builtins.__delitem__(s)
        self.pymathics = {}
        # print("everything is clean")
        return None

    def clear_cache(self, name=None):
        # the definitions cache (self.definitions_cache) caches (incomplete and complete) names -> Definition(),
        # e.g. "xy" -> d and "MyContext`xy" -> d. we need to clear this cache if a Definition() changes (which
        # would happen if a Definition is combined from a builtin and a user definition and some content in the
        # user definition is updated) or if the lookup rules change and we could end up at a completely different
        # Definition.

        # the lookup cache (self.lookup_cache) caches what lookup_name() does. we only need to update this if some
        # change happens that might change the result lookup_name() calculates. we do not need to change it if a
        # Definition() changes.

        # self.proxy keeps track of all the names we cache. if we need to clear the caches for only one name, e.g.
        # 'MySymbol', then we need to be able to look up all the entries that might be related to it, e.g. 'MySymbol',
        # 'A`MySymbol', 'C`A`MySymbol', and so on. proxy identifies symbols using their stripped name and thus might
        # give us symbols in other contexts that are actually not affected. still, this is a safe solution.

        if name is None:
            self.definitions_cache = {}
            self.lookup_cache = {}
            self.proxy = defaultdict(set)
        else:
            definitions_cache = self.definitions_cache
            lookup_cache = self.lookup_cache
            tail = strip_context(name)
            for k in self.proxy.pop(tail, []):
                definitions_cache.pop(k, None)
                lookup_cache.pop(k, None)

    def clear_definitions_cache(self, name) -> None:
        definitions_cache = self.definitions_cache
        tail = strip_context(name)
        for k in self.proxy.pop(tail, []):
            definitions_cache.pop(k, None)

    def has_changed(self, maximum, symbols):
        # timestamp for the most recently changed part of a given expression.
        for name in symbols:
            symb = self.get_definition(name, only_if_exists=True)
            if symb is None:
                # symbol doesn't exist so it was never changed
                pass
            else:
                changed = getattr(symb, "changed", None)
                if changed is None:
                    # must be system symbol
                    symb.changed = 0
                elif changed > maximum:
                    return True

        return False

    def get_current_context(self):
        # It's crucial to specify System` in this get_ownvalue() call,
        # otherwise we'll end up back in this function and trigger
        # infinite recursion.
        context_rule = self.get_ownvalue("System`$Context")
        context = context_rule.replace.get_string_value()
        assert context is not None, "$Context somehow set to an invalid value"
        return context

    def get_context_path(self):
        context_path_rule = self.get_ownvalue("System`$ContextPath")
        context_path = context_path_rule.replace
        assert context_path.has_form("System`List", None)
        context_path = [c.get_string_value() for c in context_path.leaves]
        assert not any([c is None for c in context_path])
        return context_path

    def set_current_context(self, context) -> None:
        assert isinstance(context, str)
        self.set_ownvalue("System`$Context", String(context))
        self.clear_cache()

    def set_context_path(self, context_path) -> None:
        assert isinstance(context_path, list)
        assert all([isinstance(c, str) for c in context_path])
        self.set_ownvalue(
            "System`$ContextPath",
            Expression("System`List", *[String(c) for c in context_path]),
        )
        self.clear_cache()

    def get_builtin_names(self):
        return set(self.builtin)

    def get_user_names(self):
        return set(self.user)

    def get_pymathics_names(self):
        return set(self.pymathics)

    def get_names(self):
        return (
            self.get_builtin_names()
            | self.get_pymathics_names()
            | self.get_user_names()
        )

    def get_accessible_contexts(self):
        "Return the contexts reachable though $Context or $ContextPath."
        accessible_ctxts = set(self.get_context_path())
        accessible_ctxts.add(self.get_current_context())
        return accessible_ctxts

    def get_matching_names(self, pattern) -> typing.List[str]:
        """
        Return a list of the symbol names matching a string pattern.

        A pattern containing a context mark (of the form
        "ctx_pattern`short_pattern") matches symbols whose context and
        short name individually match the two patterns. A pattern
        without a context mark matches symbols accessible through
        $Context and $ContextPath whose short names match the pattern.

        '*' matches any sequence of symbol characters or an empty
        string. '@' matches a non-empty sequence of symbol characters
        which aren't uppercase letters. In the context pattern, both
        '*' and '@' match context marks.
        """
        if isinstance(pattern, type_compiled_pattern):
            regex = pattern
        else:
            if re.match(full_names_pattern, pattern) is None:
                # The pattern contained characters which weren't allowed
                # in symbols and aren't valid wildcards. Hence, the
                # pattern can't match any symbols.
                return []

            # If we get here, there aren't any regexp metacharacters in
            # the pattern.

            if '`' in pattern:
                ctx_pattern, short_pattern = pattern.rsplit('`', 1)
                if ctx_pattern == "":
                    ctx_pattern="System`"
                else:
                    ctx_pattern = ((ctx_pattern + '`')
                                   .replace('@', '[^A-Z`]+')
                                   .replace('*', '.*')
                                   .replace('$', r'\$'))
            else:
                short_pattern = pattern
                # start with a group matching the accessible contexts
                ctx_pattern = "(?:%s)" % "|".join(
                    re.escape(c) for c in self.get_accessible_contexts())

            short_pattern = (short_pattern
                             .replace('@', '[^A-Z]+')
                             .replace('*', '[^`]*')
                             .replace('$', r'\$'))
<<<<<<< HEAD

=======
>>>>>>> 48662eda
            regex = re.compile('^' + ctx_pattern + short_pattern + '$')

        return [name for name in self.get_names() if regex.match(name)]

    def lookup_name(self, name) -> str:
        """
        Determine the full name (including context) for a symbol name.

        - If the name begins with a context mark, it's in the context
          given by $Context.
        - Otherwise, if it contains a context mark, it's already fully
          specified.
        - Otherwise, it doesn't contain a context mark: try $Context,
          then each element of $ContextPath, taking the first existing
          symbol.
        - Otherwise, it's a new symbol in $Context.
        """

        cached = self.lookup_cache.get(name, None)
        if cached is not None:
            return cached

        assert isinstance(name, str)

        # Bail out if the name we're being asked to look up is already
        # fully qualified.
        if fully_qualified_symbol_name(name):
            return name

        current_context = self.get_current_context()

        if "`" in name:
            if name.startswith("`"):
                return current_context + name.lstrip("`")
            return name

        with_context = current_context + name
        if not self.have_definition(with_context):
            for ctx in self.get_context_path():
                n = ctx + name
                if self.have_definition(n):
                    return n
        return with_context

#    def get_package_names(self) -> typing.List[str]:
#        # return sorted({name.split("`")[0] for name in self.get_names()})
#        return self.get_definition("System`$Packages")

    def shorten_name(self, name_with_ctx) -> str:
        if "`" not in name_with_ctx:
            return name_with_ctx

        def in_ctx(name, ctx):
            return name.startswith(ctx) and "`" not in name[len(ctx) :]

        if in_ctx(name_with_ctx, self.get_current_context()):
            return name_with_ctx[len(self.get_current_context()) :]
        for ctx in self.get_context_path():
            if in_ctx(name_with_ctx, ctx):
                return name_with_ctx[len(ctx) :]
        return name_with_ctx

    def have_definition(self, name) -> bool:
        return self.get_definition(name, only_if_exists=True) is not None

    def get_definition(self, name, only_if_exists=False) -> "Definition":
        definition = self.definitions_cache.get(name, None)
        if definition is not None:
            return definition

        original_name = name
        name = self.lookup_name(name)
        user = self.user.get(name, None)
        pymathics = self.pymathics.get(name, None)
        builtin = self.builtin.get(name, None)

        if user is None and builtin is None:
            definition = pymathics
        elif builtin is None:
            definition = user
        elif user is None:
            definition = pymathics if pymathics else builtin
        else:
            if user:
                attributes = user.attributes
            elif builtin:  #  Never happens
                attributes = builtin.attributes
            else:  #  Never happens
                attributes = set()
            if not user:  #  Never happens
                user = Definition(name=name)
            if not builtin:  #  Never happens
                builtin = Definition(name=name)
            options = builtin.options.copy()
            options.update(user.options)
            formatvalues = builtin.formatvalues.copy()
            for form, rules in user.formatvalues.items():
                if form in formatvalues:
                    formatvalues[form].extend(rules)
                else:
                    formatvalues[form] = rules

            definition = Definition(
                name=name,
                ownvalues=user.ownvalues + builtin.ownvalues,
                downvalues=user.downvalues + builtin.downvalues,
                subvalues=user.subvalues + builtin.subvalues,
                upvalues=user.upvalues + builtin.upvalues,
                formatvalues=formatvalues,
                messages=user.messages + builtin.messages,
                attributes=attributes,
                options=options,
                nvalues=user.nvalues + builtin.nvalues,
                defaultvalues=user.defaultvalues + builtin.defaultvalues,
            )

        if definition is not None:
            self.proxy[strip_context(original_name)].add(original_name)
            self.definitions_cache[original_name] = definition
            self.lookup_cache[original_name] = name
        elif not only_if_exists:
            definition = Definition(name=name)

        return definition

    def get_attributes(self, name):
        return self.get_definition(name).attributes

    def get_ownvalues(self, name):
        return self.get_definition(name).ownvalues

    def get_downvalues(self, name):
        return self.get_definition(name).downvalues

    def get_subvalues(self, name):
        return self.get_definition(name).subvalues

    def get_upvalues(self, name):
        return self.get_definition(name).upvalues

    def get_formats(self, name, format=""):
        formats = self.get_definition(name).formatvalues
        result = formats.get(format, []) + formats.get("", [])
        result.sort()
        return result

    def get_nvalues(self, name):
        return self.get_definition(name).nvalues

    def get_defaultvalues(self, name):
        return self.get_definition(name).defaultvalues

    def get_value(self, name, pos, pattern, evaluation):
        assert isinstance(name, str)
        assert "`" in name
        rules = self.get_definition(name).get_values_list(valuesname(pos))
        for rule in rules:
            result = rule.apply(pattern, evaluation)
            if result is not None:
                return result

    def get_user_definition(self, name, create=True) -> typing.Optional["Definition"]:
        assert not isinstance(name, Symbol)

        existing = self.user.get(name)
        if existing:
            return existing
        else:
            if not create:
                return None
            builtin = self.builtin.get(name)
            if builtin:
                attributes = builtin.attributes
            else:
                attributes = set()
            self.user[name] = Definition(name=name, attributes=attributes)
            self.clear_cache(name)
            return self.user[name]

    def mark_changed(self, definition) -> None:
        self.now += 1
        definition.changed = self.now

    def reset_user_definition(self, name) -> None:
        assert not isinstance(name, Symbol)
        fullname = self.lookup_name(name)
        del self.user[fullname]
        self.clear_cache(fullname)
        # TODO fix changed

    def add_user_definition(self, name, definition) -> None:
        assert not isinstance(name, Symbol)
        self.mark_changed(definition)
        fullname = self.lookup_name(name)
        self.user[fullname] = definition
        self.clear_cache(fullname)

    def set_attribute(self, name, attribute) -> None:
        definition = self.get_user_definition(self.lookup_name(name))
        definition.attributes.add(attribute)
        self.mark_changed(definition)
        self.clear_definitions_cache(name)

    def set_attributes(self, name, attributes) -> None:
        definition = self.get_user_definition(self.lookup_name(name))
        definition.attributes = set(attributes)
        self.mark_changed(definition)
        self.clear_definitions_cache(name)

    def clear_attribute(self, name, attribute) -> None:
        definition = self.get_user_definition(self.lookup_name(name))
        if attribute in definition.attributes:
            definition.attributes.remove(attribute)
        self.mark_changed(definition)
        self.clear_definitions_cache(name)

    def add_rule(self, name, rule, position=None):
        definition = self.get_user_definition(self.lookup_name(name))
        if position is None:
            result = definition.add_rule(rule)
        else:
            result = definition.add_rule_at(rule, position)
        self.mark_changed(definition)
        self.clear_definitions_cache(name)
        return result

    def add_format(self, name, rule, form="") -> None:
        definition = self.get_user_definition(self.lookup_name(name))
        if isinstance(form, tuple) or isinstance(form, list):
            forms = form
        else:
            forms = [form]
        for form in forms:
            if form not in definition.formatvalues:
                definition.formatvalues[form] = []
            insert_rule(definition.formatvalues[form], rule)
        self.mark_changed(definition)
        self.clear_definitions_cache(name)

    def add_nvalue(self, name, rule) -> None:
        definition = self.get_user_definition(self.lookup_name(name))
        definition.add_rule_at(rule, "n")
        self.mark_changed(definition)
        self.clear_definitions_cache(name)

    def add_default(self, name, rule) -> None:
        definition = self.get_user_definition(self.lookup_name(name))
        definition.add_rule_at(rule, "default")
        self.mark_changed(definition)
        self.clear_definitions_cache(name)

    def add_message(self, name, rule) -> None:
        definition = self.get_user_definition(self.lookup_name(name))
        definition.add_rule_at(rule, "messages")
        self.mark_changed(definition)
        self.clear_definitions_cache(name)

    def set_values(self, name, values, rules) -> None:
        pos = valuesname(values)
        definition = self.get_user_definition(self.lookup_name(name))
        definition.set_values_list(pos, rules)
        self.mark_changed(definition)
        self.clear_definitions_cache(name)

    def get_options(self, name):
        return self.get_definition(self.lookup_name(name)).options

    def reset_user_definitions(self) -> None:
        self.user = {}
        self.clear_cache()
        # TODO changed

    def get_user_definitions(self):
        return base64.encodebytes(pickle.dumps(self.user, protocol=2)).decode("ascii")

    def set_user_definitions(self, definitions) -> None:
        if definitions:
            self.user = pickle.loads(base64.decodebytes(definitions.encode("ascii")))
        else:
            self.user = {}
        self.clear_cache()

    def get_ownvalue(self, name):
        ownvalues = self.get_definition(self.lookup_name(name)).ownvalues
        if ownvalues:
            return ownvalues[0]
        return None

    def set_ownvalue(self, name, value) -> None:
        from .expression import Symbol
        from .rules import Rule

        name = self.lookup_name(name)
        self.add_rule(name, Rule(Symbol(name), value))
        self.clear_cache(name)

    def set_options(self, name, options) -> None:
        definition = self.get_user_definition(self.lookup_name(name))
        definition.options = options
        self.mark_changed(definition)
        self.clear_definitions_cache(name)

    def unset(self, name, expr):
        definition = self.get_user_definition(self.lookup_name(name))
        result = definition.remove_rule(expr)
        self.mark_changed(definition)
        self.clear_definitions_cache(name)
        return result

    def get_config_value(self, name, default=None):
        "Infinity -> None, otherwise returns integer."
        value = self.get_definition(name).ownvalues
        if value:
            try:
                value = value[0].replace
            except AttributeError:
                return None
            if value.get_name() == "System`Infinity" or value.has_form(
                "DirectedInfinity", 1
            ):
                return None

            return int(value.get_int_value())
        else:
            return default

    def set_config_value(self, name, new_value) -> None:
        from mathics.core.expression import Integer

        self.set_ownvalue(name, Integer(new_value))

    def set_line_no(self, line_no) -> None:
        self.set_config_value("$Line", line_no)

    def get_line_no(self):
        return self.get_config_value("$Line", 0)

    def get_history_length(self):
        history_length = self.get_config_value("$HistoryLength", 100)
        if history_length is None or history_length > 100:
            history_length = 100
        return history_length


def get_tag_position(pattern, name) -> typing.Optional[str]:
    if pattern.get_name() == name:
        return "own"
    elif pattern.is_atom():
        return None
    else:
        head_name = pattern.get_head_name()
        if head_name == name:
            return "down"
        elif head_name == "System`Condition" and len(pattern.leaves) > 0:
            return get_tag_position(pattern.leaves[0], name)
        elif pattern.get_lookup_name() == name:
            return "sub"
        else:
            for leaf in pattern.leaves:
                if leaf.get_lookup_name() == name:
                    return "up"
        return None


def insert_rule(values, rule) -> None:
    for index, existing in enumerate(values):
        if existing.pattern.same(rule.pattern):
            del values[index]
            break
    # use insort_left to guarantee that if equal rules exist, newer rules will
    # get higher precedence by being inserted before them. see DownValues[].
    bisect.insort_left(values, rule)


class Definition(object):
    def __init__(
        self,
        name,
        rules=None,
        ownvalues=None,
        downvalues=None,
        subvalues=None,
        upvalues=None,
        formatvalues=None,
        messages=None,
        attributes=(),
        options=None,
        nvalues=None,
        defaultvalues=None,
        builtin=None,
    ) -> None:

        super(Definition, self).__init__()
        self.name = name

        if rules is None:
            rules = []
        if ownvalues is None:
            ownvalues = []
        if downvalues is None:
            downvalues = []
        if subvalues is None:
            subvalues = []
        if upvalues is None:
            upvalues = []
        if formatvalues is None:
            formatvalues = {}
        if options is None:
            options = {}
        if nvalues is None:
            nvalues = []
        if defaultvalues is None:
            defaultvalues = []
        if messages is None:
            messages = []

        self.ownvalues = ownvalues
        self.downvalues = downvalues
        self.subvalues = subvalues
        self.upvalues = upvalues
        for rule in rules:
            self.add_rule(rule)
        self.formatvalues = dict((name, list) for name, list in formatvalues.items())
        self.messages = messages
        self.attributes = set(attributes)
        for a in self.attributes:
            assert "`" in a, "%s attribute %s has no context" % (name, a)
        self.options = options
        self.nvalues = nvalues
        self.defaultvalues = defaultvalues
        self.builtin = builtin

    def get_values_list(self, pos):
        assert pos.isalpha()
        if pos == "messages":
            return self.messages
        else:
            return getattr(self, "%svalues" % pos)

    def set_values_list(self, pos, rules) -> None:
        assert pos.isalpha()
        if pos == "messages":
            self.messages = rules
        else:
            setattr(self, "%svalues" % pos, rules)

    def add_rule_at(self, rule, position) -> bool:
        values = self.get_values_list(position)
        insert_rule(values, rule)
        return True

    def add_rule(self, rule) -> bool:
        pos = get_tag_position(rule.pattern, self.name)
        if pos:
            return self.add_rule_at(rule, pos)
        return False

    def remove_rule(self, lhs) -> bool:
        position = get_tag_position(lhs, self.name)
        if position:
            values = self.get_values_list(position)
            for index, existing in enumerate(values):
                if existing.pattern.expr.same(lhs):
                    del values[index]
                    return True
        return False

    def __repr__(self) -> str:
        s = "<Definition: name: {}, downvalues: {}, formats: {}, attributes: {}>".format(
            self.name, self.downvalues, self.formatvalues, self.attributes
        )
        return s<|MERGE_RESOLUTION|>--- conflicted
+++ resolved
@@ -21,13 +21,7 @@
 )
 from mathics.core.characters import letters, letterlikes
 
-<<<<<<< HEAD
-
 type_compiled_pattern = type(re.compile("a.a"))
-
-=======
-type_compiled_pattern = type(re.compile("a.a"))
->>>>>>> 48662eda
 names_wildcards = "@*"
 base_names_pattern = r"((?![0-9])([0-9${0}{1}{2}])+)".format(
     letters, letterlikes, names_wildcards
@@ -350,10 +344,6 @@
                              .replace('@', '[^A-Z]+')
                              .replace('*', '[^`]*')
                              .replace('$', r'\$'))
-<<<<<<< HEAD
-
-=======
->>>>>>> 48662eda
             regex = re.compile('^' + ctx_pattern + short_pattern + '$')
 
         return [name for name in self.get_names() if regex.match(name)]
