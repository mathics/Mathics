--- conflicted
+++ resolved
@@ -143,19 +143,12 @@
                 self.pymathics.append(name)
         return loaded_module
 
-<<<<<<< HEAD
-    def clean_pymathics_symbols(self):
-        for name in self.pymathics:
-            self.builtin.__delitem__(name)
-        self.pymathics.clear()
-        
-=======
     def clear_pymathics_definitions(self):
         for name in self.pymathics:
             self.builtin.__delitem__(name)
         self.pymathics = []
 
->>>>>>> 6ede6b4a
+
 
     def clear_cache(self, name=None):
         # the definitions cache (self.definitions_cache) caches (incomplete and complete) names -> Definition(),
