#!/usr/bin/env python3
# -*- coding: utf-8 -*-


from mathics.core.expression import Expression, strip_context, KeyComparable
from mathics.core.pattern import Pattern, StopGenerator
from mathics.core.util import function_arguments

class StopGenerator_BaseRule(StopGenerator):
    pass


class BaseRule(KeyComparable):
    def __init__(self, pattern, system=False) -> None:
        self.pattern = Pattern.create(pattern)
        self.system = system

    def apply(self, expression, evaluation, fully=True, return_list=False,
              max_list=None):
        result_list = []
        # count = 0

        if return_list and max_list is not None and max_list <= 0:
            return []

        def yield_match(vars, rest):
            if rest is None:
                rest = ([], [])
            if 0 < len(rest[0]) + len(rest[1]) == len(expression.get_leaves()):
                # continue
                return
            options = {}
            for name, value in list(vars.items()):
                if name.startswith('_option_'):
                    options[name[len('_option_'):]] = value
                    del vars[name]
            new_expression = self.do_replace(expression, vars, options, evaluation)
            if new_expression is None:
                new_expression = expression
            if rest[0] or rest[1]:
                result = Expression(expression.get_head(), *(
                    rest[0] + [new_expression] + rest[1]))
            else:
                result = new_expression

            # Flatten out sequences (important for Rule itself!)
            result = result.flatten_pattern_sequence()
            if return_list:
                result_list.append(result)
                # count += 1
                if max_list is not None and len(result_list) >= max_list:
                    # return result_list
                    raise StopGenerator_BaseRule(result_list)
            else:
                raise StopGenerator_BaseRule(result)

                # only first possibility counts

        try:
            self.pattern.match(
                yield_match, expression, {}, evaluation, fully=fully)
        except StopGenerator_BaseRule as exc:
            return exc.value

        if return_list:
            return result_list
        else:
            return None

    def get_sort_key(self):
        return (self.system, self.pattern.get_sort_key(True))


class Rule(BaseRule):
    def __init__(self, pattern, replace, system=False) -> None:
        super(Rule, self).__init__(pattern, system=system)
        self.replace = replace

    def do_replace(self, expression, vars, options, evaluation):
        new = self.replace.replace_vars(vars)
        new.options = options

        # if options is a non-empty dict, we need to ensure reevaluation of the whole expression, since 'new' will
        # usually contain one or more matching OptionValue[symbol_] patterns that need to get replaced with the
        # options' values. this is achieved through Expression.evaluate(), which then triggers OptionValue.apply,
        # which in turn consults evaluation.options to return an option value.

        # in order to get there, our expression 'new' (or parts of it) must have last_evaluated None, since this
        # would make Expression.evaluate() quit early. doing a clean deep copy here, will reset
        # Expression.last_evaluated for all nodes in the tree.

        # if the expression contains OptionValue[] patterns, but options is empty here, we don't need to act, as the
        # expression won't change in that case. the Expression.options would be None anyway, so OptionValue.apply
        # would just return the unchanged expression (which is what we have already).

        if options:
            new = new.copy()

        return new

    def __repr__(self) -> str:
        return '<Rule: %s -> %s>' % (self.pattern, self.replace)


class BuiltinRule(BaseRule):
<<<<<<< HEAD
    def __init__(self, pattern, function, system=False) -> None:
=======
    def __init__(self, name, pattern, function, check_options, system=False):
>>>>>>> d500c983
        super(BuiltinRule, self).__init__(pattern, system=system)
        self.name = name
        self.function = function
        self.check_options = check_options
        self.pass_expression = 'expression' in function_arguments(function)

    def do_replace(self, expression, vars, options, evaluation):
        if options and self.check_options:
            if not self.check_options(options, evaluation):
                return None
        # The Python function implementing this builtin expects
        # argument names corresponding to the symbol names without
        # context marks.
        vars_noctx = dict(((strip_context(s), vars[s]) for s in vars))
        if self.pass_expression:
            vars_noctx['expression'] = expression
        if options:
            return self.function(
                evaluation=evaluation, options=options, **vars_noctx)
        else:
            return self.function(evaluation=evaluation, **vars_noctx)

    def __repr__(self) -> str:
        return '<BuiltinRule: %s -> %s>' % (self.pattern, self.function)

    def __getstate__(self):
        odict = self.__dict__.copy()
        del odict['function']
        odict['function_'] = (
            self.function.__self__.get_name(), self.function.__name__)
        return odict

    def __setstate__(self, dict):
        from mathics.builtin import builtins

        self.__dict__.update(dict)   # update attributes
        cls, name = dict['function_']

        self.function = getattr(builtins[cls], name)<|MERGE_RESOLUTION|>--- conflicted
+++ resolved
@@ -103,11 +103,7 @@
 
 
 class BuiltinRule(BaseRule):
-<<<<<<< HEAD
-    def __init__(self, pattern, function, system=False) -> None:
-=======
-    def __init__(self, name, pattern, function, check_options, system=False):
->>>>>>> d500c983
+    def __init__(self, name, pattern, function, check_options, system=False) -> None:
         super(BuiltinRule, self).__init__(pattern, system=system)
         self.name = name
         self.function = function
