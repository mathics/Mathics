--- conflicted
+++ resolved
@@ -2179,14 +2179,10 @@
     def __str__(self):
         return '"%s"' % self.value
 
-<<<<<<< HEAD
     def output_cost(self):
         return len(self.value)
 
     def boxes_to_text(self, show_string_characters=False, output_size_limit=None, **options):
-=======
-    def boxes_to_text(self, show_string_characters=False, **options):
->>>>>>> 1c52ee1c
         value = self.value
         if (not show_string_characters and      # nopep8
             value.startswith('"') and value.endswith('"')):
@@ -2324,7 +2320,6 @@
         return (self.value,)
 
 
-<<<<<<< HEAD
 class Omitted(String):  # represents an omitted portion like <<42>> (itself not collapsible)
     def __new__(cls, value, **kwargs):
         return super(Omitted, cls).__new__(cls, value, **kwargs)
@@ -2343,8 +2338,6 @@
         return super(Omitted, self).boxes_to_tex(**new_options)
 
 
-=======
->>>>>>> 1c52ee1c
 def get_default_value(name, evaluation, k=None, n=None):
     pos = []
     if k is not None:
@@ -2368,9 +2361,7 @@
                         parenthesize_when_equal=False):
     return (outer_precedence is not None and (
         outer_precedence > precedence or (
-<<<<<<< HEAD
             outer_precedence == precedence and parenthesize_when_equal)))
-
 
 def _interleave(*gens):  # interleaves over n generators of even or uneven lengths
     active = [gen for gen in gens]
@@ -2597,6 +2588,3 @@
         return _UnlimitedMakeBoxesStrategy()
     else:
         return _LimitedMakeBoxesStrategy(capacity, omissions, evaluation)
-=======
-            outer_precedence == precedence and parenthesize_when_equal)))
->>>>>>> 1c52ee1c
