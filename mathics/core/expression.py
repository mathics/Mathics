--- conflicted
+++ resolved
@@ -2168,13 +2168,9 @@
 SymbolEulerGamma = Symbol("EulerGamma")
 SymbolFailed = Symbol("$Failed")
 SymbolFalse = Symbol("False")
-<<<<<<< HEAD
 SymbolGoldenRatio = Symbol("GoldenRatio")
 SymbolGreater = Symbol("Greater")
-=======
-SymbolGreater = Symbol("Greater")
 SymbolI = Symbol("I")
->>>>>>> fac8f958
 SymbolInfinity = Symbol("Infinity")
 SymbolLess = Symbol("Less")
 SymbolList = Symbol("List")
@@ -2182,13 +2178,15 @@
 SymbolMakeBoxes = Symbol("MakeBoxes")
 SymbolN = Symbol("N")
 SymbolNull = Symbol("Null")
-<<<<<<< HEAD
 SymbolNumberQ = Symbol("NumberQ")
 SymbolNumericQ = Symbol("NumericQ")
 SymbolPi = Symbol("Pi")
+SymbolPlus = Symbol("Plus")
+SymbolPower = Symbol("Power")
 SymbolRule = Symbol("Rule")
 SymbolSequence = Symbol("Sequence")
 SymbolStringQ = Symbol("StringQ")
+SymbolTimes = Symbol("Times")
 SymbolTrue = Symbol("True")
 SymbolUndefined = Symbol("Undefined")
 
@@ -2197,16 +2195,7 @@
 )
 predefined_numeric_constants = system_symbols(
     "MachinePrecision", "Pi", "E", "Catalan", "EulerGamma", "GoldenRatio",
-)
-=======
-SymbolPlus = Symbol("Plus")
-SymbolPower = Symbol("Power")
-SymbolRule = Symbol("Rule")
-SymbolSequence = Symbol("Sequence")
-SymbolTimes = Symbol("Times")
-SymbolTrue = Symbol("True")
-SymbolUndefined = Symbol("Undefined")
->>>>>>> fac8f958
+
 
 
 @lru_cache(maxsize=1024)
