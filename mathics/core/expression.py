# cython: language_level=3
# -*- coding: utf-8 -*-

import sympy
import mpmath
import math
import re

import typing
from typing import Any, Optional
from itertools import chain
from bisect import bisect_left
from functools import lru_cache


from mathics.core.numbers import get_type, dps, prec, min_prec, machine_precision
from mathics.core.convert import sympy_symbol_prefix, SympyExpression
import base64

# Imperical number that seems to work.
# We have to be able to match mpmath values with sympy values
COMPARE_PREC = 50


def fully_qualified_symbol_name(name) -> bool:
    return (
        isinstance(name, str)
        and "`" in name
        and not name.startswith("`")
        and not name.endswith("`")
        and "``" not in name
    )


def valid_context_name(ctx, allow_initial_backquote=False) -> bool:
    return (
        isinstance(ctx, str)
        and ctx.endswith("`")
        and "``" not in ctx
        and (allow_initial_backquote or not ctx.startswith("`"))
    )


def ensure_context(name, context="System`") -> str:
    assert isinstance(name, str)
    assert name != ""
    if "`" in name:
        # Symbol has a context mark -> it came from the parser
        assert fully_qualified_symbol_name(name)
        return name
    # Symbol came from Python code doing something like
    # Expression('Plus', ...) -> use System` or more generally
    # context + name
    return context + name


def strip_context(name) -> str:
    if "`" in name:
        return name[name.rindex("`") + 1 :]
    return name


# system_symbols('A', 'B', ...) -> ['System`A', 'System`B', ...]
def system_symbols(*symbols) -> typing.List[str]:
    return [ensure_context(s) for s in symbols]


# system_symbols_dict({'SomeSymbol': ...}) -> {'System`SomeSymbol': ...}
def system_symbols_dict(d):
    return {ensure_context(k): v for k, v in d.items()}


class BoxError(Exception):
    def __init__(self, box, form) -> None:
        super().__init__("Box %s cannot be formatted as %s" % (box, form))
        self.box = box
        self.form = form


class ExpressionPointer(object):
    def __init__(self, parent, position) -> None:
        self.parent = parent
        self.position = position

    def replace(self, new) -> None:
        if self.position == 0:
            self.parent.set_head(new)
        else:
            self.parent.set_leaf(self.position - 1, new)

    def __str__(self) -> str:
        return "%s[[%s]]" % (self.parent, self.position)


def from_python(arg):
    """Converts a Python expression into a Mathics expression.

    TODO: I think there are number of subtleties to be explained here.
    In particular, the expression might beeen the result of evaluation
    a sympy expression which contains sympy symbols.

    If the end result is to go back into Mathics for further
    evaluation, then probably no problem.  However if the end result
    is produce say a Python string, then at a minimum we may want to
    convert backtick (context) symbols into some Python identifier
    symbol like underscore.
    """
    from mathics.builtin.base import BoxConstruct

    number_type = get_type(arg)
    if arg is None:
        return SymbolNull
    if isinstance(arg, bool):
        return SymbolTrue if arg else SymbolFalse
    if isinstance(arg, int) or number_type == "z":
        return Integer(arg)
    elif isinstance(arg, float) or number_type == "f":
        return Real(arg)
    elif number_type == "q":
        return Rational(arg)
    elif isinstance(arg, complex):
        return Complex(Real(arg.real), Real(arg.imag))
    elif number_type == "c":
        return Complex(arg.real, arg.imag)
    elif isinstance(arg, str):
        return String(arg)
        # if arg[0] == arg[-1] == '"':
        #     return String(arg[1:-1])
        # else:
        #     return Symbol(arg)
    elif isinstance(arg, dict):
        entries = [
            Expression("Rule", from_python(key), from_python(arg[key]),) for key in arg
        ]
        return Expression(SymbolList, *entries)
    elif isinstance(arg, BaseExpression):
        return arg
    elif isinstance(arg, BoxConstruct):
        return arg
    elif isinstance(arg, list) or isinstance(arg, tuple):
        return Expression(SymbolList, *[from_python(leaf) for leaf in arg])
    elif isinstance(arg, bytearray) or isinstance(arg, bytes):
        return Expression(SymbolByteArray, ByteArrayAtom(arg))
    else:
        raise NotImplementedError


class KeyComparable(object):
    def get_sort_key(self):
        raise NotImplementedError

    def __lt__(self, other) -> bool:
        return self.get_sort_key() < other.get_sort_key()

    def __gt__(self, other) -> bool:
        return self.get_sort_key() > other.get_sort_key()

    def __le__(self, other) -> bool:
        return self.get_sort_key() <= other.get_sort_key()

    def __ge__(self, other) -> bool:
        return self.get_sort_key() >= other.get_sort_key()

    def __eq__(self, other) -> bool:
        return (
            hasattr(other, "get_sort_key")
            and self.get_sort_key() == other.get_sort_key()
        )

    def __ne__(self, other) -> bool:
        return (
            not hasattr(other, "get_sort_key")
        ) or self.get_sort_key() != other.get_sort_key()


# ExpressionCache keeps track of the following attributes for one Expression instance:

# time: (1) the last time (in terms of Definitions.now) this expression was evaluated
#   or (2) None, if the current expression has not yet been evaluatec (i.e. is new or
#   changed).
# symbols: (1) a set of symbols occuring in this expression's head, its leaves'
#   heads, any of its sub expressions' heads or as Symbol leaves somewhere (maybe deep
#   down) in the expression tree start by this expressions' leaves, or (2) None, if no
#   information on which symbols are contained in this expression is available
# sequences: (1) a list of leaf indices that indicate the position of all Sequence
#   heads that are either in the leaf's head or any of the indicated leaf's sub
#   expressions' heads, or (2) None, if no information is available.


class ExpressionCache:
    def __init__(self, time=None, symbols=None, sequences=None, copy=None):
        if copy is not None:
            time = time or copy.time
            symbols = symbols or copy.symbols
            sequences = sequences or copy.sequences
        self.time = time
        self.symbols = symbols
        self.sequences = sequences

    def copy(self):
        return ExpressionCache(self.time, self.symbols, self.sequences)

    def sliced(self, lower, upper):
        # indicates that the Expression's leaves have been slices with
        # the given indices.

        seq = self.sequences

        if seq:
            a = bisect_left(seq, lower)  # all(val >= i for val in seq[a:])
            b = bisect_left(seq, upper)  # all(val >= j for val in seq[b:])
            new_sequences = tuple(x - lower for x in seq[a:b])
        elif seq is not None:
            new_sequences = tuple()
        else:
            new_sequences = None

        return ExpressionCache(self.time, self.symbols, new_sequences)

    def reordered(self):
        # indicates that the Expression's leaves have been reordered
        # or reduced (i.e. that the leaves have changed, but that
        # no new leaf instances were added).

        sequences = self.sequences

        # note that we keep sequences == [], since they are fine even
        # after having reordered leaves.
        if sequences:
            sequences = None

        return ExpressionCache(None, self.symbols, sequences)

    @staticmethod
    def union(expressions, evaluation):
        definitions = evaluation.definitions

        for expr in expressions:
            if expr.has_changed(definitions):
                return None

        symbols = set.union(*[expr._cache.symbols for expr in expressions])

        return ExpressionCache(
            definitions.now, symbols, None if "System`Sequence" in symbols else tuple()
        )


class BaseExpression(KeyComparable):
    options: Any
    pattern_sequence: bool
    unformatted: Any
    last_evaluated: Any

    def __new__(cls, *args, **kwargs):
        self = object.__new__(cls)
        self.options = None
        self.pattern_sequence = False
        self.unformatted = self
        self._cache = None
        return self

    def clear_cache(self):
        self._cache = None

    def equal2(self, rhs: Any) -> Optional[bool]:
        """Mathics two-argument Equal (==)
        returns True if self and rhs are identical.
        """
        if self.sameQ(rhs):
            return True

        # If the types are the same then we'll use the classes definition of == (or __eq__).
        # Superclasses which need to specialized this behavior should redefine equal2()
        #
        # I would use `is` instead `==` here, to compare classes.
        if type(self) is type(rhs):
            return self == rhs
        return None

    def has_changed(self, definitions):
        return True

    def sequences(self):
        return None

    def flatten_sequence(self, evaluation) -> "BaseExpression":
        return self

    def flatten_pattern_sequence(self, evaluation) -> "BaseExpression":
        return self

    def get_attributes(self, definitions):
        return set()

    def evaluate_next(self, evaluation):
        return self.evaluate(evaluation), False

    def evaluate(self, evaluation) -> "BaseExpression":
        evaluation.check_stopped()
        return self

    def get_atoms(self, include_heads=True):
        return []

    def get_name(self):
        "Returns symbol's name if Symbol instance"

        return ""

    def is_symbol(self) -> bool:
        return False

    def is_machine_precision(self) -> bool:
        return False

    def get_lookup_name(self):
        "Returns symbol name of leftmost head"

        return self.get_name()

    def get_head(self):
        return None

    def get_head_name(self):
        return self.get_head().get_name()

    def get_leaves(self):
        return []

    def get_int_value(self):
        return None

    def get_float_value(self, permit_complex=False):
        return None

    def get_string_value(self):
        return None

    def is_atom(self) -> bool:
        return False

    def is_true(self) -> bool:
        return False

    def is_numeric(self, evaluation=None) -> bool:
        # used by NumericQ and expression ordering
        return False

    def has_form(self, heads, *leaf_counts):
        return False

    def flatten(self, head, pattern_only=False, callback=None) -> "BaseExpression":
        return self

    def __hash__(self):
        """
        To allow usage of expression as dictionary keys,
        as in Expression.get_pre_choices
        """
        raise NotImplementedError

    def user_hash(self, update) -> None:
        # whereas __hash__ is for internal Mathics purposes like using Expressions as dictionary keys and fast
        # comparison of elements, user_hash is called for Hash[]. user_hash should strive to give stable results
        # across versions, whereas __hash__ must not. user_hash should try to hash all the data available, whereas
        # __hash__ might only hash a sample of the data available.
        raise NotImplementedError

    def sameQ(self, rhs) -> bool:
        """Mathics SameQ"""
        return id(self) == id(rhs)

    def get_sequence(self):
        if self.get_head().get_name() == "System`Sequence":
            return self.leaves
        else:
            return [self]

    def evaluate_leaves(self, evaluation) -> "BaseExpression":
        return self

    def apply_rules(
        self, rules, evaluation, level=0, options=None
    ) -> typing.Tuple["BaseExpression", bool]:
        if options:
            l1, l2 = options["levelspec"]
            if level < l1:
                return self, False
            elif l2 is not None and level > l2:
                return self, False

        for rule in rules:
            result = rule.apply(self, evaluation, fully=False)
            if result is not None:
                return result, True
        return self, False

    def do_format(self, evaluation, form):
        """
        Applies formats associated to the expression and removes
        superfluous enclosing formats.
        """
        formats = system_symbols(
            "InputForm",
            "OutputForm",
            "StandardForm",
            "FullForm",
            "TraditionalForm",
            "TeXForm",
            "MathMLForm",
        )

        evaluation.inc_recursion_depth()
        try:
            expr = self
            head = self.get_head_name()
            leaves = self.get_leaves()
            include_form = False
            # If the expression is enclosed by a Format
            # takes the form from the expression and
            # removes the format from the expression.
            if head in formats and len(leaves) == 1:
                expr = leaves[0]
                if not (form == "System`OutputForm" and head == "System`StandardForm"):
                    form = head
                    include_form = True
            unformatted = expr
            # If form is Fullform, return it without changes
            if form == "System`FullForm":
                if include_form:
                    expr = Expression(form, expr)
                    expr.unformatted = unformatted
                return expr

            # Repeated and RepeatedNull confuse the formatter,
            # so we need to hardlink their format rules:
            if head == "System`Repeated":
                if len(leaves) == 1:
                    return Expression(
                        "System`HoldForm",
                        Expression(
                            "System`Postfix",
                            Expression("System`List", leaves[0]),
                            "..",
                            170,
                        ),
                    )
                else:
                    return Expression("System`HoldForm", expr)
            elif head == "System`RepeatedNull":
                if len(leaves) == 1:
                    return Expression(
                        "System`HoldForm",
                        Expression(
                            "System`Postfix",
                            Expression("System`List", leaves[0]),
                            "...",
                            170,
                        ),
                    )
                else:
                    return Expression("System`HoldForm", expr)

            # If expr is not an atom, looks for formats in its definition
            # and apply them.
            def format_expr(expr):
                if not (expr.is_atom()) and not (expr.head.is_atom()):
                    # expr is of the form f[...][...]
                    return None
                name = expr.get_lookup_name()
                formats = evaluation.definitions.get_formats(name, form)
                for rule in formats:
                    result = rule.apply(expr, evaluation)
                    if result is not None and result != expr:
                        return result.evaluate(evaluation)
                return None

            formatted = format_expr(expr)
            if formatted is not None:
                result = formatted.do_format(evaluation, form)
                if include_form:
                    result = Expression(form, result)
                result.unformatted = unformatted
                return result

            # If the expression is still enclosed by a Format,
            # iterate.
            # If the expression is not atomic or of certain
            # specific cases, iterate over the leaves.
            head = expr.get_head_name()
            if head in formats:
                expr = expr.do_format(evaluation, form)
            elif (
                head != "System`NumberForm"
                and not expr.is_atom()
                and head != "System`Graphics"
                and head != "System`Graphics3D"
            ):
                # print("Not inside graphics or numberform, and not is atom")
                new_leaves = [leaf.do_format(evaluation, form) for leaf in expr.leaves]
                expr = Expression(expr.head.do_format(evaluation, form), *new_leaves)

            if include_form:
                expr = Expression(form, expr)
            expr.unformatted = unformatted
            return expr
        finally:
            evaluation.dec_recursion_depth()

    def format(
        self, evaluation, form, **kwargs
    ) -> typing.Union["Expression", "Symbol"]:
        """
        Applies formats associated to the expression, and then calls Makeboxes
        """
        expr = self.do_format(evaluation, form)
        result = Expression("MakeBoxes", expr, Symbol(form)).evaluate(evaluation)
        return result

    def is_free(self, form, evaluation) -> bool:
        from mathics.builtin.patterns import item_is_free

        return item_is_free(self, form, evaluation)

    def is_inexact(self) -> bool:
        return self.get_precision() is not None

    def get_precision(self):
        return None

    def get_option_values(self, evaluation, allow_symbols=False, stop_on_error=True):
        options = self
        if options.has_form("List", None):
            options = options.flatten(SymbolList)
            values = options.leaves
        else:
            values = [options]
        option_values = {}
        for option in values:
            symbol_name = option.get_name()
            if allow_symbols and symbol_name:
                options = evaluation.definitions.get_options(symbol_name)
                option_values.update(options)
            else:
                if not option.has_form(("Rule", "RuleDelayed"), 2):
                    if stop_on_error:
                        return None
                    else:
                        continue
                name = option.leaves[0].get_name()
                if not name and isinstance(option.leaves[0], String):
                    name = ensure_context(option.leaves[0].get_string_value())
                if not name:
                    if stop_on_error:
                        return None
                    else:
                        continue
                option_values[name] = option.leaves[1]
        return option_values

    def get_rules_list(self):
        from mathics.core.rules import Rule

        list_expr = self.flatten(SymbolList)
        list = []
        if list_expr.has_form("List", None):
            list.extend(list_expr.leaves)
        else:
            list.append(list_expr)
        rules = []
        for item in list:
            if not item.has_form(("Rule", "RuleDelayed"), 2):
                return None
            rule = Rule(item.leaves[0], item.leaves[1])
            rules.append(rule)
        return rules

    def to_sympy(self, **kwargs):
        raise NotImplementedError

    def to_mpmath(self):
        return None

    def round_to_float(self, evaluation=None, permit_complex=False):
        """
        Try to round to python float. Return None if not possible.
        """
        if evaluation is None:
            value = self
        elif isinstance(evaluation, sympy.core.numbers.NaN):
            return None
        else:
            value = Expression(SymbolN, self).evaluate(evaluation)
        if isinstance(value, Number):
            value = value.round()
            return value.get_float_value(permit_complex=permit_complex)

    def __abs__(self) -> "Expression":
        return Expression("Abs", self)

    def __pos__(self):
        return self

    def __neg__(self):
        return Expression("Times", self, -1)

    def __add__(self, other) -> "Expression":
        return Expression("Plus", self, other)

    def __sub__(self, other) -> "Expression":
        return Expression("Plus", self, Expression("Times", other, -1))

    def __mul__(self, other) -> "Expression":
        return Expression("Times", self, other)

    def __truediv__(self, other) -> "Expression":
        return Expression("Divide", self, other)

    def __floordiv__(self, other) -> "Expression":
        return Expression("Floor", Expression("Divide", self, other))

    def __pow__(self, other) -> "Expression":
        return Expression("Power", self, other)


class Monomial(object):
    """
    An object to sort monomials, used in Expression.get_sort_key and
    Symbol.get_sort_key.
    """

    def __init__(self, exps_dict):
        self.exps = exps_dict

    def __lt__(self, other) -> bool:
        return self.__cmp(other) < 0

    def __gt__(self, other) -> bool:
        return self.__cmp(other) > 0

    def __le__(self, other) -> bool:
        return self.__cmp(other) <= 0

    def __ge__(self, other) -> bool:
        return self.__cmp(other) >= 0

    def __eq__(self, other) -> bool:
        return self.__cmp(other) == 0

    def __ne__(self, other) -> bool:
        return self.__cmp(other) != 0

    def __cmp(self, other) -> int:
        self_exps = self.exps.copy()
        other_exps = other.exps.copy()
        for var in self.exps:
            if var in other.exps:
                dec = min(self_exps[var], other_exps[var])
                self_exps[var] -= dec
                if not self_exps[var]:
                    del self_exps[var]
                other_exps[var] -= dec
                if not other_exps[var]:
                    del other_exps[var]
        self_exps = sorted((var, exp) for var, exp in self_exps.items())
        other_exps = sorted((var, exp) for var, exp in other_exps.items())

        index = 0
        self_len = len(self_exps)
        other_len = len(other_exps)
        while True:
            if index >= self_len and index >= other_len:
                return 0
            if index >= self_len:
                return -1  # self < other
            if index >= other_len:
                return 1  # self > other
            self_var, self_exp = self_exps[index]
            other_var, other_exp = other_exps[index]
            if self_var < other_var:
                return -1
            if self_var > other_var:
                return 1
            if self_exp != other_exp:
                if index + 1 == self_len or index + 1 == other_len:
                    # smaller exponents first
                    if self_exp < other_exp:
                        return -1
                    elif self_exp == other_exp:
                        return 0
                    else:
                        return 1
                else:
                    # bigger exponents first
                    if self_exp < other_exp:
                        return 1
                    elif self_exp == other_exp:
                        return 0
                    else:
                        return -1
            index += 1
        return 0


class Expression(BaseExpression):
    head: "Symbol"
    leaves: typing.List[Any]
    _sequences: Any

    def __new__(cls, head, *leaves, **kwargs) -> "Expression":
        self = super().__new__(cls)
        if isinstance(head, str):
            head = Symbol(head)
        self._head = head
        self._leaves = tuple(from_python(leaf) for leaf in leaves)
        self._sequences = None
        self._format_cache = None
        return self

    @property
    def head(self):
        return self._head

    @head.setter
    def head(self, value):
        raise ValueError("Expression.head is write protected.")

    @property
    def leaves(self):
        return self._leaves

    @leaves.setter
    def leaves(self, value):
        raise ValueError("Expression.leaves is write protected.")

    def equal2(self, rhs: Any) -> Optional[bool]:
        """Mathics two-argument Equal (==)
        returns True if self and rhs are identical.
        """
        if self.sameQ(rhs):
            return True
        # if rhs is an Atom, return None
        elif isinstance(rhs, Atom):
            return None

        # Here we only need to deal with Expressions.
        equal_heads = self._head.equal2(rhs._head)
        if not equal_heads:
            return equal_heads
        # From here, we can assume that both heads are the same
        if self.get_head_name() in ("System`List", "System`Sequence"):
            if len(self._leaves) != len(rhs._leaves):
                return False
            for item1, item2 in zip(self._leaves, rhs._leaves):
                result = item1.equal2(item2)
                if not result:
                    return result
            return True
        elif self.get_head_name() in ("System`DirectedInfinity",):
            return self._leaves[0].equal2(rhs._leaves[0])
        return None

    def slice(self, head, py_slice, evaluation):
        # faster equivalent to: Expression(head, *self.leaves[py_slice])
        return structure(head, self, evaluation).slice(self, py_slice)

    def filter(self, head, cond, evaluation):
        # faster equivalent to: Expression(head, [leaf in self.leaves if cond(leaf)])
        return structure(head, self, evaluation).filter(self, cond)

    def restructure(self, head, leaves, evaluation, structure_cache=None, deps=None):
        # faster equivalent to: Expression(head, *leaves)

        # the caller guarantees that _all_ elements in leaves are either from
        # self.leaves (or its sub trees) or from one of the expression given
        # in the tuple "deps" (or its sub trees).

        # if this method is called repeatedly, and the caller guarantees
        # that no definitions change between subsequent calls, then heads_cache
        # may be passed an initially empty dict to speed up calls.

        if deps is None:
            deps = self
        s = structure(head, deps, evaluation, structure_cache=structure_cache)
        return s(list(leaves))

    def _no_symbol(self, symbol_name):
        # if this return True, it's safe to say that self.leaves or its
        # sub leaves contain no Symbol with symbol_name. if this returns
        # False, such a Symbol might or might not exist.

        cache = self._cache
        if cache is None:
            return False

        symbols = cache.symbols
        if symbols is not None and symbol_name not in symbols:
            return True
        else:
            return False

    def sequences(self):
        cache = self._cache
        if cache:
            seq = cache.sequences
            if seq is not None:
                return seq

        return self._rebuild_cache().sequences

    def _flatten_sequence(self, sequence, evaluation) -> "Expression":
        indices = self.sequences()
        if not indices:
            return self

        leaves = self._leaves

        flattened = []
        extend = flattened.extend

        k = 0
        for i in indices:
            extend(leaves[k:i])
            extend(sequence(leaves[i]))
            k = i + 1
        extend(leaves[k:])

        return self.restructure(self._head, flattened, evaluation)

    def flatten_sequence(self, evaluation):
        def sequence(leaf):
            if leaf.get_head_name() == "System`Sequence":
                return leaf._leaves
            else:
                return [leaf]

        return self._flatten_sequence(sequence, evaluation)

    def flatten_pattern_sequence(self, evaluation):
        def sequence(leaf):
            flattened = leaf.flatten_pattern_sequence(evaluation)
            if leaf.get_head_name() == "System`Sequence" and leaf.pattern_sequence:
                return flattened._leaves
            else:
                return [flattened]

        expr = self._flatten_sequence(sequence, evaluation)
        if hasattr(self, "options"):
            expr.options = self.options
        return expr

    def _rebuild_cache(self):
        cache = self._cache

        if cache is None:
            time = None
        elif cache.symbols is None:
            time = cache.time
        elif cache.sequences is None:
            time = cache.time
        else:
            return cache

        sym = set((self.get_head_name(),))
        seq = []

        for i, leaf in enumerate(self._leaves):
            if isinstance(leaf, Expression):
                leaf_symbols = leaf._rebuild_cache().symbols
                sym.update(leaf_symbols)
                if "System`Sequence" in leaf_symbols:
                    seq.append(i)
            elif isinstance(leaf, Symbol):
                sym.add(leaf.get_name())

        cache = ExpressionCache(time, sym, seq)
        self._cache = cache
        return cache

    def has_changed(self, definitions):
        cache = self._cache

        if cache is None:
            return True

        time = cache.time

        if time is None:
            return True

        if cache.symbols is None:
            cache = self._rebuild_cache()

        return definitions.has_changed(time, cache.symbols)

    def _timestamp_cache(self, evaluation):
        self._cache = ExpressionCache(evaluation.definitions.now, copy=self._cache)

    def copy(self, reevaluate=False) -> "Expression":
        expr = Expression(self._head.copy(reevaluate))
        expr._leaves = tuple(leaf.copy(reevaluate) for leaf in self._leaves)
        if not reevaluate:
            # rebuilding the cache in self speeds up large operations, e.g.
            # First[Timing[Fold[#1+#2&, Range[750]]]]
            expr._cache = self._rebuild_cache()
        expr.options = self.options
        expr.original = self
        expr._sequences = self._sequences
        expr._format_cache = self._format_cache
        return expr

    def do_format(self, evaluation, form):
        if self._format_cache is None:
            self._format_cache = {}

        last_evaluated, expr = self._format_cache.get(form, (None, None))
        if last_evaluated is not None and expr is not None:
            symbolname = expr.get_name()
            if symbolname != "":
                if not evaluation.definitions.has_changed(
                    last_evaluated, (symbolname,)
                ):
                    return expr
        expr = super().do_format(evaluation, form)
        self._format_cache[form] = (evaluation.definitions.now, expr)
        return expr

    def shallow_copy(self) -> "Expression":
        # this is a minimal, shallow copy: head, leaves are shared with
        # the original, only the Expression instance is new.
        expr = Expression(self._head)
        expr._leaves = self._leaves
        # rebuilding the cache in self speeds up large operations, e.g.
        # First[Timing[Fold[#1+#2&, Range[750]]]]
        expr._cache = self._rebuild_cache()
        expr.options = self.options
        # expr.last_evaluated = self.last_evaluated
        return expr

    def set_positions(self, position=None) -> None:
        self.position = position
        self._head.set_positions(ExpressionPointer(self, 0))
        for index, leaf in enumerate(self._leaves):
            leaf.set_positions(ExpressionPointer(self, index + 1))

    def get_head(self):
        return self._head

    def set_head(self, head):
        self._head = head
        self._cache = None

    def get_leaves(self):
        return self._leaves

    def get_mutable_leaves(self):  # shallow, mutable copy of the leaves array
        return list(self._leaves)

    def set_leaf(self, index, value):  # leaves are removed, added or replaced
        leaves = list(self._leaves)
        leaves[index] = value
        self._leaves = tuple(leaves)
        self._cache = None

    def set_reordered_leaves(self, leaves):  # same leaves, but in a different order
        self._leaves = tuple(leaves)
        if self._cache:
            self._cache = self._cache.reordered()

    def get_attributes(self, definitions):
        if self.get_head_name() == "System`Function" and len(self._leaves) > 2:
            res = self._leaves[2]
            if res.is_symbol():
                return (str(res),)
            elif res.has_form("List", None):
                return set(str(a) for a in res._leaves)
        return set()

    def get_lookup_name(self) -> bool:
        return self._head.get_lookup_name()

    def has_form(self, heads, *leaf_counts):
        """
        leaf_counts:
            (,):        no leaves allowed
            (None,):    no constraint on number of leaves
            (n, None):  leaf count >= n
            (n1, n2, ...):    leaf count in {n1, n2, ...}
        """

        head_name = self._head.get_name()
        if isinstance(heads, (tuple, list, set)):
            if head_name not in [ensure_context(h) for h in heads]:
                return False
        else:
            if head_name != ensure_context(heads):
                return False
        if not leaf_counts:
            return False
        if leaf_counts and leaf_counts[0] is not None:
            count = len(self._leaves)
            if count not in leaf_counts:
                if (
                    len(leaf_counts) == 2
                    and leaf_counts[1] is None  # noqa
                    and count >= leaf_counts[0]
                ):
                    return True
                else:
                    return False
        return True

    def has_symbol(self, symbol_name) -> bool:
        if self._no_symbol(symbol_name):
            return False
        return self._head.has_symbol(symbol_name) or any(
            leaf.has_symbol(symbol_name) for leaf in self._leaves
        )

    def _as_sympy_function(self, **kwargs) -> sympy.Function:
        sym_args = [leaf.to_sympy(**kwargs) for leaf in self.leaves]

        if None in sym_args:
            return None

        f = sympy.Function(str(sympy_symbol_prefix + self.get_head_name()))
        return f(*sym_args)

    def to_sympy(self, **kwargs):
        from mathics.builtin import mathics_to_sympy

        if "convert_all_global_functions" in kwargs:
            if len(self.leaves) > 0 and kwargs["convert_all_global_functions"]:
                if self.get_head_name().startswith("Global`"):
                    return self._as_sympy_function(**kwargs)

        if "converted_functions" in kwargs:
            functions = kwargs["converted_functions"]
            if len(self._leaves) > 0 and self.get_head_name() in functions:
                sym_args = [leaf.to_sympy() for leaf in self._leaves]
                if None in sym_args:
                    return None
                func = sympy.Function(str(sympy_symbol_prefix + self.get_head_name()))(
                    *sym_args
                )
                return func

        lookup_name = self.get_lookup_name()
        builtin = mathics_to_sympy.get(lookup_name)
        if builtin is not None:
            sympy_expr = builtin.to_sympy(self, **kwargs)
            if sympy_expr is not None:
                return sympy_expr

        return SympyExpression(self)

    def to_python(self, *args, **kwargs):
        """
        Convert the Expression to a Python object:
        List[...]  -> Python list
        DirectedInfinity[1] -> inf
        DirectedInfinity[-1] -> -inf
        True/False -> True/False
        Null       -> None
        Symbol     -> '...'
        String     -> '"..."'
        Function   -> python function
        numbers    -> Python number
        If kwarg n_evaluation is given, apply N first to the expression.
        """
        from mathics.builtin.base import mathics_to_python

        n_evaluation = kwargs.get("n_evaluation")
        head_name = self._head.get_name()
        if n_evaluation is not None:
            if head_name == "System`Function":
                compiled = Expression("System`Compile", *(self._leaves))
                compiled = compiled.evaluate(n_evaluation)
                if compiled.get_head_name() == "System`CompiledFunction":
                    return compiled.leaves[2].cfunc
            value = Expression(SymbolN, self).evaluate(n_evaluation)
            return value.to_python()

        if head_name == "System`DirectedInfinity" and len(self._leaves) == 1:
            direction = self._leaves[0].get_int_value()
            if direction == 1:
                return math.inf
            if direction == -1:
                return -math.inf
        elif head_name == "System`List":
            return [leaf.to_python(*args, **kwargs) for leaf in self._leaves]

        if head_name in mathics_to_python:
            py_obj = mathics_to_python[head_name]
            # Start here
            # if inspect.isfunction(py_obj) or inspect.isbuiltin(py_obj):
            #     args = [leaf.to_python(*args, **kwargs) for leaf in self._leaves]
            #     return ast.Call(
            #         func=py_obj.__name__,
            #         args=args,
            #         keywords=[],
            #         )
            return py_obj
        return self

    def get_sort_key(self, pattern_sort=False):

        if pattern_sort:
            """
            Pattern sort key structure:
            0: 0/2:        Atom / Expression
            1: pattern:    0 / 11-31 for blanks / 1 for empty Alternatives /
                               40 for OptionsPattern
            2: 0/1:        0 for PatternTest
            3: 0/1:        0 for Pattern
            4: 0/1:        1 for Optional
            5: head / 0 for atoms
            6: leaves / 0 for atoms
            7: 0/1:        0 for Condition
            """

            name = self._head.get_name()
            pattern = 0
            if name == "System`Blank":
                pattern = 1
            elif name == "System`BlankSequence":
                pattern = 2
            elif name == "System`BlankNullSequence":
                pattern = 3
            if pattern > 0:
                if self._leaves:
                    pattern += 10
                else:
                    pattern += 20
            if pattern > 0:
                return [
                    2,
                    pattern,
                    1,
                    1,
                    0,
                    self._head.get_sort_key(True),
                    tuple(leaf.get_sort_key(True) for leaf in self._leaves),
                    1,
                ]

            if name == "System`PatternTest":
                if len(self._leaves) != 2:
                    return [3, 0, 0, 0, 0, self._head, self._leaves, 1]
                sub = self._leaves[0].get_sort_key(True)
                sub[2] = 0
                return sub
            elif name == "System`Condition":
                if len(self._leaves) != 2:
                    return [3, 0, 0, 0, 0, self._head, self._leaves, 1]
                sub = self._leaves[0].get_sort_key(True)
                sub[7] = 0
                return sub
            elif name == "System`Pattern":
                if len(self._leaves) != 2:
                    return [3, 0, 0, 0, 0, self._head, self._leaves, 1]
                sub = self._leaves[1].get_sort_key(True)
                sub[3] = 0
                return sub
            elif name == "System`Optional":
                if len(self._leaves) not in (1, 2):
                    return [3, 0, 0, 0, 0, self._head, self._leaves, 1]
                sub = self._leaves[0].get_sort_key(True)
                sub[4] = 1
                return sub
            elif name == "System`Alternatives":
                min_key = [4]
                min = None
                for leaf in self._leaves:
                    key = leaf.get_sort_key(True)
                    if key < min_key:
                        min = leaf
                        min_key = key
                if min is None:
                    # empty alternatives -> very restrictive pattern
                    return [2, 1]
                return min_key
            elif name == "System`Verbatim":
                if len(self._leaves) != 1:
                    return [3, 0, 0, 0, 0, self._head, self._leaves, 1]
                return self._leaves[0].get_sort_key(True)
            elif name == "System`OptionsPattern":
                return [2, 40, 0, 1, 1, 0, self._head, self._leaves, 1]
            else:
                # Append [4] to leaves so that longer expressions have higher
                # precedence
                return [
                    2,
                    0,
                    1,
                    1,
                    0,
                    self._head.get_sort_key(True),
                    tuple(
                        chain(
                            (leaf.get_sort_key(True) for leaf in self._leaves), ([4],)
                        )
                    ),
                    1,
                ]
        else:
            exps = {}
            head = self._head.get_name()
            if head == "System`Times":
                for leaf in self._leaves:
                    name = leaf.get_name()
                    if leaf.has_form("Power", 2):
                        var = leaf._leaves[0].get_name()
                        exp = leaf._leaves[1].round_to_float()
                        if var and exp is not None:
                            exps[var] = exps.get(var, 0) + exp
                    elif name:
                        exps[name] = exps.get(name, 0) + 1
            elif self.has_form("Power", 2):
                var = self._leaves[0].get_name()
                exp = self._leaves[1].round_to_float()
                if var and exp is not None:
                    exps[var] = exps.get(var, 0) + exp
            if exps:
                return [
                    1 if self.is_numeric() else 2,
                    2,
                    Monomial(exps),
                    1,
                    self._head,
                    self._leaves,
                    1,
                ]
            else:
                return [1 if self.is_numeric() else 2, 3, self._head, self._leaves, 1]

    def sameQ(self, other) -> bool:
        """Mathics SameQ"""
        if id(self) == id(other):
            return True
        if self.get_head_name() != other.get_head_name():
            return False
        if not self._head.sameQ(other.get_head()):
            return False
        if len(self._leaves) != len(other.get_leaves()):
            return False
        for leaf, other in zip(self._leaves, other.get_leaves()):
            if not leaf.sameQ(other):
                return False
        return True

    def flatten(
        self, head, pattern_only=False, callback=None, level=None
    ) -> "Expression":
        if level is not None and level <= 0:
            return self
        if self._no_symbol(head.get_name()):
            return self
        sub_level = None if level is None else level - 1
        do_flatten = False
        for leaf in self._leaves:
            if leaf.get_head().sameQ(head) and (
                not pattern_only or leaf.pattern_sequence
            ):
                do_flatten = True
                break
        if do_flatten:
            new_leaves = []
            for leaf in self._leaves:
                if leaf.get_head().sameQ(head) and (
                    not pattern_only or leaf.pattern_sequence
                ):
                    new_leaf = leaf.flatten(
                        head, pattern_only, callback, level=sub_level
                    )
                    if callback is not None:
                        callback(new_leaf._leaves, leaf)
                    new_leaves.extend(new_leaf._leaves)
                else:
                    new_leaves.append(leaf)
            return Expression(self._head, *new_leaves)
        else:
            return self

    def evaluate(self, evaluation) -> typing.Union["Expression", "Symbol"]:
        from mathics.core.evaluation import ReturnInterrupt

        if evaluation.timeout:
            return

        expr = self
        reevaluate = True
        limit = None
        iteration = 1
        names = set()
        definitions = evaluation.definitions

        old_options = evaluation.options
        evaluation.inc_recursion_depth()
        try:
            while reevaluate:
                # changed before last evaluated?
                if not expr.has_changed(definitions):
                    break

                names.add(expr.get_lookup_name())

                if hasattr(expr, "options") and expr.options:
                    evaluation.options = expr.options

                expr, reevaluate = expr.evaluate_next(evaluation)
                if not reevaluate:
                    break

                iteration += 1

                if limit is None:
                    limit = definitions.get_config_value("$IterationLimit")
                    if limit is None:
                        limit = "inf"
                if limit != "inf" and iteration > limit:
                    evaluation.error("$IterationLimit", "itlim", limit)
                    return Symbol("$Aborted")

        # "Return gets discarded only if it was called from within the r.h.s.
        # of a user-defined rule."
        # http://mathematica.stackexchange.com/questions/29353/how-does-return-work
        # Otherwise it propogates up.
        #
        except ReturnInterrupt as ret:
            if names.intersection(definitions.user.keys()):
                return ret.expr
            else:
                raise ret
        finally:
            evaluation.options = old_options
            evaluation.dec_recursion_depth()

        return expr

    def evaluate_next(self, evaluation) -> typing.Tuple["Expression", bool]:
        from mathics.builtin.base import BoxConstruct

        head = self._head.evaluate(evaluation)
        attributes = head.get_attributes(evaluation.definitions)
        leaves = self.get_mutable_leaves()

        def rest_range(indices):
            if "System`HoldAllComplete" not in attributes:
                if self._no_symbol("System`Evaluate"):
                    return
                for index in indices:
                    leaf = leaves[index]
                    if leaf.has_form("Evaluate", 1):
                        leaves[index] = leaf.evaluate(evaluation)

        def eval_range(indices):
            for index in indices:
                leaf = leaves[index]
                if not leaf.has_form("Unevaluated", 1):
                    leaf = leaf.evaluate(evaluation)
                    if leaf:
                        leaves[index] = leaf

        if "System`HoldAll" in attributes or "System`HoldAllComplete" in attributes:
            # eval_range(range(0, 0))
            rest_range(range(len(leaves)))
        elif "System`HoldFirst" in attributes:
            rest_range(range(0, min(1, len(leaves))))
            eval_range(range(1, len(leaves)))
        elif "System`HoldRest" in attributes:
            eval_range(range(0, min(1, len(leaves))))
            rest_range(range(1, len(leaves)))
        else:
            eval_range(range(len(leaves)))
            # rest_range(range(0, 0))

        new = Expression(head)
        new._leaves = tuple(leaves)

        if (
            "System`SequenceHold" not in attributes
            and "System`HoldAllComplete" not in attributes  # noqa
        ):
            new = new.flatten_sequence(evaluation)
            leaves = new._leaves

        for leaf in leaves:
            leaf.unevaluated = False

        if "System`HoldAllComplete" not in attributes:
            dirty_leaves = None

            for index, leaf in enumerate(leaves):
                if leaf.has_form("Unevaluated", 1):
                    if dirty_leaves is None:
                        dirty_leaves = list(leaves)
                    dirty_leaves[index] = leaf._leaves[0]
                    dirty_leaves[index].unevaluated = True

            if dirty_leaves:
                new = Expression(head)
                new._leaves = tuple(dirty_leaves)
                leaves = dirty_leaves

        def flatten_callback(new_leaves, old):
            for leaf in new_leaves:
                leaf.unevaluated = old.unevaluated

        if "System`Flat" in attributes:
            new = new.flatten(new._head, callback=flatten_callback)
        if "System`Orderless" in attributes:
            new.sort()

        new._timestamp_cache(evaluation)

        if "System`Listable" in attributes:
            done, threaded = new.thread(evaluation)
            if done:
                if threaded.sameQ(new):
                    new._timestamp_cache(evaluation)
                    return new, False
                else:
                    return threaded, True

        def rules():
            rules_names = set()
            if "System`HoldAllComplete" not in attributes:
                for leaf in leaves:
                    name = leaf.get_lookup_name()
                    if len(name) > 0:  # only lookup rules if this is a symbol
                        if name not in rules_names:
                            rules_names.add(name)
                            for rule in evaluation.definitions.get_upvalues(name):
                                yield rule
            lookup_name = new.get_lookup_name()
            if lookup_name == new.get_head_name():
                for rule in evaluation.definitions.get_downvalues(lookup_name):
                    yield rule
            else:
                for rule in evaluation.definitions.get_subvalues(lookup_name):
                    yield rule

        for rule in rules():
            result = rule.apply(new, evaluation, fully=False)
            if result is not None:
                if isinstance(result, BoxConstruct):
                    return result, False
                if result.sameQ(new):
                    new._timestamp_cache(evaluation)
                    return new, False
                else:
                    return result, True

        dirty_leaves = None

        # Expression did not change, re-apply Unevaluated
        for index, leaf in enumerate(new._leaves):
            if leaf.unevaluated:
                if dirty_leaves is None:
                    dirty_leaves = list(new._leaves)
                dirty_leaves[index] = Expression("Unevaluated", leaf)

        if dirty_leaves:
            new = Expression(head)
            new._leaves = tuple(dirty_leaves)

        new.unformatted = self.unformatted
        new._timestamp_cache(evaluation)
        return new, False

    def evaluate_leaves(self, evaluation) -> "Expression":
        leaves = [leaf.evaluate(evaluation) for leaf in self._leaves]
        head = self._head.evaluate_leaves(evaluation)
        return Expression(head, *leaves)

    def __str__(self) -> str:
        return "%s[%s]" % (
            self._head,
            ", ".join([leaf.__str__() for leaf in self._leaves]),
        )

    def __repr__(self) -> str:
        return "<Expression: %s>" % self

    def process_style_box(self, options):
        if self.has_form("StyleBox", 1, None):
            rules = self._leaves[1:]
            for rule in rules:
                if rule.has_form("Rule", 2):
                    name = rule._leaves[0].get_name()
                    value = rule._leaves[1]
                    if name == "System`ShowStringCharacters":
                        value = value.is_true()
                        options = options.copy()
                        options["show_string_characters"] = value
                    elif name == "System`ImageSizeMultipliers":
                        if value.has_form("List", 2):
                            m1 = value._leaves[0].round_to_float()
                            m2 = value._leaves[1].round_to_float()
                            if m1 is not None and m2 is not None:
                                options = options.copy()
                                options["image_size_multipliers"] = (m1, m2)
            return True, options
        else:
            return False, options

    def boxes_to_text(self, **options) -> str:
        is_style, options = self.process_style_box(options)
        if is_style:
            return self._leaves[0].boxes_to_text(**options)
        if self.has_form("RowBox", 1) and self._leaves[0].has_form(  # nopep8
            "List", None
        ):
            return "".join(
                [leaf.boxes_to_text(**options) for leaf in self._leaves[0]._leaves]
            )
        elif self.has_form("SuperscriptBox", 2):
            return "^".join([leaf.boxes_to_text(**options) for leaf in self._leaves])
        elif self.has_form("FractionBox", 2):
            return "/".join(
                [" ( " + leaf.boxes_to_text(**options) + " ) " for leaf in self._leaves]
            )
        else:
            raise BoxError(self, "text")

    def boxes_to_mathml(self, **options) -> str:
        is_style, options = self.process_style_box(options)
        if is_style:
            return self._leaves[0].boxes_to_mathml(**options)
        name = self._head.get_name()
        if (
            name == "System`RowBox"
            and len(self._leaves) == 1
            and self._leaves[0].get_head_name() == "System`List"  # nopep8
        ):
            result = []
            inside_row = options.get("inside_row")
            # inside_list = options.get('inside_list')
            options = options.copy()

            def is_list_interior(content):
                if content.has_form("List", None) and all(
                    leaf.get_string_value() == "," for leaf in content._leaves[1::2]
                ):
                    return True
                return False

            is_list_row = False
            if (
                len(self._leaves[0]._leaves) == 3
                and self._leaves[0]._leaves[0].get_string_value() == "{"  # nopep8
                and self._leaves[0]._leaves[2].get_string_value() == "}"
                and self._leaves[0]._leaves[1].has_form("RowBox", 1)
            ):
                content = self._leaves[0]._leaves[1]._leaves[0]
                if is_list_interior(content):
                    is_list_row = True

            if not inside_row and is_list_interior(self._leaves[0]):
                is_list_row = True

            if is_list_row:
                options["inside_list"] = True
            else:
                options["inside_row"] = True

            for leaf in self._leaves[0].get_leaves():
                result.append(leaf.boxes_to_mathml(**options))
            return "<mrow>%s</mrow>" % " ".join(result)
        else:
            options = options.copy()
            options["inside_row"] = True
            if name == "System`SuperscriptBox" and len(self._leaves) == 2:
                return "<msup>%s %s</msup>" % (
                    self._leaves[0].boxes_to_mathml(**options),
                    self._leaves[1].boxes_to_mathml(**options),
                )
            if name == "System`SubscriptBox" and len(self._leaves) == 2:
                return "<msub>%s %s</msub>" % (
                    self._leaves[0].boxes_to_mathml(**options),
                    self._leaves[1].boxes_to_mathml(**options),
                )
            if name == "System`SubsuperscriptBox" and len(self._leaves) == 3:
                return "<msubsup>%s %s %s</msubsup>" % (
                    self._leaves[0].boxes_to_mathml(**options),
                    self._leaves[1].boxes_to_mathml(**options),
                    self._leaves[2].boxes_to_mathml(**options),
                )
            elif name == "System`FractionBox" and len(self._leaves) == 2:
                return "<mfrac>%s %s</mfrac>" % (
                    self._leaves[0].boxes_to_mathml(**options),
                    self._leaves[1].boxes_to_mathml(**options),
                )
            elif name == "System`SqrtBox" and len(self._leaves) == 1:
                return "<msqrt>%s</msqrt>" % (
                    self._leaves[0].boxes_to_mathml(**options)
                )
            elif name == "System`GraphBox":
                return "<mi>%s</mi>" % (self._leaves[0].boxes_to_mathml(**options))
            else:
                raise BoxError(self, "xml")

    def boxes_to_tex(self, **options) -> str:
        def block(tex, only_subsup=False):
            if len(tex) == 1:
                return tex
            else:
                if not only_subsup or "_" in tex or "^" in tex:
                    return "{%s}" % tex
                else:
                    return tex

        is_style, options = self.process_style_box(options)
        if is_style:
            return self._leaves[0].boxes_to_tex(**options)
        name = self._head.get_name()
        if (
            name == "System`RowBox"
            and len(self._leaves) == 1
            and self._leaves[0].get_head_name() == "System`List"  # nopep8
        ):
            return "".join(
                [leaf.boxes_to_tex(**options) for leaf in self._leaves[0].get_leaves()]
            )
        elif name == "System`SuperscriptBox" and len(self._leaves) == 2:
            tex1 = self._leaves[0].boxes_to_tex(**options)
            sup_string = self._leaves[1].get_string_value()
            if sup_string == "\u2032":
                return "%s'" % tex1
            elif sup_string == "\u2032\u2032":
                return "%s''" % tex1
            else:
                return "%s^%s" % (
                    block(tex1, True),
                    block(self._leaves[1].boxes_to_tex(**options)),
                )
        elif name == "System`SubscriptBox" and len(self._leaves) == 2:
            return "%s_%s" % (
                block(self._leaves[0].boxes_to_tex(**options), True),
                block(self._leaves[1].boxes_to_tex(**options)),
            )
        elif name == "System`SubsuperscriptBox" and len(self._leaves) == 3:
            return "%s_%s^%s" % (
                block(self._leaves[0].boxes_to_tex(**options), True),
                block(self._leaves[1].boxes_to_tex(**options)),
                block(self._leaves[2].boxes_to_tex(**options)),
            )
        elif name == "System`FractionBox" and len(self._leaves) == 2:
            return "\\frac{%s}{%s}" % (
                self._leaves[0].boxes_to_tex(**options),
                self._leaves[1].boxes_to_tex(**options),
            )
        elif name == "System`SqrtBox" and len(self._leaves) == 1:
            return "\\sqrt{%s}" % self._leaves[0].boxes_to_tex(**options)
        else:
            raise BoxError(self, "tex")

    def default_format(self, evaluation, form) -> str:
        return "%s[%s]" % (
            self._head.default_format(evaluation, form),
            ", ".join([leaf.default_format(evaluation, form) for leaf in self._leaves]),
        )

    def sort(self, pattern=False):
        "Sort the leaves according to internal ordering."
        leaves = list(self._leaves)
        if pattern:
            leaves.sort(key=lambda e: e.get_sort_key(pattern_sort=True))
        else:
            leaves.sort()
        self.set_reordered_leaves(leaves)

    def filter_leaves(self, head_name):
        # TODO: should use sorting
        head_name = ensure_context(head_name)

        if self._no_symbol(head_name):
            return []
        else:
            return [leaf for leaf in self._leaves if leaf.get_head_name() == head_name]

    def apply_rules(self, rules, evaluation, level=0, options=None):
        """for rule in rules:
        result = rule.apply(self, evaluation, fully=False)
        if result is not None:
            return result"""

        # to be able to access it inside inner function
        new_applied = [False]

        def apply_leaf(leaf):
            new, sub_applied = leaf.apply_rules(rules, evaluation, level + 1, options)
            new_applied[0] = new_applied[0] or sub_applied
            return new

        def descend(expr):
            return Expression(expr._head, *[apply_leaf(leaf) for leaf in expr._leaves])

        if options is None:  # default ReplaceAll mode; replace breadth first
            result, applied = super().apply_rules(rules, evaluation, level, options)
            if applied:
                return result, True
            head, applied = self._head.apply_rules(rules, evaluation, level, options)
            new_applied[0] = applied
            return descend(Expression(head, *self._leaves)), new_applied[0]
        else:  # Replace mode; replace depth first
            expr = descend(self)
            expr, applied = super(Expression, expr).apply_rules(
                rules, evaluation, level, options
            )
            new_applied[0] = new_applied[0] or applied
            if not applied and options["heads"]:
                # heads in Replace are treated at the level of the arguments, i.e. level + 1
                head, applied = expr._head.apply_rules(
                    rules, evaluation, level + 1, options
                )
                new_applied[0] = new_applied[0] or applied
                expr = Expression(head, *expr._leaves)
            return expr, new_applied[0]

    def replace_vars(
        self, vars, options=None, in_scoping=True, in_function=True
    ) -> "Expression":
        from mathics.builtin.scoping import get_scoping_vars

        if not in_scoping:
            if (
                self._head.get_name()
                in ("System`Module", "System`Block", "System`With")
                and len(self._leaves) > 0
            ):  # nopep8

                scoping_vars = set(
                    name for name, new_def in get_scoping_vars(self._leaves[0])
                )
                """for var in new_vars:
                    if var in scoping_vars:
                        del new_vars[var]"""
                vars = {
                    var: value for var, value in vars.items() if var not in scoping_vars
                }

        leaves = self._leaves
        if in_function:
            if (
                self._head.get_name() == "System`Function"
                and len(self._leaves) > 1
                and (
                    self._leaves[0].has_form("List", None) or self._leaves[0].get_name()
                )
            ):
                if self._leaves[0].get_name():
                    func_params = [self._leaves[0].get_name()]
                else:
                    func_params = [leaf.get_name() for leaf in self._leaves[0]._leaves]
                if "" not in func_params:
                    body = self._leaves[1]
                    replacement = {name: Symbol(name + "$") for name in func_params}
                    func_params = [Symbol(name + "$") for name in func_params]
                    body = body.replace_vars(replacement, options, in_scoping)
                    leaves = chain(
                        [Expression(SymbolList, *func_params), body], self._leaves[2:]
                    )

        if not vars:  # might just be a symbol set via Set[] we looked up here
            return self.shallow_copy()

        return Expression(
            self._head.replace_vars(vars, options=options, in_scoping=in_scoping),
            *[
                leaf.replace_vars(vars, options=options, in_scoping=in_scoping)
                for leaf in leaves
            ]
        )

    def replace_slots(self, slots, evaluation):
        if self._head.get_name() == "System`Slot":
            if len(self._leaves) != 1:
                evaluation.message_args("Slot", len(self._leaves), 1)
            else:
                slot = self._leaves[0].get_int_value()
                if slot is None or slot < 0:
                    evaluation.message("Function", "slot", self._leaves[0])
                elif slot > len(slots) - 1:
                    evaluation.message("Function", "slotn", slot)
                else:
                    return slots[int(slot)]
        elif self._head.get_name() == "System`SlotSequence":
            if len(self._leaves) != 1:
                evaluation.message_args("SlotSequence", len(self._leaves), 1)
            else:
                slot = self._leaves[0].get_int_value()
                if slot is None or slot < 1:
                    evaluation.error("Function", "slot", self._leaves[0])
            return Expression(SymbolSequence, *slots[slot:])
        elif self._head.get_name() == "System`Function" and len(self._leaves) == 1:
            # do not replace Slots in nested Functions
            return self
        return Expression(
            self._head.replace_slots(slots, evaluation),
            *[leaf.replace_slots(slots, evaluation) for leaf in self._leaves]
        )

    def thread(self, evaluation, head=None) -> typing.Tuple[bool, "Expression"]:
        if head is None:
            head = Symbol("List")

        items = []
        dim = None
        for leaf in self._leaves:
            if leaf.get_head().sameQ(head):
                if dim is None:
                    dim = len(leaf._leaves)
                    items = [(items + [innerleaf]) for innerleaf in leaf._leaves]
                elif len(leaf._leaves) != dim:
                    evaluation.message("Thread", "tdlen")
                    return True, self
                else:
                    for index in range(dim):
                        items[index].append(leaf._leaves[index])
            else:
                if dim is None:
                    items.append(leaf)
                else:
                    for item in items:
                        item.append(leaf)
        if dim is None:
            return False, self
        else:
            leaves = [Expression(self._head, *item) for item in items]
            return True, Expression(head, *leaves)

    def is_numeric(self, evaluation=None) -> bool:
        if evaluation:
            if not "System`NumericFunction" in evaluation.definitions.get_attributes(
                self._head.get_name()
            ):
                return False
            return all(leaf.is_numeric(evaluation) for leaf in self._leaves)
        else:
            return self._head.get_name() in arithmetic_head_symbols and all(
                leaf.is_numeric() for leaf in self._leaves
            )

    def numerify(self, evaluation) -> "Expression":
        _prec = None
        for leaf in self._leaves:
            if leaf.is_inexact():
                leaf_prec = leaf.get_precision()
                if _prec is None or leaf_prec < _prec:
                    _prec = leaf_prec
        if _prec is not None:
            new_leaves = self.get_mutable_leaves()
            for index in range(len(new_leaves)):
                leaf = new_leaves[index]
                # Don't "numerify" numbers: they should be numerified
                # automatically by the processing function,
                # and we don't want to lose exactness in e.g. 1.0+I.
                if not isinstance(leaf, Number):
                    n_expr = Expression(SymbolN, leaf, Integer(dps(_prec)))
                    n_result = n_expr.evaluate(evaluation)
                    if isinstance(n_result, Number):
                        new_leaves[index] = n_result
            return Expression(self._head, *new_leaves)
        else:
            return self

    def get_atoms(self, include_heads=True):
        if include_heads:
            atoms = self._head.get_atoms()
        else:
            atoms = []
        for leaf in self._leaves:
            atoms.extend(leaf.get_atoms())
        return atoms

    def __hash__(self):
        return hash(("Expression", self._head) + tuple(self._leaves))

    def user_hash(self, update):
        update(("%s>%d>" % (self.get_head_name(), len(self._leaves))).encode("utf8"))
        for leaf in self._leaves:
            leaf.user_hash(update)

    def __getnewargs__(self):
        return (self._head, self._leaves)


class Atom(BaseExpression):
    def is_atom(self) -> bool:
        return True

    def equal2(self, rhs: Any) -> Optional[bool]:
        """Mathics two-argument Equal (==)
        returns True if self and rhs are identical.
        """
        if self.sameQ(rhs):
            return True
        if isinstance(rhs, Symbol) or not isinstance(rhs, Atom):
            return None
        return self == rhs

    def has_form(self, heads, *leaf_counts) -> bool:
        if leaf_counts:
            return False
        name = self.get_atom_name()
        if isinstance(heads, tuple):
            return name in heads
        else:
            return heads == name

    def has_symbol(self, symbol_name) -> bool:
        return False

    def get_head(self) -> "Symbol":
        return Symbol(self.get_atom_name())

    def get_atom_name(self) -> str:
        return self.__class__.__name__

    def __repr__(self) -> str:
        return "<%s: %s>" % (self.get_atom_name(), self)

    def replace_vars(self, vars, options=None, in_scoping=True) -> "Atom":
        return self

    def replace_slots(self, slots, evaluation) -> "Atom":
        return self

    def numerify(self, evaluation) -> "Atom":
        return self

    def copy(self, reevaluate=False) -> "Atom":
        result = self.do_copy()
        result.original = self
        return result

    def set_positions(self, position=None) -> None:
        self.position = position

    def get_sort_key(self, pattern_sort=False):
        if pattern_sort:
            return [0, 0, 1, 1, 0, 0, 0, 1]
        else:
            raise NotImplementedError

    def get_atoms(self, include_heads=True) -> typing.List["Atom"]:
        return [self]

    def atom_to_boxes(self, f, evaluation):
        raise NotImplementedError


class Symbol(Atom):
    name: str
    sympy_dummy: Any
    defined_symbols = {}

    def __new__(cls, name, sympy_dummy=None):
        name = ensure_context(name)
        self = cls.defined_symbols.get(name, None)
        if self is None:
            self = super(Symbol, cls).__new__(cls)
            self.name = name
            self.sympy_dummy = sympy_dummy
            # cls.defined_symbols[name] = self
        return self

    def __str__(self) -> str:
        return self.name

    def do_copy(self) -> "Symbol":
        return Symbol(self.name)

    def boxes_to_text(self, **options) -> str:
        return str(self.name)

    def atom_to_boxes(self, f, evaluation) -> "String":
        return String(evaluation.definitions.shorten_name(self.name))

    def to_sympy(self, **kwargs):
        from mathics.builtin import mathics_to_sympy

        if self.sympy_dummy is not None:
            return self.sympy_dummy

        builtin = mathics_to_sympy.get(self.name)
        if (
            builtin is None
            or not builtin.sympy_name
            or not builtin.is_constant()  # nopep8
        ):
            return sympy.Symbol(sympy_symbol_prefix + self.name)
        return builtin.to_sympy(self, **kwargs)

    def to_python(self, *args, **kwargs):
        if self == SymbolTrue:
            return True
        if self == SymbolFalse:
            return False
        if self == SymbolNull:
            return None
        n_evaluation = kwargs.get("n_evaluation")
        if n_evaluation is not None:
            value = Expression(SymbolN, self).evaluate(n_evaluation)
            return value.to_python()

        if kwargs.get("python_form", False):
            return self.to_sympy(**kwargs)
        else:
            return self.name

    def default_format(self, evaluation, form) -> str:
        return self.name

    def get_attributes(self, definitions):
        return definitions.get_attributes(self.name)

    def get_name(self) -> str:
        return self.name

    def is_symbol(self) -> bool:
        return True

    def get_sort_key(self, pattern_sort=False):
        if pattern_sort:
            return super(Symbol, self).get_sort_key(True)
        else:
            return [
                1 if self.is_numeric() else 2,
                2,
                Monomial({self.name: 1}),
                0,
                self.name,
                1,
            ]

    def equal2(self, rhs: Any) -> Optional[bool]:
        """Mathics two-argument Equal (==)"""
        if self.sameQ(rhs):
            return True

        # Booleans are treated like constants, but all other symbols
        # are treated None. We could create a Bool class and
        # define equal2 in that, but for just this doesn't
        # seem to be worth it. If other things come up, this may change.
        if self in (SymbolTrue, SymbolFalse) and rhs in (SymbolTrue, SymbolFalse):
            return self == rhs
        return None

    def sameQ(self, rhs: Any) -> bool:
        """Mathics SameQ"""
        return id(self) == id(rhs) or isinstance(rhs, Symbol) and self.name == rhs.name

    def replace_vars(self, vars, options={}, in_scoping=True):
        assert all(fully_qualified_symbol_name(v) for v in vars)
        var = vars.get(self.name, None)
        if var is None:
            return self
        else:
            return var

    def has_symbol(self, symbol_name) -> bool:
        return self.name == ensure_context(symbol_name)

    def evaluate(self, evaluation):
        rules = evaluation.definitions.get_ownvalues(self.name)
        for rule in rules:
            result = rule.apply(self, evaluation, fully=True)
            if result is not None and not result.sameQ(self):
                return result.evaluate(evaluation)
        return self

    def is_true(self) -> bool:
        return self == SymbolTrue

    def is_numeric(self, evaluation=None) -> bool:
        return self.name in predefined_numeric_constants
        # return any([self.sameQ(s) for s in predefined_numeric_constants])
        # unrecheable

    """
        if evaluation:
            qexpr = Expression(SymbolNumericQ, self)
            result = evaluation.definitions.get_value(
                self.name, "System`UpValues", qexpr, evaluation
            )
            if result is not None:
                if result.is_true():
                    return True
        return False
    """

    def __hash__(self):
        return hash(("Symbol", self.name))  # to distinguish from String

    def user_hash(self, update) -> None:
        update(b"System`Symbol>" + self.name.encode("utf8"))

    def __getnewargs__(self):
        return (self.name, self.sympy_dummy)


# Some common Symbols. This list is sorted in alpabetic order.
SymbolAborted = Symbol("$Aborted")
SymbolAssociation = Symbol("Association")
SymbolByteArray = Symbol("ByteArray")
SymbolCatalan = Symbol("Catalan")
SymbolComplexInfinity = Symbol("ComplexInfinity")
SymbolDirectedInfinity = Symbol("DirectedInfinity")
SymbolE = Symbol("E")
SymbolEulerGamma = Symbol("EulerGamma")
SymbolFailed = Symbol("$Failed")
SymbolFalse = Symbol("False")
SymbolGoldenRatio = Symbol("GoldenRatio")
SymbolGreater = Symbol("Greater")
SymbolInfinity = Symbol("Infinity")
SymbolLess = Symbol("Less")
SymbolList = Symbol("List")
SymbolMachinePrecision = Symbol("MachinePrecision")
SymbolMakeBoxes = Symbol("MakeBoxes")
SymbolN = Symbol("N")
SymbolNull = Symbol("Null")
SymbolNumberQ = Symbol("NumberQ")
SymbolNumericQ = Symbol("NumericQ")
SymbolPi = Symbol("Pi")
SymbolRule = Symbol("Rule")
SymbolSequence = Symbol("Sequence")
SymbolStringQ = Symbol("StringQ")
SymbolTrue = Symbol("True")
SymbolUndefined = Symbol("Undefined")

arithmetic_head_symbols = system_symbols(
<<<<<<< HEAD
    "Sqrt", "Times", "Plus", "Subtract", "Minus", "Power", "Abs", "Divide", "Sin",
)
predefined_numeric_constants = system_symbols(
    "MachinePrecision", "Pi", "E", "Catalan", "EulerGamma", "GoldenRatio",
=======
    "Sqrt",
    "Times",
    "Plus",
    "Subtract",
    "Minus",
    "Power",
    "Abs",
    "Divide",
    "Sin",
)
predefined_numeric_constants = (
    SymbolMachinePrecision,
    SymbolPi,
    SymbolE,
    SymbolCatalan,
    SymbolEulerGamma,
    SymbolGoldenRatio,
>>>>>>> 18db621a
)


@lru_cache(maxsize=1024)
def from_mpmath(value, prec=None):
    "Converts mpf or mpc to Number."
    if isinstance(value, mpmath.mpf):
        if prec is None:
            return MachineReal(float(value))
        else:
            # HACK: use str here to prevent loss of precision
            return PrecisionReal(sympy.Float(str(value), prec))
    elif isinstance(value, mpmath.mpc):
        if value.imag == 0.0:
            return from_mpmath(value.real, prec)
        real = from_mpmath(value.real, prec)
        imag = from_mpmath(value.imag, prec)
        return Complex(real, imag)
    else:
        raise TypeError(type(value))


class Number(Atom):
    def __str__(self) -> str:
        return str(self.value)

    def is_numeric(self, evaluation=None) -> bool:
        return True


def _ExponentFunction(value):
    n = value.get_int_value()
    if -5 <= n <= 5:
        return SymbolNull
    else:
        return value


def _NumberFormat(man, base, exp, options):
    if exp.get_string_value():
        if options["_Form"] in (
            "System`InputForm",
            "System`OutputForm",
            "System`FullForm",
        ):
            return Expression("RowBox", Expression(SymbolList, man, String("*^"), exp))
        else:
            return Expression(
                "RowBox",
                Expression(
                    "List",
                    man,
                    String(options["NumberMultiplier"]),
                    Expression("SuperscriptBox", base, exp),
                ),
            )
    else:
        return man


_number_form_options = {
    "DigitBlock": [0, 0],
    "ExponentFunction": _ExponentFunction,
    "ExponentStep": 1,
    "NumberFormat": _NumberFormat,
    "NumberPadding": ["", "0"],
    "NumberPoint": ".",
    "NumberSigns": ["-", ""],
    "SignPadding": False,
    "NumberMultiplier": "\u00d7",
}


class Integer(Number):
    value: int

    def __new__(cls, value) -> "Integer":
        n = int(value)
        self = super(Integer, cls).__new__(cls)
        self.value = n
        return self

    @lru_cache()
    def __init__(self, value) -> "Integer":
        super().__init__()

    def boxes_to_text(self, **options) -> str:
        return str(self.value)

    def boxes_to_mathml(self, **options) -> str:
        return self.make_boxes("MathMLForm").boxes_to_mathml(**options)

    def boxes_to_tex(self, **options) -> str:
        return str(self.value)

    def make_boxes(self, form) -> "String":
        return String(str(self.value))

    def atom_to_boxes(self, f, evaluation):
        return self.make_boxes(f.get_name())

    def default_format(self, evaluation, form) -> str:
        return str(self.value)

    def to_sympy(self, **kwargs):
        return sympy.Integer(self.value)

    def to_mpmath(self):
        return mpmath.mpf(self.value)

    def to_python(self, *args, **kwargs):
        return self.value

    def round(self, d=None) -> typing.Union["MachineReal", "PrecisionReal"]:
        if d is None:
            return MachineReal(float(self.value))
        else:
            return PrecisionReal(sympy.Float(self.value, d))

    def get_int_value(self) -> int:
        return self.value

    def sameQ(self, other) -> bool:
        """Mathics SameQ"""
        return isinstance(other, Integer) and self.value == other.value

    def evaluate(self, evaluation):
        evaluation.check_stopped()
        return self

    def get_sort_key(self, pattern_sort=False):
        if pattern_sort:
            return super().get_sort_key(True)
        else:
            return [0, 0, self.value, 0, 1]

    def do_copy(self) -> "Integer":
        return Integer(self.value)

    def __hash__(self):
        return hash(("Integer", self.value))

    def user_hash(self, update):
        update(b"System`Integer>" + str(self.value).encode("utf8"))

    def __getnewargs__(self):
        return (self.value,)

    def __neg__(self) -> "Integer":
        return Integer(-self.value)

    @property
    def is_zero(self) -> bool:
        return self.value == 0


Integer0 = Integer(0)
Integer1 = Integer(1)


class Rational(Number):
    @lru_cache()
    def __new__(cls, numerator, denominator=1) -> "Rational":
        self = super().__new__(cls)
        self.value = sympy.Rational(numerator, denominator)
        return self

    def atom_to_boxes(self, f, evaluation):
        return self.format(evaluation, f.get_name())

    def to_sympy(self, **kwargs):
        return self.value

    def to_mpmath(self):
        return mpmath.mpf(self.value)

    def to_python(self, *args, **kwargs) -> float:
        return float(self.value)

    def round(self, d=None) -> typing.Union["MachineReal", "PrecisionReal"]:
        if d is None:
            return MachineReal(float(self.value))
        else:
            return PrecisionReal(self.value.n(d))

    def sameQ(self, other) -> bool:
        """Mathics SameQ"""
        return isinstance(other, Rational) and self.value == other.value

    def numerator(self) -> "Integer":
        return Integer(self.value.as_numer_denom()[0])

    def denominator(self) -> "Integer":
        return Integer(self.value.as_numer_denom()[1])

    def do_format(self, evaluation, form) -> "Expression":
        assert fully_qualified_symbol_name(form)
        if form == "System`FullForm":
            return Expression(
                Expression("HoldForm", Symbol("Rational")),
                self.numerator(),
                self.denominator(),
            ).do_format(evaluation, form)
        else:
            numerator = self.numerator()
            minus = numerator.value < 0
            if minus:
                numerator = Integer(-numerator.value)
            result = Expression("Divide", numerator, self.denominator())
            if minus:
                result = Expression("Minus", result)
            result = Expression("HoldForm", result)
            return result.do_format(evaluation, form)

    def default_format(self, evaluation, form) -> str:
        return "Rational[%s, %s]" % self.value.as_numer_denom()

    def evaluate(self, evaluation) -> "Rational":
        evaluation.check_stopped()
        return self

    def get_sort_key(self, pattern_sort=False):
        if pattern_sort:
            return super().get_sort_key(True)
        else:
            # HACK: otherwise "Bus error" when comparing 1==1.
            return [0, 0, sympy.Float(self.value), 0, 1]

    def do_copy(self) -> "Rational":
        return Rational(self.value)

    def __hash__(self):
        return hash(("Rational", self.value))

    def user_hash(self, update) -> None:
        update(
            b"System`Rational>" + ("%s>%s" % self.value.as_numer_denom()).encode("utf8")
        )

    def __getnewargs__(self):
        return (self.numerator().get_int_value(), self.denominator().get_int_value())

    def __neg__(self) -> "Rational":
        return Rational(
            -self.numerator().get_int_value(), self.denominator().get_int_value()
        )

    @property
    def is_zero(self) -> bool:
        return (
            self.numerator().is_zero
        )  # (implicit) and not (self.denominator().is_zero)


RationalOneHalf = Rational(1, 2)


class Real(Number):
    def __new__(cls, value, p=None) -> "Real":
        if isinstance(value, str):
            value = str(value)
            if p is None:
                digits = ("".join(re.findall("[0-9]+", value))).lstrip("0")
                if digits == "":  # Handle weird Mathematica zero case
                    p = max(prec(len(value.replace("0.", ""))), machine_precision)
                else:
                    p = prec(len(digits.zfill(dps(machine_precision))))
        elif isinstance(value, sympy.Float):
            if p is None:
                p = value._prec + 1
        elif isinstance(value, (Integer, sympy.Number, mpmath.mpf, float, int)):
            if p is not None and p > machine_precision:
                value = str(value)
        else:
            raise TypeError("Unknown number type: %s (type %s)" % (value, type(value)))

        # return either machine precision or arbitrary precision real
        if p is None or p == machine_precision:
            return MachineReal.__new__(MachineReal, value)
        else:
            return PrecisionReal.__new__(PrecisionReal, value)

    def boxes_to_text(self, **options) -> str:
        return self.make_boxes("System`OutputForm").boxes_to_text(**options)

    def boxes_to_mathml(self, **options) -> str:
        return self.make_boxes("System`MathMLForm").boxes_to_mathml(**options)

    def boxes_to_tex(self, **options) -> str:
        return self.make_boxes("System`TeXForm").boxes_to_tex(**options)

    def atom_to_boxes(self, f, evaluation):
        return self.make_boxes(f.get_name())

    def evaluate(self, evaluation) -> "Real":
        evaluation.check_stopped()
        return self

    def get_sort_key(self, pattern_sort=False):
        if pattern_sort:
            return super().get_sort_key(True)
        return [0, 0, self.value, 0, 1]

    def is_nan(self, d=None) -> bool:
        return isinstance(self.value, sympy.core.numbers.NaN)

    def __eq__(self, other) -> bool:
        if isinstance(other, Real):
            # MMA Docs: "Approximate numbers that differ in their last seven
            # binary digits are considered equal"
            _prec = min_prec(self, other)
            with mpmath.workprec(_prec):
                rel_eps = 0.5 ** (_prec - 7)
                return mpmath.almosteq(
                    self.to_mpmath(), other.to_mpmath(), abs_eps=0, rel_eps=rel_eps
                )
        else:
            return self.get_sort_key() == other.get_sort_key()

    def __ne__(self, other) -> bool:
        # Real is a total order
        return not (self == other)

    def __hash__(self):
        # ignore last 7 binary digits when hashing
        _prec = self.get_precision()
        return hash(("Real", self.to_sympy().n(dps(_prec))))

    def user_hash(self, update):
        # ignore last 7 binary digits when hashing
        _prec = self.get_precision()
        update(b"System`Real>" + str(self.to_sympy().n(dps(_prec))).encode("utf8"))

    def get_atom_name(self) -> str:
        return "Real"


class MachineReal(Real):
    """
    Machine precision real number.

    Stored internally as a python float.
    """

    value: float

    def __new__(cls, value) -> "MachineReal":
        self = Number.__new__(cls)
        self.value = float(value)
        if math.isinf(self.value) or math.isnan(self.value):
            raise OverflowError
        return self

    def to_python(self, *args, **kwargs) -> float:
        return self.value

    def to_sympy(self, *args, **kwargs):
        return sympy.Float(self.value)

    def to_mpmath(self):
        return mpmath.mpf(self.value)

    def round(self, d=None) -> "MachineReal":
        return self

    def sameQ(self, other) -> bool:
        """Mathics SameQ"""
        if isinstance(other, MachineReal):
            return self.value == other.value
        elif isinstance(other, PrecisionReal):
            return self.to_sympy() == other.value
        return False

    def is_machine_precision(self) -> bool:
        return True

    def get_precision(self) -> int:
        return machine_precision

    def get_float_value(self, permit_complex=False) -> float:
        return self.value

    def make_boxes(self, form):
        from mathics.builtin.inout import number_form

        _number_form_options["_Form"] = form  # passed to _NumberFormat
        if form in ("System`InputForm", "System`FullForm"):
            n = None
        else:
            n = 6
        return number_form(self, n, None, None, _number_form_options)

    def __getnewargs__(self):
        return (self.value,)

    def do_copy(self) -> "MachineReal":
        return MachineReal(self.value)

    def __neg__(self) -> "MachineReal":
        return MachineReal(-self.value)

    @property
    def is_zero(self) -> bool:
        return self.value == 0.0

    @property
    def is_approx_zero(self) -> bool:
        # In WMA, Chop[10.^(-10)] == 0,
        # so, lets take it.
        res = abs(self.value) <= 1e-10
        return res


class PrecisionReal(Real):
    """
    Arbitrary precision real number.

    Stored internally as a sympy.Float.

    Note: Plays nicely with the mpmath.mpf (float) type.
    """

    value: sympy.Float

    def __new__(cls, value) -> "PrecisionReal":
        self = Number.__new__(cls)
        self.value = sympy.Float(value)
        return self

    def to_python(self, *args, **kwargs):
        return float(self.value)

    def to_sympy(self, *args, **kwargs):
        return self.value

    def to_mpmath(self):
        return mpmath.mpf(self.value)

    def round(self, d=None) -> typing.Union["MachineReal", "PrecisionReal"]:
        if d is None:
            return MachineReal(float(self.value))
        else:
            d = min(dps(self.get_precision()), d)
            return PrecisionReal(self.value.n(d))

    def sameQ(self, other) -> bool:
        """Mathics SameQ"""
        if isinstance(other, PrecisionReal):
            return self.value == other.value
        elif isinstance(other, MachineReal):
            return self.value == other.to_sympy()
        return False

    def get_precision(self) -> int:
        return self.value._prec + 1

    def make_boxes(self, form):
        from mathics.builtin.inout import number_form

        _number_form_options["_Form"] = form  # passed to _NumberFormat
        return number_form(
            self, dps(self.get_precision()), None, None, _number_form_options
        )

    def __getnewargs__(self):
        return (self.value,)

    def do_copy(self) -> "PrecisionReal":
        return PrecisionReal(self.value)

    def __neg__(self) -> "PrecisionReal":
        return PrecisionReal(-self.value)

    @property
    def is_zero(self) -> bool:
        return self.value == 0.0


class Complex(Number):
    """
    Complex wraps two real-valued Numbers.
    """

    real: Any
    imag: Any

    def __new__(cls, real, imag):
        self = super().__new__(cls)
        if isinstance(real, Complex) or not isinstance(real, Number):
            raise ValueError("Argument 'real' must be a real number.")
        if isinstance(imag, Complex) or not isinstance(imag, Number):
            raise ValueError("Argument 'imag' must be a real number.")

        if imag.sameQ(Integer0):
            return real

        if isinstance(real, MachineReal) and not isinstance(imag, MachineReal):
            imag = imag.round()
        if isinstance(imag, MachineReal) and not isinstance(real, MachineReal):
            real = real.round()

        self.real = real
        self.imag = imag
        return self

    def atom_to_boxes(self, f, evaluation):
        return self.format(evaluation, f.get_name())

    def __str__(self) -> str:
        return str(self.to_sympy())

    def to_sympy(self, **kwargs):
        return self.real.to_sympy() + sympy.I * self.imag.to_sympy()

    def to_python(self, *args, **kwargs):
        return complex(
            self.real.to_python(*args, **kwargs), self.imag.to_python(*args, **kwargs)
        )

    def to_mpmath(self):
        return mpmath.mpc(self.real.to_mpmath(), self.imag.to_mpmath())

    def do_format(self, evaluation, form) -> "Expression":
        if form == "System`FullForm":
            return Expression(
                Expression("HoldForm", Symbol("Complex")), self.real, self.imag
            ).do_format(evaluation, form)

        parts: typing.List[Any] = []
        if self.is_machine_precision() or not self.real.is_zero:
            parts.append(self.real)
        if self.imag.sameQ(Integer(1)):
            parts.append(Symbol("I"))
        else:
            parts.append(Expression("Times", self.imag, Symbol("I")))

        if len(parts) == 1:
            result = parts[0]
        else:
            result = Expression("Plus", *parts)

        return Expression("HoldForm", result).do_format(evaluation, form)

    def default_format(self, evaluation, form) -> str:
        return "Complex[%s, %s]" % (
            self.real.default_format(evaluation, form),
            self.imag.default_format(evaluation, form),
        )

    def get_sort_key(self, pattern_sort=False):
        if pattern_sort:
            return super().get_sort_key(True)
        else:
            return [0, 0, self.real.get_sort_key()[2], self.imag.get_sort_key()[2], 1]

    def sameQ(self, other) -> bool:
        """Mathics SameQ"""
        return (
            isinstance(other, Complex)
            and self.real == other.real
            and self.imag == other.imag
        )

    def evaluate(self, evaluation) -> "Complex":
        evaluation.check_stopped()
        return self

    def round(self, d=None) -> "Complex":
        real = self.real.round(d)
        imag = self.imag.round(d)
        return Complex(real, imag)

    def is_machine_precision(self) -> bool:
        if self.real.is_machine_precision() or self.imag.is_machine_precision():
            return True
        return False

    def get_float_value(self, permit_complex=False) -> typing.Optional[complex]:
        if permit_complex:
            real = self.real.get_float_value()
            imag = self.imag.get_float_value()
            if real is not None and imag is not None:
                return complex(real, imag)
        else:
            return None

    def get_precision(self) -> typing.Optional[int]:
        real_prec = self.real.get_precision()
        imag_prec = self.imag.get_precision()
        if imag_prec is None or real_prec is None:
            return None
        return min(real_prec, imag_prec)

    def do_copy(self) -> "Complex":
        return Complex(self.real.do_copy(), self.imag.do_copy())

    def __hash__(self):
        return hash(("Complex", self.real, self.imag))

    def user_hash(self, update) -> None:
        update(b"System`Complex>")
        update(self.real)
        update(self.imag)

    def __eq__(self, other) -> bool:
        if isinstance(other, Complex):
            return self.real == other.real and self.imag == other.imag
        else:
            return self.get_sort_key() == other.get_sort_key()

    def __getnewargs__(self):
        return (self.real, self.imag)

    def __neg__(self):
        return Complex(-self.real, -self.imag)

    @property
    def is_zero(self) -> bool:
        return self.real.is_zero and self.imag.is_zero

    @property
    def is_approx_zero(self) -> bool:
        real_zero = (
            self.real.is_approx_zero
            if hasattr(self.real, "is_approx_zero")
            else self.real.is_zero
        )
        imag_zero = (
            self.imag.is_approx_zero
            if hasattr(self.imag, "is_approx_zero")
            else self.imag.is_zero
        )
        return real_zero and imag_zero


def encode_mathml(text: str) -> str:
    text = text.replace("&", "&amp;").replace("<", "&lt;").replace(">", "&gt;")
    text = text.replace('"', "&quot;").replace(" ", "&nbsp;")
    text = text.replace("\n", '<mspace linebreak="newline" />')
    return text


TEX_REPLACE = {
    "{": r"\{",
    "}": r"\}",
    "_": r"\_",
    "$": r"\$",
    "%": r"\%",
    "#": r"\#",
    "&": r"\&",
    "\\": r"\backslash{}",
    "^": r"{}^{\wedge}",
    "~": r"\sim{}",
    "|": r"\vert{}",
}
TEX_TEXT_REPLACE = TEX_REPLACE.copy()
TEX_TEXT_REPLACE.update(
    {
        "<": r"$<$",
        ">": r"$>$",
        "~": r"$\sim$",
        "|": r"$\vert$",
        "\\": r"$\backslash$",
        "^": r"${}^{\wedge}$",
    }
)
TEX_REPLACE_RE = re.compile("([" + "".join([re.escape(c) for c in TEX_REPLACE]) + "])")


def encode_tex(text: str, in_text=False) -> str:
    def replace(match):
        c = match.group(1)
        repl = TEX_TEXT_REPLACE if in_text else TEX_REPLACE
        # return TEX_REPLACE[c]
        return repl.get(c, c)

    text = TEX_REPLACE_RE.sub(replace, text)
    text = text.replace("\n", "\\newline\n")
    return text


extra_operators = set(
    (
        ",",
        "(",
        ")",
        "[",
        "]",
        "{",
        "}",
        "\u301a",
        "\u301b",
        "\u00d7",
        "\u2032",
        "\u2032\u2032",
        " ",
        "\u2062",
        "\u222b",
        "\u2146",
    )
)


class String(Atom):
    value: str

    def __new__(cls, value):
        self = super().__new__(cls)
        self.value = str(value)
        return self

    def __str__(self) -> str:
        return '"%s"' % self.value

    def boxes_to_text(self, show_string_characters=False, **options) -> str:
        value = self.value

        if (
            not show_string_characters
            and value.startswith('"')  # nopep8
            and value.endswith('"')
        ):
            value = value[1:-1]

        return value

    def boxes_to_mathml(self, show_string_characters=False, **options) -> str:
        from mathics.core.parser import is_symbol_name
        from mathics.builtin import builtins_by_module

        operators = set()
        for modname, builtins in builtins_by_module.items():
            for builtin in builtins:
                # name = builtin.get_name()
                operator = builtin.get_operator_display()
                if operator is not None:
                    operators.add(operator)

        text = self.value

        def render(format, string):
            encoded_text = encode_mathml(string)
            return format % encoded_text

        if text.startswith('"') and text.endswith('"'):
            if show_string_characters:
                return render("<ms>%s</ms>", text[1:-1])
            else:
                outtext = ""
                for line in text[1:-1].split("\n"):
                    outtext += render("<mtext>%s</mtext>", line)
                return outtext
        elif text and ("0" <= text[0] <= "9" or text[0] == "."):
            return render("<mn>%s</mn>", text)
        else:
            if text in operators or text in extra_operators:
                if text == "\u2146":
                    return render(
                        '<mo form="prefix" lspace="0.2em" rspace="0">%s</mo>', text
                    )
                if text == "\u2062":
                    return render(
                        '<mo form="prefix" lspace="0" rspace="0.2em">%s</mo>', text
                    )
                return render("<mo>%s</mo>", text)
            elif is_symbol_name(text):
                return render("<mi>%s</mi>", text)
            else:
                outtext = ""
                for line in text.split("\n"):
                    outtext += render("<mtext>%s</mtext>", line)
                return outtext

    def boxes_to_tex(self, show_string_characters=False, **options) -> str:
        from mathics.builtin import builtins_by_module

        operators = set()

        for modname, builtins in builtins_by_module.items():
            for builtin in builtins:
                operator = builtin.get_operator_display()
                if operator is not None:
                    operators.add(operator)

        text = self.value

        def render(format, string, in_text=False):
            return format % encode_tex(string, in_text)

        if text.startswith('"') and text.endswith('"'):
            if show_string_characters:
                return render(r'\text{"%s"}', text[1:-1], in_text=True)
            else:
                return render(r"\text{%s}", text[1:-1], in_text=True)
        elif text and text[0] in "0123456789-.":
            return render("%s", text)
        else:
            if text == "\u2032":
                return "'"
            elif text == "\u2032\u2032":
                return "''"
            elif text == "\u2062":
                return " "
            elif text == "\u221e":
                return r"\infty "
            elif text == "\u00d7":
                return r"\times "
            elif text in ("(", "[", "{"):
                return render(r"\left%s", text)
            elif text in (")", "]", "}"):
                return render(r"\right%s", text)
            elif text == "\u301a":
                return r"\left[\left["
            elif text == "\u301b":
                return r"\right]\right]"
            elif text == "," or text == ", ":
                return text
            elif text == "\u222b":
                return r"\int"
            elif text == "\u2146":
                return r"\, d"
            elif text == "\u2211":
                return r"\sum"
            elif text == "\u220f":
                return r"\prod"
            elif len(text) > 1:
                return render(r"\text{%s}", text, in_text=True)
            else:
                return render("%s", text)

    def atom_to_boxes(self, f, evaluation):
        inner = str(self.value)

        if f.get_name() in system_symbols("InputForm", "FullForm"):
            inner = inner.replace("\\", "\\\\")

        return String('"' + inner + '"')

    def do_copy(self) -> "String":
        return String(self.value)

    def default_format(self, evaluation, form) -> str:
        value = self.value.replace("\\", "\\\\").replace('"', '\\"')
        return '"%s"' % value

    def get_sort_key(self, pattern_sort=False):
        if pattern_sort:
            return super().get_sort_key(True)
        else:
            return [0, 1, self.value, 0, 1]

    def sameQ(self, other) -> bool:
        """Mathics SameQ"""
        return isinstance(other, String) and self.value == other.value

    def get_string_value(self) -> str:
        return self.value

    def to_sympy(self, **kwargs):
        return None

    def to_python(self, *args, **kwargs) -> str:
        if kwargs.get("string_quotes", True):
            return '"%s"' % self.value  # add quotes to distinguish from Symbols
        else:
            return self.value

    def __hash__(self):
        return hash(("String", self.value))

    def user_hash(self, update):
        # hashing a String is the one case where the user gets the untampered
        # hash value of the string's text. this corresponds to MMA behavior.
        update(self.value.encode("utf8"))

    def __getnewargs__(self):
        return (self.value,)


class ByteArrayAtom(Atom):
    value: str

    def __new__(cls, value):
        self = super().__new__(cls)
        if type(value) in (bytes, bytearray):
            self.value = value
        elif type(value) is list:
            self.value = bytearray(list)
        elif type(value) is str:
            self.value = base64.b64decode(value)
        else:
            raise Exception("value does not belongs to a valid type")
        return self

    def __str__(self) -> str:
        return base64.b64encode(self.value).decode("utf8")

    def boxes_to_text(self, **options) -> str:
        return '"' + self.__str__() + '"'

    def boxes_to_mathml(self, **options) -> str:
        return encode_mathml(String('"' + self.__str__() + '"'))

    def boxes_to_tex(self, **options) -> str:
        return encode_tex(String('"' + self.__str__() + '"'))

    def atom_to_boxes(self, f, evaluation):
        res = String('""' + self.__str__() + '""')
        return res

    def do_copy(self) -> "ByteArrayAtom":
        return ByteArrayAtom(self.value)

    def default_format(self, evaluation, form) -> str:
        value = self.value
        return '"' + value.__str__() + '"'

    def get_sort_key(self, pattern_sort=False):
        if pattern_sort:
            return super().get_sort_key(True)
        else:
            return [0, 1, self.value, 0, 1]

    def sameQ(self, other) -> bool:
        """Mathics SameQ"""
        # FIX: check
        if isinstance(other, ByteArrayAtom):
            return self.value == other.value
        return False

    def get_string_value(self) -> str:
        try:
            return self.value.decode("utf-8")
        except:
            return None

    def to_sympy(self, **kwargs):
        return None

    def to_python(self, *args, **kwargs) -> str:
        return self.value

    def __hash__(self):
        return hash(("ByteArrayAtom", self.value))

    def user_hash(self, update):
        # hashing a String is the one case where the user gets the untampered
        # hash value of the string's text. this corresponds to MMA behavior.
        update(self.value)

    def __getnewargs__(self):
        return (self.value,)


class StringFromPython(String):
    def __new__(cls, value):
        self = super().__new__(cls, value)
        if isinstance(value, sympy.NumberSymbol):
            self.value = "sympy." + str(value)

        # Note that the test is done with math.inf first.
        # This is to use float's ==, which may not strictly be necessary.
        if math.inf == value:
            self.value = "math.inf"
        return self


def get_default_value(name, evaluation, k=None, n=None):
    pos = []
    if k is not None:
        pos.append(k)
    if n is not None:
        pos.append(n)
    for pos_len in reversed(list(range(len(pos) + 1))):
        # Try patterns from specific to general
        defaultexpr = Expression(
            "Default", Symbol(name), *[Integer(index) for index in pos[:pos_len]]
        )
        result = evaluation.definitions.get_value(
            name, "System`DefaultValues", defaultexpr, evaluation
        )
        if result is not None:
            if result.sameQ(defaultexpr):
                result = result.evaluate(evaluation)
            return result
    return None


def print_parenthesizes(
    precedence, outer_precedence=None, parenthesize_when_equal=False
) -> bool:
    return outer_precedence is not None and (
        outer_precedence > precedence
        or (outer_precedence == precedence and parenthesize_when_equal)
    )


def _is_neutral_symbol(symbol_name, cache, evaluation):
    # a symbol is neutral if it does not invoke any rules, but is sure to make its Expression stay
    # the way it is (e.g. List[1, 2, 3] will always stay List[1, 2, 3], so long as nobody defines
    # a rule on this).

    if cache:
        r = cache.get(symbol_name)
        if r is not None:
            return r

    definitions = evaluation.definitions

    definition = definitions.get_definition(symbol_name, only_if_exists=True)
    if definition is None:
        r = True
    else:
        r = all(
            len(definition.get_values_list(x)) == 0
            for x in ("up", "sub", "down", "own")
        )

    if cache:
        cache[symbol_name] = r

    return r


def _is_neutral_head(head, cache, evaluation):
    if not isinstance(head, Symbol):
        return False

    return _is_neutral_symbol(head.get_name(), cache, evaluation)


# Structure helps implementations make the ExpressionCache not invalidate across simple commands
# such as Take[], Most[], etc. without this, constant reevaluation of lists happens, which results
# in quadratic runtimes for command like Fold[#1+#2&, Range[x]].

# A good performance test case for Structure: x = Range[50000]; First[Timing[Partition[x, 15, 1]]]


class Structure(object):
    def __call__(self, leaves):
        # create an Expression with the given list "leaves" as leaves.
        # NOTE: the caller guarantees that "leaves" only contains items that are from "origins".
        raise NotImplementedError

    def filter(self, expr, cond):
        # create an Expression with a subset of "expr".leaves (picked out by the filter "cond").
        # NOTE: the caller guarantees that "expr" is from "origins".
        raise NotImplementedError

    def slice(self, expr, py_slice):
        # create an Expression, using the given slice of "expr".leaves as leaves.
        # NOTE: the caller guarantees that "expr" is from "origins".
        raise NotImplementedError


# UnlinkedStructure produces Expressions that are not linked to "origins" in terms of cache.
# This produces the same thing as doing Expression(head, *leaves).


class UnlinkedStructure(Structure):
    def __init__(self, head):
        self._head = head
        self._cache = None

    def __call__(self, leaves):
        expr = Expression(self._head)
        expr._leaves = tuple(leaves)
        return expr

    def filter(self, expr, cond):
        return self([leaf for leaf in expr._leaves if cond(leaf)])

    def slice(self, expr, py_slice):
        leaves = expr._leaves
        lower, upper, step = py_slice.indices(len(leaves))
        if step != 1:
            raise ValueError("Structure.slice only supports slice steps of 1")
        return self(leaves[lower:upper])


# LinkedStructure produces Expressions that are linked to "origins" in terms of cache. This
# carries over information from the cache of the originating Expressions into the Expressions
# that are newly created.


class LinkedStructure(Structure):
    def __init__(self, head, cache):
        self._head = head
        self._cache = cache

    def __call__(self, leaves):
        expr = Expression(self._head)
        expr._leaves = tuple(leaves)
        expr._cache = self._cache.reordered()
        return expr

    def filter(self, expr, cond):
        return self([leaf for leaf in expr._leaves if cond(leaf)])

    def slice(self, expr, py_slice):
        leaves = expr._leaves
        lower, upper, step = py_slice.indices(len(leaves))
        if step != 1:
            raise ValueError("Structure.slice only supports slice steps of 1")

        new = Expression(self._head)
        new._leaves = tuple(leaves[lower:upper])
        if expr._cache:
            new._cache = expr._cache.sliced(lower, upper)

        return new


def structure(head, origins, evaluation, structure_cache=None):
    # creates a Structure for building Expressions with head "head" and leaves
    # originating (exlusively) from "origins" (leaves are passed into the functions
    # of Structure further down).

    # "origins" may either be an Expression (i.e. all leaves must originate from that
    # expression), a Structure (all leaves passed in this "self" Structure must be
    # manufactured using that Structure), or a list of Expressions (i.e. all leaves
    # must originate from one of the listed Expressions).

    if isinstance(head, (str,)):
        head = Symbol(head)

    if isinstance(origins, (Expression, Structure)):
        cache = origins._cache
        if cache is not None and not _is_neutral_head(
            head, structure_cache, evaluation
        ):
            cache = None
    elif isinstance(origins, (list, tuple)):
        if _is_neutral_head(head, structure_cache, evaluation):
            cache = ExpressionCache.union(origins, evaluation)
        else:
            cache = None
    else:
        raise ValueError("expected Expression, Structure, tuple or list as orig param")

    if cache is None:
        return UnlinkedStructure(head)
    else:
        return LinkedStructure(head, cache)


def atom_list_constructor(evaluation, head, *atom_names):
    # if we encounter an Expression that consists wholly of atoms and those atoms (and the
    # expression's head) have no rules associated with them, we can speed up evaluation.

    # note that you may use a constructor constructed via atom_list_constructor() only as
    # long as the evaluation's Definitions are guaranteed to not change.

    if not _is_neutral_head(head, None, evaluation) or any(
        not atom for atom in atom_names
    ):
        optimize = False
    else:
        full_atom_names = [ensure_context(atom) for atom in atom_names]

        if not all(
            _is_neutral_symbol(atom, None, evaluation) for atom in full_atom_names
        ):
            optimize = False
        else:
            optimize = True

    if optimize:

        def construct(leaves):
            expr = Expression(head)
            expr._leaves = list(leaves)
            sym = set(chain([head.get_name()], full_atom_names))
            expr._cache = ExpressionCache(evaluation.definitions.now, sym, None)
            return expr

    else:

        def construct(leaves):
            expr = Expression(head)
            expr._leaves = list(leaves)
            return expr

    return construct


def string_list(head, leaves, evaluation):
    return atom_list_constructor(evaluation, head, "String")(leaves)<|MERGE_RESOLUTION|>--- conflicted
+++ resolved
@@ -2133,31 +2133,10 @@
 SymbolUndefined = Symbol("Undefined")
 
 arithmetic_head_symbols = system_symbols(
-<<<<<<< HEAD
     "Sqrt", "Times", "Plus", "Subtract", "Minus", "Power", "Abs", "Divide", "Sin",
 )
 predefined_numeric_constants = system_symbols(
     "MachinePrecision", "Pi", "E", "Catalan", "EulerGamma", "GoldenRatio",
-=======
-    "Sqrt",
-    "Times",
-    "Plus",
-    "Subtract",
-    "Minus",
-    "Power",
-    "Abs",
-    "Divide",
-    "Sin",
-)
-predefined_numeric_constants = (
-    SymbolMachinePrecision,
-    SymbolPi,
-    SymbolE,
-    SymbolCatalan,
-    SymbolEulerGamma,
-    SymbolGoldenRatio,
->>>>>>> 18db621a
-)
 
 
 @lru_cache(maxsize=1024)
