#!/usr/bin/env python3
# -*- coding: utf-8 -*-

import pickle
from queue import Queue

import os
import sys
from threading import Thread, stack_size as set_thread_stack_size

from typing import Tuple

from mathics_scanner import TranslateError

from mathics import settings
<<<<<<< HEAD
from mathics.core.expression import ensure_context, KeyComparable
from mathics.layout.client import NoWebEngine
=======
from mathics.core.expression import ensure_context, KeyComparable, SymbolAborted
>>>>>>> 8c4b80c2

FORMATS = [
    "StandardForm",
    "FullForm",
    "TraditionalForm",
    "OutputForm",
    "InputForm",
    "TeXForm",
    "MathMLForm",
    "MatrixForm",
    "TableForm",
]


class EvaluationInterrupt(Exception):
    pass


class AbortInterrupt(EvaluationInterrupt):
    pass


class TimeoutInterrupt(EvaluationInterrupt):
    pass


class ReturnInterrupt(EvaluationInterrupt):
    def __init__(self, expr):
        self.expr = expr


class BreakInterrupt(EvaluationInterrupt):
    pass


class ContinueInterrupt(EvaluationInterrupt):
    pass


class WLThrowInterrupt(EvaluationInterrupt):
    def __init__(self, value, tag=None):
        self.tag = tag
        self.value = value



def _thread_target(request, queue) -> None:
    try:
        result = request()
        queue.put((True, result))
    except BaseException:
        exc_info = sys.exc_info()
        queue.put((False, exc_info))


# MAX_RECURSION_DEPTH gives the maximum value allowed for $RecursionLimit. it's usually set to its
# default settings.DEFAULT_MAX_RECURSION_DEPTH.

MAX_RECURSION_DEPTH = max(
    settings.DEFAULT_MAX_RECURSION_DEPTH,
    int(os.getenv("MATHICS_MAX_RECURSION_DEPTH", settings.DEFAULT_MAX_RECURSION_DEPTH)),
)


def python_recursion_depth(n) -> int:
    # convert Mathics recursion depth to Python recursion depth. this estimates how many Python calls
    # we need at worst to process one Mathics recursion.
    return 200 + 30 * n


def python_stack_size(n) -> int:  # n is a Mathics recursion depth
    # python_stack_frame_size is the (maximum) number of bytes Python needs for one call on the stack.
    python_stack_frame_size = 512  # value estimated experimentally
    return python_recursion_depth(n) * python_stack_frame_size


def set_python_recursion_limit(n) -> None:
    "Sets the required python recursion limit given $RecursionLimit value"
    python_depth = python_recursion_depth(n)
    sys.setrecursionlimit(python_depth)
    if sys.getrecursionlimit() != python_depth:
        raise OverflowError


def run_with_timeout_and_stack(request, timeout, evaluation):
    """
    interrupts evaluation after a given time period. Provides a suitable stack environment.
    """

    # only use set_thread_stack_size if max recursion depth was changed via the environment variable
    # MATHICS_MAX_RECURSION_DEPTH. if it is set, we always use a thread, even if timeout is None, in
    # order to be able to set the thread stack size.

    if MAX_RECURSION_DEPTH > settings.DEFAULT_MAX_RECURSION_DEPTH:
        set_thread_stack_size(python_stack_size(MAX_RECURSION_DEPTH))
    elif timeout is None:
        return request()

    queue = Queue(maxsize=1)  # stores the result or exception
    thread = Thread(target=_thread_target, args=(request, queue))
    thread.start()

    # Thead join(timeout) can leave zombie threads (we are the parent)
    # when a time out occurs, but the thread hasn't terminated.  See
    # https://docs.python.org/3/library/multiprocessing.shared_memory.html
    # for a detailed discussion of this.
    #
    # To reduce this problem, we make use of specific properties of
    # the Mathics evaluator: if we set "evaluation.timeout", the
    # next call to "Expression.evaluate" in the thread will finish it
    # immediately.
    #
    # However this still will not terminate long-running processes
    # in Sympy or or libraries called by Mathics that might hang or run
    # for a long time.
    thread.join(timeout)
    if thread.is_alive():
        evaluation.timeout = True
        while thread.is_alive():
            pass
        evaluation.timeout = False
        evaluation.stopped = False
        raise TimeoutInterrupt()

    success, result = queue.get()
    if success:
        return result
    else:
        raise result[0].with_traceback(result[1], result[2])


class Out(KeyComparable):
    def __init__(self) -> None:
        self.is_message = False
        self.is_print = False
        self.text = ""

    def get_sort_key(self) -> Tuple[bool, bool, str]:
        return (self.is_message, self.is_print, self.text)


class Message(Out):
    def __init__(self, symbol, tag, text: str) -> None:
        super(Message, self).__init__()
        self.is_message = True
        self.symbol = symbol
        self.tag = tag
        self.text = text

    def __str__(self) -> str:
        return "{}::{}: {}".format(self.symbol, self.tag, self.text)

    def __eq__(self, other) -> bool:
        return self.is_message == other.is_message and self.text == other.text

    def get_data(self):
        return {
            "message": True,
            "symbol": self.symbol,
            "tag": self.tag,
            "prefix": "%s::%s" % (self.symbol, self.tag),
            "text": self.text,
        }


class Print(Out):
    def __init__(self, text) -> None:
        super(Print, self).__init__()
        self.is_print = True
        self.text = text

    def __str__(self) -> str:
        return self.text

    def __eq__(self, other) -> bool:
        return self.is_message == other.is_message and self.text == other.text

    def get_data(self):
        return {
            "message": False,
            "text": self.text,
        }


class Result(object):
    def __init__(self, out, result, line_no, last_eval=None) -> None:
        self.out = out
        self.result = result
        self.line_no = line_no
        self.last_eval = last_eval

    def get_data(self):
        return {
            "out": [out.get_data() for out in self.out],
            "result": self.result,
            "line": self.line_no,
        }


class Output(object):
    def __init__(self, web_engine=NoWebEngine()):
        self.web_engine = web_engine

    def max_stored_size(self, settings) -> int:
        return settings.MAX_STORED_SIZE

    def out(self, out):
        pass

    def clear(self, wait):
        raise NotImplementedError

    def display(self, data, metadata):
        raise NotImplementedError

    def warn_about_web_engine(self):
        return False

    def assume_web_engine(self):
        return self.web_engine.assume_is_available()

    def mathml_to_svg(self, mathml):
        return self.web_engine.mathml_to_svg(mathml)

    def rasterize(self, svg, *args, **kwargs):
        return self.web_engine.rasterize(svg, *args, **kwargs)


class Evaluation(object):
    def __init__(
            self,
            definitions=None,
            output=None,
            format="text",
            catch_interrupt=True
    ) -> None:
        from mathics.core.definitions import Definitions
        from mathics.core.expression import Symbol

        if definitions is None:
            definitions = Definitions()
        self.definitions = definitions
        self.recursion_depth = 0
        self.timeout = False
        self.timeout_queue = []
        self.stopped = False
        self.out = []
        self.output = output if output else Output()
        self.listeners = {}
        self.options = None
        self.predetermined_out = None

        self.quiet_all = False
        self.format = format
        self.catch_interrupt = catch_interrupt
        self.once_messages = set()

        self.SymbolNull = Symbol("Null")

        # status of last evaluate
        self.exc_result = self.SymbolNull
        self.last_eval = None

    def parse(self, query):
        "Parse a single expression and print the messages."
        from mathics.core.parser import SingleLineFeeder

        return self.parse_feeder(SingleLineFeeder(query))

    def parse_evaluate(self, query, timeout=None):
        expr = self.parse(query)
        if expr is not None:
            return self.evaluate(expr, timeout)

    def parse_feeder(self, feeder):
        return self.parse_feeder_returning_code(feeder)[0]

    def parse_feeder_returning_code(self, feeder):
        "Parse a single expression from feeder and print the messages."
        from mathics.core.parser.util import parse_returning_code

        try:
            result, source_code = parse_returning_code(self.definitions, feeder)
        except TranslateError:
            self.recursion_depth = 0
            self.stopped = False
            source_code = ""
            result = None
        feeder.send_messages(self)
        return result, source_code

    def evaluate(self, query, timeout=None, format=None):
        """Evaluate a Mathics expression and return the
        result of evaluation.

        On return self.exc_result will contain status of various
        exception type of result like $Aborted, Overflow, Break, or Continue.
        If none of the above applies self.exc_result is Null
        """
        from mathics.core.expression import Symbol, Expression
        from mathics.core.rules import Rule

        self.recursion_depth = 0
        self.timeout = False
        self.stopped = False
        self.exc_result = self.SymbolNull
        self.last_eval = None
        if format is None:
            format = self.format

        line_no = self.definitions.get_line_no()
        line_no += 1
        self.definitions.set_line_no(line_no)

        history_length = self.definitions.get_history_length()

        result = None

        def check_io_hook(hook):
            return len(self.definitions.get_ownvalues(hook)) > 0

        def evaluate():
            if history_length > 0:
                self.definitions.add_rule("In", Rule(Expression("In", line_no), query))
            if check_io_hook("System`$Pre"):
                self.last_eval = Expression("System`$Pre", query).evaluate(self)
            else:
                self.last_eval = query.evaluate(self)

            if check_io_hook("System`$Post"):
                self.last_eval = Expression("System`$Post", self.last_eval).evaluate(
                    self
                )
            if history_length > 0:
                if self.predetermined_out is not None:
                    out_result = self.predetermined_out
                    self.predetermined_out = None
                else:
                    out_result = self.last_eval

                stored_result = self.get_stored_result(out_result)
                self.definitions.add_rule(
                    "Out", Rule(Expression("Out", line_no), stored_result)
                )
            if self.last_eval != self.SymbolNull:
                if check_io_hook("System`$PrePrint"):
                    self.last_eval = Expression(
                        "System`$PrePrint", self.last_eval
                    ).evaluate(self)
                return self.format_output(self.last_eval, format)
            else:
                self.exec_result = self.SymbolNull
                return None

        try:
            try:
                result = run_with_timeout_and_stack(evaluate, timeout, self)
            except KeyboardInterrupt:
                if self.catch_interrupt:
                    self.exc_result = SymbolAborted
                else:
                    raise
            except ValueError as exc:
                text = str(exc)
                if (
                    text == "mpz.pow outrageous exponent"
                    or text == "mpq.pow outrageous exp num"  # noqa
                ):
                    self.message("General", "ovfl")
                    self.exc_result = Expression("Overflow")
                else:
                    raise
            except WLThrowInterrupt as ti:
                if ti.tag:
                    self.exc_result = Expression(
                        "Hold", Expression("Throw", ti.value, ti.tag)
                    )
                else:
                    self.exc_result = Expression("Hold", Expression("Throw", ti.value))
                self.message("Throw", "nocatch", self.exc_result)
            except OverflowError:
                self.message("General", "ovfl")
                self.exc_result = Expression("Overflow")
            except BreakInterrupt:
                self.message("Break", "nofdw")
                self.exc_result = Expression("Hold", Expression("Break"))
            except ContinueInterrupt:
                self.message("Continue", "nofdw")
                self.exc_result = Expression("Hold", Expression("Continue"))
            except TimeoutInterrupt:
                self.stopped = False
                self.timeout = True
                self.message("General", "timeout")
                self.exc_result = SymbolAborted
            except AbortInterrupt:  # , error:
                self.exc_result = SymbolAborted
            except ReturnInterrupt as ret:
                self.exc_result = ret.expr

            if self.exc_result is not None:
                self.recursion_depth = 0
                if self.exc_result != self.SymbolNull:
                    result = self.format_output(self.exc_result, format)

            result = Result(self.out, result, line_no, self.last_eval)
            self.out = []
        finally:
            self.stop()

        history_length = self.definitions.get_history_length()

        line = line_no - history_length
        while line > 0:
            unset_in = self.definitions.unset("In", Expression("In", line))
            unset_out = self.definitions.unset("Out", Expression("Out", line))
            if not (unset_in or unset_out):
                break
            line -= 1
        return result

    def get_stored_result(self, eval_result):
        """Return `eval_result` stripped of any format, e.g. FullForm, MathML, TeX
        that it might have been wrapped in.
        """
        if eval_result.has_form(FORMATS, 1):
            return eval_result.leaves[0]

        return eval_result

    def stop(self) -> None:
        self.stopped = True

    def format_output(self, expr, format=None):
        if format is None:
            format = self.format

        if isinstance(format, dict):
            return dict((k, self.format_output(expr, f)) for k, f in format.items())

        from mathics.core.expression import Expression, BoxError

        if format == "text":
            result = expr.format(self, "System`OutputForm")
        elif format == "xml":
            result = Expression("StandardForm", expr).format(self, "System`MathMLForm")
        elif format == "tex":
            result = Expression("StandardForm", expr).format(self, "System`TeXForm")
        elif format == "unformatted":
            self.exc_result = None
            return expr
        else:
            raise ValueError

        try:
            boxes = result.boxes_to_text(evaluation=self)
        except BoxError:
            self.message(
                "General", "notboxes", Expression("FullForm", result).evaluate(self)
            )
            boxes = None
        return boxes

    def set_quiet_messages(self, messages) -> None:
        from mathics.core.expression import Expression

        value = Expression("List", *messages)
        self.definitions.set_ownvalue("Internal`$QuietMessages", value)

    def get_quiet_messages(self):
        from mathics.core.expression import Expression

        value = self.definitions.get_definition("Internal`$QuietMessages").ownvalues
        if value:
            try:
                value = value[0].replace
            except AttributeError:
                return []
        if not isinstance(value, Expression):
            return []
        return value.leaves

<<<<<<< HEAD
    def message(self, symbol, tag, *args, **kwargs) -> None:
        from mathics.core.expression import (String, Symbol, Expression,
                                             from_python)
=======
    def message(self, symbol, tag, *args) -> None:
        from mathics.core.expression import String, Symbol, Expression, from_python
>>>>>>> 8c4b80c2

        # Allow evaluation.message('MyBuiltin', ...) (assume
        # System`MyBuiltin)
        symbol = ensure_context(symbol)
        quiet_messages = set(self.get_quiet_messages())

        pattern = Expression("MessageName", Symbol(symbol), String(tag))

        if kwargs.get('once', False):
            if pattern in self.once_messages:
                return
            self.once_messages.add(pattern)

        if pattern in quiet_messages or self.quiet_all:
            return

        # Shorten the symbol's name according to the current context
        # settings. This makes sure we print the context, if it would
        # be necessary to find the symbol that this message is
        # attached to.
        symbol_shortname = self.definitions.shorten_name(symbol)

        if settings.DEBUG_PRINT:
            print("MESSAGE: %s::%s (%s)" % (symbol_shortname, tag, args))

        text = self.definitions.get_value(symbol, "System`Messages", pattern, self)
        if text is None:
            pattern = Expression("MessageName", Symbol("General"), String(tag))
            text = self.definitions.get_value(
                "System`General", "System`Messages", pattern, self
            )

        if text is None:
            text = String("Message %s::%s not found." % (symbol_shortname, tag))

        text = self.format_output(
            Expression("StringForm", text, *(from_python(arg) for arg in args)), "text"
        )

        self.out.append(Message(symbol_shortname, tag, text))
        self.output.out(self.out[-1])

    def print_out(self, text) -> None:
        from mathics.core.expression import from_python

        text = self.format_output(from_python(text), "text")

        self.out.append(Print(text))
        self.output.out(self.out[-1])
        if settings.DEBUG_PRINT:
            print("OUT: " + text)

    def error(self, symbol, tag, *args) -> None:
        # Temporarily reset the recursion limit, to allow the message being
        # formatted
        self.recursion_depth, depth = 0, self.recursion_depth
        try:
            self.message(symbol, tag, *args)
        finally:
            self.recursion_depth = depth
        raise AbortInterrupt

    def error_args(self, symbol, given, *needed) -> None:
        self.message_args(symbol, given, *needed)
        raise AbortInterrupt

    def message_args(self, symbol, given, *needed) -> None:
        from mathics.core.expression import Symbol

        if len(needed) == 1:
            needed = needed[0]
            if given > 1 and needed > 1:
                self.message(symbol, "argrx", Symbol(symbol), given, needed)
            elif given == 1:
                self.message(symbol, "argr", Symbol(symbol), needed)
            elif needed == 1:
                self.message(symbol, "argx", Symbol(symbol), given)
        elif len(needed) == 2:
            if given == 1:
                self.message(symbol, "argtu", Symbol(symbol), *needed)
            else:
                self.message(symbol, "argt", Symbol(symbol), *needed)
        else:
            raise NotImplementedError

    def check_stopped(self) -> None:
        if self.stopped:
            raise TimeoutInterrupt

    def inc_recursion_depth(self) -> None:
        self.check_stopped()
        limit = self.definitions.get_config_value(
            "$RecursionLimit", MAX_RECURSION_DEPTH
        )
        if limit is not None:
            if limit < 20:
                limit = 20
            self.recursion_depth += 1
            if self.recursion_depth > limit:
                self.error("$RecursionLimit", "reclim", limit)

    def dec_recursion_depth(self) -> None:
        self.recursion_depth -= 1

    def add_listener(self, tag, listener) -> None:
        existing = self.listeners.get(tag)
        if existing is None:
            existing = self.listeners[tag] = []
        existing.insert(0, listener)

    def remove_listener(self, tag, listener) -> None:
        self.listeners.get(tag).remove(listener)

    def publish(self, tag, *args, **kwargs) -> None:
        listeners = self.listeners.get(tag, [])
        for listener in listeners:
            if listener(*args, **kwargs):
                break<|MERGE_RESOLUTION|>--- conflicted
+++ resolved
@@ -13,12 +13,10 @@
 from mathics_scanner import TranslateError
 
 from mathics import settings
-<<<<<<< HEAD
-from mathics.core.expression import ensure_context, KeyComparable
-from mathics.layout.client import NoWebEngine
-=======
+
+#from mathics.layout.client import NoWebEngine
 from mathics.core.expression import ensure_context, KeyComparable, SymbolAborted
->>>>>>> 8c4b80c2
+
 
 FORMATS = [
     "StandardForm",
@@ -500,14 +498,8 @@
             return []
         return value.leaves
 
-<<<<<<< HEAD
     def message(self, symbol, tag, *args, **kwargs) -> None:
-        from mathics.core.expression import (String, Symbol, Expression,
-                                             from_python)
-=======
-    def message(self, symbol, tag, *args) -> None:
         from mathics.core.expression import String, Symbol, Expression, from_python
->>>>>>> 8c4b80c2
 
         # Allow evaluation.message('MyBuiltin', ...) (assume
         # System`MyBuiltin)
