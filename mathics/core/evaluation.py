#!/usr/bin/env python
# -*- coding: utf-8 -*-

from __future__ import unicode_literals
from __future__ import print_function
from __future__ import absolute_import

import six
import six.moves.cPickle as pickle
from six.moves.queue import Queue

import os
import sys
from threading import Thread, stack_size as set_thread_stack_size

from mathics import settings
from mathics.core.expression import ensure_context, KeyComparable

FORMATS = ['StandardForm', 'FullForm', 'TraditionalForm',
           'OutputForm', 'InputForm',
           'TeXForm', 'MathMLForm',
           'MatrixForm', 'TableForm']


class EvaluationInterrupt(Exception):
    pass


class AbortInterrupt(EvaluationInterrupt):
    pass


class TimeoutInterrupt(EvaluationInterrupt):
    pass


class ReturnInterrupt(EvaluationInterrupt):
    def __init__(self, expr):
        self.expr = expr


class BreakInterrupt(EvaluationInterrupt):
    pass


class ContinueInterrupt(EvaluationInterrupt):
    pass


def _thread_target(request, queue):
    try:
        result = request()
        queue.put((True, result))
    except BaseException:
        exc_info = sys.exc_info()
        queue.put((False, exc_info))


# MAX_RECURSION_DEPTH gives the maximum value allowed for $RecursionLimit. it's usually set to its
# default settings.DEFAULT_MAX_RECURSION_DEPTH.

MAX_RECURSION_DEPTH = max(settings.DEFAULT_MAX_RECURSION_DEPTH, int(os.getenv(
    'MATHICS_MAX_RECURSION_DEPTH', settings.DEFAULT_MAX_RECURSION_DEPTH)))


def python_recursion_depth(n):
    # convert Mathics recursion depth to Python recursion depth. this estimates how many Python calls
    # we need at worst to process one Mathics recursion.
    return 200 + 30 * n


def python_stack_size(n):  # n is a Mathics recursion depth
    # python_stack_frame_size is the (maximum) number of bytes Python needs for one call on the stack.
    python_stack_frame_size = 512  # value estimated experimentally
    return python_recursion_depth(n) * python_stack_frame_size


def set_python_recursion_limit(n):
    "Sets the required python recursion limit given $RecursionLimit value"
    python_depth = python_recursion_depth(n)
    sys.setrecursionlimit(python_depth)
    if sys.getrecursionlimit() != python_depth:
        raise OverflowError


def run_with_timeout_and_stack(request, timeout):
    '''
    interrupts evaluation after a given time period. provides a suitable stack environment.
    '''

    # only use set_thread_stack_size if max recursion depth was changed via the environment variable
    # MATHICS_MAX_RECURSION_DEPTH. if it is set, we always use a thread, even if timeout is None, in
    # order to be able to set the thread stack size.

    if MAX_RECURSION_DEPTH > settings.DEFAULT_MAX_RECURSION_DEPTH:
        set_thread_stack_size(python_stack_size(MAX_RECURSION_DEPTH))
    elif timeout is None:
        return request()

    queue = Queue(maxsize=1)   # stores the result or exception
    thread = Thread(target=_thread_target, args=(request, queue))
    thread.start()

    thread.join(timeout)
    if thread.is_alive():
        raise TimeoutInterrupt()

    success, result = queue.get()
    if success:
        return result
    else:
        six.reraise(*result)


class Out(KeyComparable):
    def __init__(self):
        self.is_message = False
        self.is_print = False
        self.text = ''

    def get_sort_key(self):
        (self.is_message, self.is_print, self.text)


class Message(Out):
    def __init__(self, symbol, tag, text):
        super(Message, self).__init__()
        self.is_message = True
        self.symbol = symbol
        self.tag = tag
        self.text = text

    def __str__(self):
        return '{}::{}: {}'.format(self.symbol, self.tag, self.text)

    def __eq__(self, other):
        return self.is_message == other.is_message and self.text == other.text

    def get_data(self):
        return {
            'message': True,
            'symbol': self.symbol,
            'tag': self.tag,
            'prefix': '%s::%s' % (self.symbol, self.tag),
            'text': self.text,
        }


class Print(Out):
    def __init__(self, text):
        super(Print, self).__init__()
        self.is_print = True
        self.text = text

    def __str__(self):
        return self.text

    def __eq__(self, other):
        return self.is_message == other.is_message and self.text == other.text

    def get_data(self):
        return {
            'message': False,
            'text': self.text,
        }


class Result(object):
    def __init__(self, out, result, line_no):
        self.out = out
        self.result = result
        self.line_no = line_no

    def get_data(self):
        return {
            'out': [out.get_data() for out in self.out],
            'result': self.result,
            'line': self.line_no,
        }


class Output(object):
    def max_stored_size(self, settings):
        return settings.MAX_STORED_SIZE

    def out(self, out):
        pass

    def clear(self, wait):
        raise NotImplementedError

    def display(self, data, metadata):
        raise NotImplementedError


class Evaluation(object):
    def __init__(self, definitions=None,
                 output=None, format='text', catch_interrupt=True):
        from mathics.core.definitions import Definitions

        if definitions is None:
            definitions = Definitions()
        self.definitions = definitions
        self.recursion_depth = 0
        self.timeout = False
        self.stopped = False
        self.out = []
        self.output = output if output else Output()
        self.listeners = {}
        self.options = None
        self.predetermined_out = None

        self.quiet_all = False
        self.format = format
        self.catch_interrupt = catch_interrupt

    def parse(self, query):
        'Parse a single expression and print the messages.'
        from mathics.core.parser import SingleLineFeeder
        return self.parse_feeder(SingleLineFeeder(query))

    def parse_evaluate(self, query, timeout=None):
        expr = self.parse(query)
        if expr is not None:
            return self.evaluate(expr, timeout)

    def parse_feeder(self, feeder):
        'Parse a single expression from feeder and print the messages.'
        from mathics.core.parser import parse, TranslateError
        try:
            result = parse(self.definitions, feeder)
        except TranslateError as exc:
            self.recursion_depth = 0
            self.stopped = False
            result = None
        feeder.send_messages(self)
        return result

    def evaluate(self, query, timeout=None):
        'Evaluate an expression.'
        from mathics.core.expression import Symbol, Expression
        from mathics.core.rules import Rule

        self.recursion_depth = 0
        self.timeout = False
        self.stopped = False

        line_no = self.definitions.get_line_no()
        line_no += 1
        self.definitions.set_line_no(line_no)

        history_length = self.definitions.get_history_length()

        result = None
        exc_result = None
        
        def check_io_hook(hook):
            return  len(self.definitions.get_ownvalues(hook))>0

            
        def evaluate():
            if history_length > 0:
                self.definitions.add_rule('In', Rule(
<<<<<<< HEAD
                    Expression('In', line_no), query))
            if check_io_hook('System`$Pre'):
                result = Expression('System`$Pre', query).evaluate(self)
            else:
                result = query.evaluate(self)

            if check_io_hook('System`$Post'):
                result = Expression('System`$Post', result).evaluate(self)

=======
                    Expression('In', line_no), query))            
            result = query.evaluate(self)
>>>>>>> 7f43f144
            if history_length > 0:
                if self.predetermined_out is not None:
                    out_result = self.predetermined_out
                    self.predetermined_out = None
                else:
                    out_result = result

                stored_result = self.get_stored_result(out_result)
                self.definitions.add_rule('Out', Rule(
                    Expression('Out', line_no), stored_result))
            if result != Symbol('Null'):
                if check_io_hook('System`$PrePrint'):
                    result = Expression('System`$PrePrint', result).evaluate(self)
                return self.format_output(result, self.format)
            else:
                return None
        try:
            try:
                result = run_with_timeout_and_stack(evaluate, timeout)
            except KeyboardInterrupt:
                if self.catch_interrupt:
                    exc_result = Symbol('$Aborted')
                else:
                    raise
            except ValueError as exc:
                text = six.text_type(exc)
                if (text == 'mpz.pow outrageous exponent' or    # noqa
                    text == 'mpq.pow outrageous exp num'):
                    self.message('General', 'ovfl')
                    exc_result = Expression('Overflow')
                else:
                    raise
            except OverflowError:
                self.message('General', 'ovfl')
                exc_result = Expression('Overflow')
            except BreakInterrupt:
                self.message('Break', 'nofdw')
                exc_result = Expression('Hold', Expression('Break'))
            except ContinueInterrupt:
                self.message('Continue', 'nofdw')
                exc_result = Expression('Hold', Expression('Continue'))
            except TimeoutInterrupt:
                self.stopped = False
                self.timeout = True
                self.message('General', 'timeout')
                exc_result = Symbol('$Aborted')
            except AbortInterrupt:  # , error:
                exc_result = Symbol('$Aborted')
            except ReturnInterrupt as ret:
                exc_result = ret.expr
            if exc_result is not None:
                self.recursion_depth = 0
                if exc_result != Symbol('Null'):
                    result = self.format_output(exc_result, self.format)

            result = Result(self.out, result, line_no)
            self.out = []
        finally:
            self.stop()

        history_length = self.definitions.get_history_length()

        line = line_no - history_length
        while line > 0:
            unset_in = self.definitions.unset('In', Expression('In', line))
            unset_out = self.definitions.unset('Out', Expression('Out', line))
            if not (unset_in or unset_out):
                break
            line -= 1
        return result

    def get_stored_result(self, result):
        from mathics.core.expression import Symbol

        # Remove outer format
        if result.has_form(FORMATS, 1):
            result = result.leaves[0]

        # Prevent too large results from being stored, as this can exceed the
        # DB's max_allowed_packet size
        max_stored_size = self.output.max_stored_size(settings)
        if max_stored_size is not None:
            try:
                data = pickle.dumps(result)
                if len(data) > max_stored_size:
                    return Symbol('Null')
            except (ValueError, pickle.PicklingError):
                return Symbol('Null')
        return result

    def stop(self):
        self.stopped = True

    def format_output(self, expr, format=None):
        if format is None:
            format = self.format

        if isinstance(format, dict):
            return dict((k, self.format_output(expr, f)) for k, f in format.items())

        from mathics.core.expression import Expression, BoxError

        if format == 'text':
            result = expr.format(self, 'System`OutputForm')
        elif format == 'xml':
            result = Expression(
                'StandardForm', expr).format(self, 'System`MathMLForm')
        elif format == 'tex':
            result = Expression('StandardForm', expr).format(
                self, 'System`TeXForm')
        else:
            raise ValueError

        try:
            boxes = result.boxes_to_text(evaluation=self)
        except BoxError:
            self.message('General', 'notboxes',
                         Expression('FullForm', result).evaluate(self))
            boxes = None
        return boxes

    def set_quiet_messages(self, messages):
        from mathics.core.expression import Expression, String
        value = Expression('List', *messages)
        self.definitions.set_ownvalue('Internal`$QuietMessages', value)

    def get_quiet_messages(self):
        from mathics.core.expression import Expression
        value = self.definitions.get_definition('Internal`$QuietMessages').ownvalues
        if value:
            try:
                value = value[0].replace
            except AttributeError:
                return []
        if not isinstance(value, Expression):
            return []
        return value.leaves

    def message(self, symbol, tag, *args):
        from mathics.core.expression import (String, Symbol, Expression,
                                             from_python)

        # Allow evaluation.message('MyBuiltin', ...) (assume
        # System`MyBuiltin)
        symbol = ensure_context(symbol)
        quiet_messages = set(self.get_quiet_messages())

        pattern = Expression('MessageName', Symbol(symbol), String(tag))

        if pattern in quiet_messages or self.quiet_all:
            return

        # Shorten the symbol's name according to the current context
        # settings. This makes sure we print the context, if it would
        # be necessary to find the symbol that this message is
        # attached to.
        symbol_shortname = self.definitions.shorten_name(symbol)

        if settings.DEBUG_PRINT:
            print('MESSAGE: %s::%s (%s)' % (symbol_shortname, tag, args))

        text = self.definitions.get_value(
            symbol, 'System`Messages', pattern, self)
        if text is None:
            pattern = Expression('MessageName', Symbol('General'), String(tag))
            text = self.definitions.get_value(
                'System`General', 'System`Messages', pattern, self)

        if text is None:
            text = String("Message %s::%s not found." % (symbol_shortname, tag))

        text = self.format_output(Expression(
            'StringForm', text, *(from_python(arg) for arg in args)), 'text')

        self.out.append(Message(symbol_shortname, tag, text))
        self.output.out(self.out[-1])

    def print_out(self, text):
        from mathics.core.expression import from_python

        text = self.format_output(from_python(text), 'text')

        self.out.append(Print(text))
        self.output.out(self.out[-1])
        if settings.DEBUG_PRINT:
            print('OUT: ' + text)

    def error(self, symbol, tag, *args):
        # Temporarily reset the recursion limit, to allow the message being
        # formatted
        self.recursion_depth, depth = 0, self.recursion_depth
        try:
            self.message(symbol, tag, *args)
        finally:
            self.recursion_depth = depth
        raise AbortInterrupt

    def error_args(self, symbol, given, *needed):
        self.message_args(symbol, given, *needed)
        raise AbortInterrupt

    def message_args(self, symbol, given, *needed):
        from mathics.core.expression import Symbol

        if len(needed) == 1:
            needed = needed[0]
            if given > 1 and needed > 1:
                self.message(symbol, 'argrx', Symbol(symbol), given, needed)
            elif given == 1:
                self.message(symbol, 'argr', Symbol(symbol), needed)
            elif needed == 1:
                self.message(symbol, 'argx', Symbol(symbol), given)
        elif len(needed) == 2:
            if given == 1:
                self.message(symbol, 'argtu', Symbol(symbol), *needed)
            else:
                self.message(symbol, 'argt', Symbol(symbol), *needed)
        else:
            raise NotImplementedError

    def check_stopped(self):
        if self.stopped:
            raise TimeoutInterrupt

    def inc_recursion_depth(self):
        self.check_stopped()
        limit = self.definitions.get_config_value(
            '$RecursionLimit', MAX_RECURSION_DEPTH)
        if limit is not None:
            if limit < 20:
                limit = 20
            self.recursion_depth += 1
            if self.recursion_depth > limit:
                self.error('$RecursionLimit', 'reclim', limit)

    def dec_recursion_depth(self):
        self.recursion_depth -= 1

    def add_listener(self, tag, listener):
        existing = self.listeners.get(tag)
        if existing is None:
            existing = self.listeners[tag] = []
        existing.insert(0, listener)

    def remove_listener(self, tag, listener):
        self.listeners.get(tag).remove(listener)

    def publish(self, tag, *args, **kwargs):
        listeners = self.listeners.get(tag, [])
        for listener in listeners:
            if listener(*args, **kwargs):
                break<|MERGE_RESOLUTION|>--- conflicted
+++ resolved
@@ -261,7 +261,6 @@
         def evaluate():
             if history_length > 0:
                 self.definitions.add_rule('In', Rule(
-<<<<<<< HEAD
                     Expression('In', line_no), query))
             if check_io_hook('System`$Pre'):
                 result = Expression('System`$Pre', query).evaluate(self)
@@ -270,11 +269,6 @@
 
             if check_io_hook('System`$Post'):
                 result = Expression('System`$Post', result).evaluate(self)
-
-=======
-                    Expression('In', line_no), query))            
-            result = query.evaluate(self)
->>>>>>> 7f43f144
             if history_length > 0:
                 if self.predetermined_out is not None:
                     out_result = self.predetermined_out
