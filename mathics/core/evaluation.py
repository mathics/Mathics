--- conflicted
+++ resolved
@@ -13,11 +13,13 @@
 from mathics_scanner import TranslateError
 
 from mathics import settings
-<<<<<<< HEAD
-from mathics.core.expression import ensure_context, KeyComparable, make_boxes_strategy, Omissions
-=======
-from mathics.core.expression import ensure_context, KeyComparable, SymbolAborted
->>>>>>> 25ab1375
+from mathics.core.expression import (
+    ensure_context,
+    KeyComparable,
+    SymbolAborted,
+    make_boxes_strategy,
+    Omissions,
+)
 
 FORMATS = [
     "StandardForm",
@@ -267,7 +269,6 @@
 
         return self.parse_feeder(MathicsSingleLineFeeder(query))
 
-
     def parse_evaluate(self, query, timeout=None):
         expr = self.parse(query)
         if expr is not None:
@@ -279,6 +280,7 @@
     def parse_feeder_returning_code(self, feeder):
         "Parse a single expression from feeder and print the messages."
         from mathics.core.parser.util import parse_returning_code
+
         try:
             result, source_code = parse_returning_code(self.definitions, feeder)
         except TranslateError:
@@ -439,10 +441,9 @@
 
         from mathics.core.expression import Expression, BoxError
 
-<<<<<<< HEAD
         old_boxes_strategy = self.boxes_strategy
         try:
-            capacity = self.definitions.get_config_value('System`$OutputSizeLimit')
+            capacity = self.definitions.get_config_value("System`$OutputSizeLimit")
             omissions = Omissions()
             self.boxes_strategy = make_boxes_strategy(capacity, omissions, self)
 
@@ -458,42 +459,30 @@
             # options['output_size_limit']. NOTE: disabled right now, causes problems with
             # long message outputs (see test case Table[i, {i, 1, 100}] under OutputSizeLimit).
 
-            if format == 'text':
-                result = expr.format(self, 'System`OutputForm')
+            if format == "text":
+                result = expr.format(self, "System`OutputForm")
                 # options['output_size_limit'] = capacity
-            elif format == 'xml':
-                result = Expression(
-                    'StandardForm', expr).format(self, 'System`MathMLForm')
-            elif format == 'tex':
-                result = Expression('StandardForm', expr).format(
-                    self, 'System`TeXForm')
+            elif format == "xml":
+                result = Expression("StandardForm", expr).format(
+                    self, "System`MathMLForm"
+                )
+            elif format == "tex":
+                result = Expression("StandardForm", expr).format(self, "System`TeXForm")
             else:
                 raise ValueError
 
             try:
                 boxes = result.boxes_to_text(evaluation=self, **options)
             except BoxError:
-                self.message('General', 'notboxes',
-                             Expression('FullForm', result).evaluate(self))
+                self.message(
+                    "General", "notboxes", Expression("FullForm", result).evaluate(self)
+                )
                 boxes = None
 
             if warn_about_omitted:
                 omissions.warn(self)
         finally:
             self.boxes_strategy = old_boxes_strategy
-=======
-        if format == "text":
-            result = expr.format(self, "System`OutputForm")
-        elif format == "xml":
-            result = Expression("StandardForm", expr).format(self, "System`MathMLForm")
-        elif format == "tex":
-            result = Expression("StandardForm", expr).format(self, "System`TeXForm")
-        elif format == "unformatted":
-            self.exc_result = None
-            return expr
-        else:
-            raise ValueError
->>>>>>> 25ab1375
 
         try:
             boxes = result.boxes_to_text(evaluation=self)
@@ -523,9 +512,12 @@
             return []
         return value.leaves
 
-    def make_boxes(self, prefix, make_leaf, n_leaves, left, right, sep, materialize, form):
+    def make_boxes(
+        self, prefix, make_leaf, n_leaves, left, right, sep, materialize, form
+    ):
         return self.boxes_strategy.make(
-            prefix, make_leaf, n_leaves, left, right, sep, materialize, form)
+            prefix, make_leaf, n_leaves, left, right, sep, materialize, form
+        )
 
     def message(self, symbol, tag, *args) -> None:
         from mathics.core.expression import String, Symbol, Expression, from_python
@@ -561,7 +553,8 @@
 
         text = self.format_output(
             Expression("StringForm", text, *(from_python(arg) for arg in args)),
-            "text", warn_about_omitted=False
+            "text",
+            warn_about_omitted=False,
         )
 
         self.out.append(Message(symbol_shortname, tag, text))
