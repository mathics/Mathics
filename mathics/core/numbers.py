--- conflicted
+++ resolved
@@ -122,101 +122,4 @@
     elif type == 'f':
         return sympy.Float(value)
     else:
-        return value
-<<<<<<< HEAD
-
-class mpcomplex(object):
-    def __init__(self, real, imag=None):
-        if isinstance(real, mpcomplex):
-            self.real, self.imag = real.real, real.imag
-        elif isinstance(real, mpc):
-            self.real = mpmath2gmpy(real.real)
-            self.imag = mpmath2gmpy(real.imag)
-        else:
-            self.real = real
-            if imag is None: imag = mpz(0)
-            self.imag = imag
-        
-    def __getstate__(self):
-        return {'real': pickle_mp(self.real), 'imag': pickle_mp(self.imag)}
-    
-    def __setstate__(self, dict):
-        self.real = unpickle_mp(dict['real'])
-        self.imag = unpickle_mp(dict['imag'])
-        
-    def __str__(self):
-        return '%s+%s*I' % (self.real, self.imag)
-
-    def __add__(self, other):
-        if isinstance(other, mpcomplex):
-            return create_complex(self.real + other.real, self.imag + other.imag)
-        else:
-            return create_complex(self.real + other, self.imag)
-
-    def __radd__(self, other):
-        return self.__add__(other)
-    
-    def __mul__(self, other):
-        if isinstance(other, mpcomplex):
-            real = self.real * other.real - self.imag * other.imag
-            imag = self.real * other.imag + self.imag * other.real
-            return create_complex(real, imag)
-        else:
-            if is_0(other):
-                return mpz(0)
-            else:
-                if is_0(self.real):
-                    real = mpz(0)
-                else:
-                    real = self.real * other
-                if is_0(self.imag):
-                    imag = mpz(0)
-                else:
-                    imag = self.imag * other
-                return create_complex(real, imag)
-            
-    def __rmul__(self, other):
-        return self.__mul__(other)
-    
-    def __rdiv__(self, other):
-        r = self.abs()
-        if r == 0:
-            raise ZeroDivisionError
-        return other * create_complex(self.real / r, - self.imag / r)
-    
-    def __eq__(self, other):
-        return isinstance(other, mpcomplex) and other.real == self.real and other.imag == self.imag
-    
-    def to_mpmath(self):
-        return mpc(gmpy2mpmath(self.real), gmpy2mpmath(self.imag))
-    
-    def __pow__(self, other):
-        if get_type(other) == 'z':
-            if other == 0:
-                return mpz(1)
-            elif other < 0:
-                return (mpz(1) / self) ** (-1 * other)
-            elif other % 2 == mpz(1):
-                result = self ** ((other-1) / 2)
-                return self * result * result
-            else:
-                result = self ** (other / 2)
-                return result * result
-        else:
-            other = mpcomplex(other)
-            sc = self.to_mpmath()
-            oc = other.to_mpmath()
-            result = sc ** oc
-            return create_complex(mpmath2gmpy(result.real), mpmath2gmpy(result.imag))
-            
-    def __rpow__(self, other):
-        return mpcomplex.__pow__(mpcomplex(other), self)
-    
-    def __neg__(self):
-        return mpcomplex(-self.real, -self.imag)
-    
-    def abs(self):
-        return self.real * self.real + self.imag * self.imag
-                    
-=======
->>>>>>> 7d849966
+        return value