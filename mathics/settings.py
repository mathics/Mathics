--- conflicted
+++ resolved
@@ -105,11 +105,7 @@
 #    'django.template.loaders.app_directories.load_template_source',
 # )
 
-<<<<<<< HEAD
-MIDDLEWARE = (
-=======
 MIDDLEWARE = [
->>>>>>> cffa8b1a
     'django.middleware.common.CommonMiddleware',
     'django.contrib.sessions.middleware.SessionMiddleware',
     'django.contrib.auth.middleware.AuthenticationMiddleware',
