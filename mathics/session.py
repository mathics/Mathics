--- conflicted
+++ resolved
@@ -24,8 +24,4 @@
             form = self.form
         if str_expression:
             self.last_result = self.evaluate(str_expression, timeout)
-<<<<<<< HEAD
-        return self.last_result.do_format(self.evaluation, form)
-=======
-        return self.last_result.do_format(self.evaluation, form)
->>>>>>> 96911ddc
+        return self.last_result.do_format(self.evaluation, form)