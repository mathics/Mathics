from mathics.core.parser import parse, MathicsSingleLineFeeder
from mathics.core.definitions import Definitions
from mathics.core.evaluation import Evaluation


class MathicsSession:
    def __init__(self, add_builtin=True, catch_interrupt=False, form="InputForm"):
        self.definitions = Definitions(add_builtin)
        self.evaluation = Evaluation(
            definitions=self.definitions, catch_interrupt=catch_interrupt
        )
        self.form = form
        self.last_result = None

    def evaluate(self, str_expression, timeout=None, form=None):
        expr = parse(self.definitions, MathicsSingleLineFeeder(str_expression))
        if form is None:
            form = self.form
        self.last_result = expr.evaluate(self.evaluation)
        return self.last_result

    def format_result(self, str_expression=None, timeout=None, form=None):
        if str_expression:
            self.evaluate(str_expression, timeout=None, form=None)

        res = self.last_result
        if form is None:
            form = self.form
<<<<<<< HEAD
        return self.last_result.do_format(self.evaluation, form)
=======
        return res.do_format(self.evaluation, form)
>>>>>>> 73992dfa
<|MERGE_RESOLUTION|>--- conflicted
+++ resolved
@@ -26,8 +26,4 @@
         res = self.last_result
         if form is None:
             form = self.form
-<<<<<<< HEAD
-        return self.last_result.do_format(self.evaluation, form)
-=======
-        return res.do_format(self.evaluation, form)
->>>>>>> 73992dfa
+        return res.do_format(self.evaluation, form)